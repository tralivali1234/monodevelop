;;; fsharp-mode.el --- Support for the F# programming language

;; Copyright (C) 1997 INRIA

;; Author: 1993-1997 Xavier Leroy, Jacques Garrigue and Ian T Zimmerman
;;         2010-2011 Laurent Le Brun <laurent@le-brun.eu>
;; Maintainer: Robin Neatherway <robin.neatherway@gmail.com>
;; Keywords: languages
;; Version: 0.8

;; This file is not part of GNU Emacs.

;; This file is free software; you can redistribute it and/or modify
;; it under the terms of the GNU General Public License as published by
;; the Free Software Foundation; either version 3, or (at your option)
;; any later version.

;; This file is distributed in the hope that it will be useful,
;; but WITHOUT ANY WARRANTY; without even the implied warranty of
;; MERCHANTABILITY or FITNESS FOR A PARTICULAR PURPOSE.  See the
;; GNU General Public License for more details.

;; You should have received a copy of the GNU General Public License
;; along with GNU Emacs; see the file COPYING.  If not, write to
;; the Free Software Foundation, Inc., 51 Franklin Street, Fifth Floor,
;; Boston, MA 02110-1301, USA.

(require 'fsharp-mode-completion)
(require 'fsharp-doc)
(require 'inf-fsharp-mode)

(defconst fsharp-mode-version 0.8
  "Version of this fsharp-mode")

;;; Compilation

(defvar fsharp-compile-command
  (or (executable-find "fsharpc")
      (executable-find "fsc"))
  "The program used to compile F# source files.")

(defvar fsharp-build-command
  (or (executable-find "xbuild")
      (executable-find "msbuild"))
  "The command used to build F# projects and solutions.")

(defvar fsharp-compiler nil
  "The command used to compile an individual F# buffer.
This will be set to a sane default, depending the type of file
and whether it is in a project directory.")
(make-variable-buffer-local 'fsharp-compiler)

;;; ----------------------------------------------------------------------------

(defvar fsharp-shell-active nil
  "Non nil when a subshell is running.")

(defvar running-xemacs  (string-match "XEmacs" emacs-version)
  "Non-nil if we are running in the XEmacs environment.")

(defvar fsharp-mode-map nil
  "Keymap used in fsharp mode.")

(unless fsharp-mode-map
  (setq fsharp-mode-map (make-sparse-keymap))
  (if running-xemacs
      (define-key fsharp-mode-map 'backspace 'backward-delete-char-untabify)
    (define-key fsharp-mode-map "\177" 'backward-delete-char-untabify))

  ;; F# bindings
  (define-key fsharp-mode-map "\C-c\C-a" 'fsharp-find-alternate-file)
  (define-key fsharp-mode-map "\C-c\C-c" 'compile)
  (define-key fsharp-mode-map "\C-cx" 'fsharp-run-executable-file)
  (define-key fsharp-mode-map "\M-\C-x" 'fsharp-eval-phrase)
  (define-key fsharp-mode-map "\C-c\C-e" 'fsharp-eval-phrase)
  (define-key fsharp-mode-map "\C-c\C-r" 'fsharp-eval-region)
  (define-key fsharp-mode-map "\C-c\C-f" 'fsharp-load-buffer-file)
  (define-key fsharp-mode-map "\C-c\C-s" 'fsharp-show-subshell)
  (define-key fsharp-mode-map "\M-\C-h" 'fsharp-mark-phrase)

  (define-key fsharp-mode-map (kbd "M-n") 'next-error)
  (define-key fsharp-mode-map (kbd "M-p") 'previous-error)

  (define-key fsharp-mode-map "\C-cl" 'fsharp-shift-region-left)
  (define-key fsharp-mode-map "\C-cr" 'fsharp-shift-region-right)

  (define-key fsharp-mode-map "\C-m"      'fsharp-newline-and-indent)
  (define-key fsharp-mode-map "\C-c:"     'fsharp-guess-indent-offset)
  (define-key fsharp-mode-map [delete]    'fsharp-electric-delete)
  (define-key fsharp-mode-map [backspace] 'fsharp-electric-backspace)
  (define-key fsharp-mode-map (kbd ".") 'fsharp-ac/electric-dot)

  (define-key fsharp-mode-map (kbd "C-c <up>") 'fsharp-goto-block-up)

  (define-key fsharp-mode-map (kbd "C-c C-p") 'fsharp-ac/load-project)
  (define-key fsharp-mode-map (kbd "C-c C-t") 'fsharp-ac/show-tooltip-at-point)
  (define-key fsharp-mode-map (kbd "C-c C-d") 'fsharp-ac/gotodefn-at-point)
  (define-key fsharp-mode-map (kbd "C-c C-q") 'fsharp-ac/stop-process)

  (unless running-xemacs
    (let ((map (make-sparse-keymap "fsharp"))
          (forms (make-sparse-keymap "Forms")))
      (define-key fsharp-mode-map [menu-bar] (make-sparse-keymap))
      (define-key fsharp-mode-map [menu-bar fsharp] (cons "F#" map))

      (define-key map [goto-block-up] '("Goto block up" . fsharp-goto-block-up))
      (define-key map [mark-phrase] '("Mark phrase" . fsharp-mark-phrase))
      (define-key map [shift-left] '("Shift region to right" . fsharp-shift-region-right))
      (define-key map [shift-right] '("Shift region to left" . fsharp-shift-region-left))
      (define-key map [separator-2] '("---"))

      ;; others
      (define-key map [run] '("Run..." . fsharp-run-executable-file))
      (define-key map [compile] '("Compile..." . compile))
      (define-key map [switch-view] '("Switch view" . fsharp-find-alternate-file))
      (define-key map [separator-1] '("--"))
      (define-key map [show-subshell] '("Show subshell" . fsharp-show-subshell))
      (define-key map [eval-region] '("Eval region" . fsharp-eval-region))
      (define-key map [eval-phrase] '("Eval phrase" . fsharp-eval-phrase)))))

;;;###autoload
(add-to-list 'auto-mode-alist '("\\.fs[iylx]?$" . fsharp-mode))

(defvar fsharp-mode-syntax-table nil
  "Syntax table in use in fsharp mode buffers.")
(unless fsharp-mode-syntax-table
  (setq fsharp-mode-syntax-table (make-syntax-table))
  ; backslash is an escape sequence
  (modify-syntax-entry ?\\ "\\" fsharp-mode-syntax-table)

  ; ( is first character of comment start
  (modify-syntax-entry ?\( "()1n" fsharp-mode-syntax-table)
  ; * is second character of comment start,
  ; and first character of comment end
  (modify-syntax-entry ?*  ". 23n" fsharp-mode-syntax-table)
  ; ) is last character of comment end
  (modify-syntax-entry ?\) ")(4n" fsharp-mode-syntax-table)

  ; // is the beginning of a comment "b"
  (modify-syntax-entry ?\/ ". 12b" fsharp-mode-syntax-table)
  ; // \nis the beginning of a comment "b"
  (modify-syntax-entry ?\n "> b" fsharp-mode-syntax-table)

  ; backquote was a string-like delimiter (for character literals)
  ; (modify-syntax-entry ?` "\"" fsharp-mode-syntax-table)
  ; quote and underscore are part of words
  (modify-syntax-entry ?' "w" fsharp-mode-syntax-table)
  (modify-syntax-entry ?_ "w" fsharp-mode-syntax-table)
  ; ISO-latin accented letters and EUC kanjis are part of words
  (let ((i 160))
    (while (< i 256)
      (modify-syntax-entry i "w" fsharp-mode-syntax-table)
      (setq i (1+ i)))))

;; Other internal variables

(defvar fsharp-last-noncomment-pos nil
  "Caches last buffer position determined not inside a fsharp comment.")
(make-variable-buffer-local 'fsharp-last-noncomment-pos)

;; last-noncomment-pos can be a simple position, because we nil it
;; anyway whenever buffer changes upstream. last-comment-start and -end
;; have to be markers, because we preserve them when the changes' end
;; doesn't overlap with the comment's start.

(defvar fsharp-last-comment-start nil
  "A marker caching last determined fsharp comment start.")
(make-variable-buffer-local 'fsharp-last-comment-start)

(defvar fsharp-last-comment-end nil
  "A marker caching last determined fsharp comment end.")
(make-variable-buffer-local 'fsharp-last-comment-end)

(defvar fsharp-mode-hook nil
  "Hook for fsharp-mode")

;;;###autoload
(define-derived-mode fsharp-mode prog-mode "fsharp"
  "Major mode for editing fsharp code.

\\{fsharp-mode-map}"

  (require 'fsharp-mode-indent)
  (require 'fsharp-mode-font)
  (require 'fsharp-doc)
  (require 'fsharp-mode-completion)

  (kill-all-local-variables)
  (use-local-map fsharp-mode-map)
  (set-syntax-table fsharp-mode-syntax-table)

  (mapc 'make-local-variable
        '(paragraph-start
          require-final-newline
          paragraph-separate
          paragraph-ignore-fill-prefix
          comment-start
          comment-end
          comment-column
          comment-start-skip
          parse-sexp-ignore-comments
          indent-line-function
          add-log-current-defun-function
          underline-minimum-offset
          compile-command))

  (add-hook 'completion-at-point-functions #'fsharp-ac/completion-at-point)

  (setq major-mode               'fsharp-mode
        mode-name                "fsharp"
        local-abbrev-table       fsharp-mode-abbrev-table
        paragraph-start          (concat "^$\\|" page-delimiter)
        paragraph-separate       paragraph-start
        require-final-newline    t
        indent-tabs-mode         nil
        comment-start            "//"
        comment-end              ""
        comment-column           40
        comment-start-skip       "///* *"
        comment-indent-function  'fsharp-comment-indent-function
        indent-region-function   'fsharp-indent-region
        indent-line-function     'fsharp-indent-line
        underline-minimum-offset  2

        paragraph-ignore-fill-prefix   t
        add-log-current-defun-function 'fsharp-current-defun
        fsharp-last-noncomment-pos     nil
        fsharp-last-comment-start      (make-marker)
        fsharp-last-comment-end        (make-marker))

  ;; Error navigation
  (setq next-error-function 'fsharp-ac/next-error)
  (add-hook 'next-error-hook 'fsharp-ac/show-error-at-point nil t)
  (add-hook 'post-command-hook 'fsharp-ac/show-error-at-point nil t)

  ;; make a local copy of the menubar, so our modes don't
  ;; change the global menubar
  (when (and running-xemacs
             (featurep 'menubar)
             current-menubar)
    (set-buffer-menubar current-menubar)
    (add-submenu nil fsharp-mode-xemacs-menu))

  (setq compile-command (fsharp-mode-choose-compile-command
                         (buffer-file-name)))
<<<<<<< HEAD
  (unless fsharp-ac-completion-process
    (fsharp-mode--load-with-binding (buffer-file-name))
=======
>>>>>>> 7ba5868e

  (fsharp-mode-try-load-project (buffer-file-name))
  (turn-on-fsharp-doc-mode)
  (run-hooks 'fsharp-mode-hook))

(defun fsharp-mode--load-with-binding (file)
  "Attempt to load FILE using the F# compiler binding.
If FILE is part of an F# project, load the project.
Otherwise, treat as a stand-alone file."
  (or (fsharp-ac/load-project (fsharp-mode/find-fsproj file))
      (fsharp-ac/load-file file)))

(defun fsharp-mode-choose-compile-command (file)
  "Format an appropriate compilation command, depending on several factors:
1. The presence of a makefile
2. The presence of a .sln or .fsproj
3. The file's type.
"
  (let* ((fname    (file-name-nondirectory file))
         (ext      (file-name-extension file))
         (proj     (fsharp-mode/find-sln-or-fsproj file))
         (makefile (or (file-exists-p "Makefile") (file-exists-p "makefile"))))
    (cond
     (makefile          compile-command)
     (proj              (concat fsharp-build-command " /nologo " proj))
     ((equal ext "fs")  (concat fsharp-compile-command " --nologo " file))
     ((equal ext "fsl") (concat "fslex "  file))
     ((equal ext "fsy") (concat "fsyacc " file))
     (t                 compile-command))))

(defun fsharp-find-alternate-file ()
  (interactive)
  (let ((name (buffer-file-name)))
    (if (string-match "^\\(.*\\)\\.\\(fs\\|fsi\\)$" name)
        (find-file
         (concat
          (fsharp-match-string 1 name)
          (if (string= "fs" (fsharp-match-string 2 name)) ".fsi" ".fs"))))))

;;; Subshell support

(defun fsharp-eval-region (start end)
  "Send the current region to the inferior fsharp process."
  (interactive"r")
  (require 'inf-fsharp-mode)
  (inferior-fsharp-eval-region start end))

(defun fsharp-load-buffer-file ()
  "Load the filename corresponding to the present buffer in F# with #load"
  (interactive)
  (require 'inf-fsharp-mode)
  (let* ((name buffer-file-name)
         (command (concat "#load \"" name "\"")))
    (when (buffer-modified-p)
      (when (y-or-n-p (concat "Do you want to save \"" name "\" before
loading it? "))
        (save-buffer)))
    (save-excursion (fsharp-run-process-if-needed))
    (save-excursion (fsharp-simple-send inferior-fsharp-buffer-name command))))

(defun fsharp-show-subshell ()
  (interactive)
  (require 'inf-fsharp-mode)
  (inferior-fsharp-show-subshell))

(defconst fsharp-error-regexp-fs
  "^\\([^(\n]+\\)(\\([0-9]+\\),\\([0-9]+\\)):"
  "Regular expression matching the error messages produced by fsc.")

(if (boundp 'compilation-error-regexp-alist)
    (or (memq 'fsharp
              compilation-error-regexp-alist)
        (progn
          (add-to-list 'compilation-error-regexp-alist 'fsharp)
          (add-to-list 'compilation-error-regexp-alist-alist
                       `(fsharp ,fsharp-error-regexp-fs 1 2 3)))))

;; Usual match-string doesn't work properly with font-lock-mode
;; on some emacs.

(defun fsharp-match-string (num &optional string)

  "Return string of text matched by last search, without properties.

NUM specifies which parenthesized expression in the last regexp.
Value is nil if NUMth pair didn't match, or there were less than NUM
pairs.  Zero means the entire text matched by the whole regexp or
whole string."

  (let* ((data (match-data))
         (begin (nth (* 2 num) data))
         (end (nth (1+ (* 2 num)) data)))
    (if string (substring string begin end)
      (buffer-substring-no-properties begin end))))

(defun fsharp-run-executable-file ()
  (interactive)
  (let ((name (buffer-file-name)))
    (if (string-match "^\\(.*\\)\\.\\(fs\\|fsi\\)$" name)
        (shell-command (concat (match-string 1 name) ".exe")))))

(defun fsharp-mode-version ()
  "Echo the current version of `fsharp-mode' in the minibuffer."
  (interactive)
  (message "Using `fsharp-mode' version %s" fsharp-mode-version)
  (fsharp-keep-region-active))

;;; Project

(defun fsharp-mode/find-sln-or-fsproj (dir-or-file)
  "Search for a solution or F# project file in any enclosing
folders relative to DIR-OR-FILE."
  (or (fsharp-mode/find-sln dir-or-file)
      (fsharp-mode/find-fsproj dir-or-file)))

(defun fsharp-mode/find-sln (dir-or-file)
  (fsharp-mode-search-upwards (rx (0+ nonl) ".sln" eol)
     (file-name-directory dir-or-file)))

(defun fsharp-mode/find-fsproj (dir-or-file)
  (fsharp-mode-search-upwards (rx (0+ nonl) ".fsproj" eol)
     (file-name-directory dir-or-file)))

(defun fsharp-mode-search-upwards (regex dir)
  (when dir
    (or (car-safe (directory-files dir 'full regex))
        (fsharp-mode-search-upwards regex (fsharp-mode-parent-dir dir)))))

(defun fsharp-mode-parent-dir (dir)
  (let ((p (file-name-directory (directory-file-name dir))))
    (unless (equal p dir)
      p)))

(provide 'fsharp-mode)

;;; fsharp-mode.el ends here<|MERGE_RESOLUTION|>--- conflicted
+++ resolved
@@ -243,13 +243,8 @@
 
   (setq compile-command (fsharp-mode-choose-compile-command
                          (buffer-file-name)))
-<<<<<<< HEAD
-  (unless fsharp-ac-completion-process
-    (fsharp-mode--load-with-binding (buffer-file-name))
-=======
->>>>>>> 7ba5868e
-
-  (fsharp-mode-try-load-project (buffer-file-name))
+
+  (fsharp-mode--load-with-binding (buffer-file-name))
   (turn-on-fsharp-doc-mode)
   (run-hooks 'fsharp-mode-hook))
 
