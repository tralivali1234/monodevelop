--- conflicted
+++ resolved
@@ -61,14 +61,11 @@
 						SolutionPath = dir
 					};
 					cinfo.Parameters ["CreateSharedAssetsProject"] = "False";
-<<<<<<< HEAD
 					cinfo.Parameters ["UseUniversal"] = "True";
 					cinfo.Parameters ["UseIPad"] = "False";
 					cinfo.Parameters ["UseIPhone"] = "False";
-=======
 					cinfo.Parameters ["CreateiOSUITest"] = "False";
 					cinfo.Parameters ["CreateAndroidUITest"] = "False";
->>>>>>> 2f903a49
 
 					template.CreateWorkspaceItem (cinfo);
 				} catch (Exception ex) {
