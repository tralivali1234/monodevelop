--- conflicted
+++ resolved
@@ -1,5 +1,3 @@
-<<<<<<< HEAD
-=======
 2008-01-16  Michael Hutchinson <mhutchinson@novell.com> 
 
 	* configure.in: Updated. Remove intltool calls, check for msgfmt.
@@ -15,7 +13,6 @@
 	* configure.in: rename sl_SI to sl in LINGUAS
 	* monodevelop.desktop: removed "Application" category
 
->>>>>>> 12a750b3
 2008-01-12  Ankit Jain  <jankit@novell.com>
 
 	Fix bug #350786.
@@ -24,11 +21,7 @@
 
 2008-01-07  Lluis Sanchez Gual <lluis@novell.com> 
 
-<<<<<<< HEAD
        * configure.in: Added Dutch translation. Patch by André Offringa.
-=======
-	* configure.in: Added Dutch translation. Patch by André Offringa.
->>>>>>> 12a750b3
 
 2007-12-17  Aaron Bockover <abockover@novell.com>
 
