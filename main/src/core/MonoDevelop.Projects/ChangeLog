--- conflicted
+++ resolved
@@ -1,5 +1,8 @@
-<<<<<<< HEAD
-=======
+2009-11-18  Michael Hutchinson  <mhutchinson@novell.com>
+
+	* MonoDevelop.Projects.Policies/PolicyService.cs: Improve
+	  error message.
+
 2009-11-18  Mike Krüger  <mkrueger@novell.com>
 
 	* MonoDevelop.Projects.Dom/DomReturnType.cs: Checked
@@ -12,7 +15,6 @@
 	  unnecessary string constructions. StringBuilder can add
 	  multiple chars directly.
 
->>>>>>> 899de6a5
 2009-11-16  Mike Krüger  <mkrueger@novell.com>
 
 	* MonoDevelop.Projects.Dom/ResolveResult.cs: Fixed 'Bug 555523
