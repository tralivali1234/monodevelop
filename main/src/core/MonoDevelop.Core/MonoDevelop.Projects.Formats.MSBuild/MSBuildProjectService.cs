--- conflicted
+++ resolved
@@ -158,15 +158,9 @@
 
 		static async void HandleGlobalPropertyProviderChanged (object sender, EventArgs e)
 		{
-<<<<<<< HEAD
-			lock (builders) {
-				var gpp = (IMSBuildGlobalPropertyProvider) sender;
-				foreach (var builder in builders.GetAllBuilders ())
-=======
 			using (await buildersLock.EnterAsync ()) {
 				var gpp = (IMSBuildGlobalPropertyProvider)sender;
-				foreach (var builder in builders.Values)
->>>>>>> ad9ebcfc
+				foreach (var builder in builders.GetAllBuilders ())
 					builder.SetGlobalProperties (gpp.GetGlobalProperties ());
 			}
 		}
@@ -853,11 +847,7 @@
 
 		static bool runLocal = false;
 		
-<<<<<<< HEAD
-		internal static RemoteProjectBuilder GetProjectBuilder (TargetRuntime runtime, string minToolsVersion, string file, string solutionFile, int customId, bool lockBuilder = false)
-=======
-		internal static async Task<RemoteProjectBuilder> GetProjectBuilder (TargetRuntime runtime, string minToolsVersion, string file, string solutionFile)
->>>>>>> ad9ebcfc
+		internal static async Task<RemoteProjectBuilder> GetProjectBuilder (TargetRuntime runtime, string minToolsVersion, string file, string solutionFile, int customId, bool lockBuilder = false)
 		{
 			using (await buildersLock.EnterAsync ())
 			{
@@ -968,26 +958,16 @@
 						throw;
 					}
 
-<<<<<<< HEAD
-				builders.Add (builderKey, builder);
-				builder.ReferenceCount = 1;
-				builder.Disconnected += delegate {
-					lock (builders)
-						builders.Remove (builder);
-				};
-				if (lockBuilder)
-					builder.Lock ();
-                return new RemoteProjectBuilder (file, builder);
-=======
-					builders [builderKey] = builder;
+					builders.Add (builderKey, builder);
 					builder.ReferenceCount = 1;
 					builder.Disconnected += async delegate {
 						using (await buildersLock.EnterAsync ())
-							builders.Remove (builderKey);
+							builders.Remove (builder);
 					};
+					if (lockBuilder)
+						builder.Lock ();
 					return new RemoteProjectBuilder (file, builder);
 				});
->>>>>>> ad9ebcfc
 			}
 		}
 
