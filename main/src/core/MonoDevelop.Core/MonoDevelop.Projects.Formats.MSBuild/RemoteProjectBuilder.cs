// 
// RemoteProjectBuilder.cs
//  
// Author:
//       Lluis Sanchez Gual <lluis@novell.com>
// 
// Copyright (c) 2009 Novell, Inc (http://www.novell.com)
// 
// Permission is hereby granted, free of charge, to any person obtaining a copy
// of this software and associated documentation files (the "Software"), to deal
// in the Software without restriction, including without limitation the rights
// to use, copy, modify, merge, publish, distribute, sublicense, and/or sell
// copies of the Software, and to permit persons to whom the Software is
// furnished to do so, subject to the following conditions:
// 
// The above copyright notice and this permission notice shall be included in
// all copies or substantial portions of the Software.
// 
// THE SOFTWARE IS PROVIDED "AS IS", WITHOUT WARRANTY OF ANY KIND, EXPRESS OR
// IMPLIED, INCLUDING BUT NOT LIMITED TO THE WARRANTIES OF MERCHANTABILITY,
// FITNESS FOR A PARTICULAR PURPOSE AND NONINFRINGEMENT. IN NO EVENT SHALL THE
// AUTHORS OR COPYRIGHT HOLDERS BE LIABLE FOR ANY CLAIM, DAMAGES OR OTHER
// LIABILITY, WHETHER IN AN ACTION OF CONTRACT, TORT OR OTHERWISE, ARISING FROM,
// OUT OF OR IN CONNECTION WITH THE SOFTWARE OR THE USE OR OTHER DEALINGS IN
// THE SOFTWARE.

using System;
using System.Diagnostics;
using System.Globalization;
using System.Collections.Generic;
using System.Threading;
using System.Threading.Tasks;
using MonoDevelop.Core;
using System.IO;
using System.Linq;

namespace MonoDevelop.Projects.Formats.MSBuild
{
	class RemoteBuildEngine: IBuildEngine
	{
		IBuildEngine engine;
		Process proc;
		bool alive = true;
		static int count;
		int busy;

		public int ReferenceCount { get; set; }
		public DateTime ReleaseTime { get; set; }
		
		public RemoteBuildEngine (Process proc, IBuildEngine engine)
		{
			this.proc = proc;
			this.engine = engine;

			Interlocked.Increment (ref count);
			Console.WriteLine ("> BUILDER CREATED " + count);
		}

		public event EventHandler Disconnected;

		public int AciveEngines {
			get {
				return count;
			}
		}

		public IProjectBuilder LoadProject (string projectFile)
		{
			try {
				return engine.LoadProject (projectFile);
			} catch {
				CheckDisconnected ();
				throw;
			}
		}
		
		public void UnloadProject (IProjectBuilder pb)
		{
			try {
				engine.UnloadProject (pb);
			} catch (Exception ex) {
				LoggingService.LogError ("Project unloading failed", ex);
				if (!CheckDisconnected ())
					throw;
			}
		}

		public void CancelTask (int taskId)
		{
			try {
				engine.CancelTask (taskId);
			} catch {
				CheckDisconnected ();
				throw;
			}
		}

		public void SetCulture (CultureInfo uiCulture)
		{
			try {
				engine.SetCulture (uiCulture);
			} catch {
				CheckDisconnected ();
				throw;
			}
		}

		public void SetGlobalProperties (IDictionary<string, string> properties)
		{
			try {
				engine.SetGlobalProperties (properties);
			} catch {
				CheckDisconnected ();
				throw;
			}
		}

		void IBuildEngine.Ping ()
		{
			engine.Ping ();
		}

		bool CheckAlive ()
		{
			if (!alive)
				return false;
			try {
				engine.Ping ();
				return true;
			} catch {
				alive = false;
				return false;
			}
		}

		internal bool CheckDisconnected ()
		{
			if (!CheckAlive ()) {
				if (Disconnected != null)
					Disconnected (this, EventArgs.Empty);
				return true;
			}
			return false;
		}

		public void Dispose ()
		{
			Interlocked.Decrement (ref count);
			Console.WriteLine ("< BUILDER DISPOSED " + count);
			try {
				alive = false;
				if (proc != null) {
					try {
						proc.Kill ();
					} catch {
					}
				}
				else
					engine.Dispose ();
			} catch {
				// Ignore
			}
		}

		public bool Lock ()
		{
			return Interlocked.Increment (ref busy) == 1;
		}

		public void Unlock ()
		{
			Interlocked.Decrement (ref busy);
		}

		public bool IsBusy {
			get {
				return busy > 0;
			}
		}
	}
	
	public class RemoteProjectBuilder: IDisposable
	{
		RemoteBuildEngine engine;
		IProjectBuilder builder;
		Dictionary<string,string[]> referenceCache;
		AsyncCriticalSection referenceCacheLock = new AsyncCriticalSection ();
		string file;
		static int lastTaskId;

		internal RemoteProjectBuilder (string file, RemoteBuildEngine engine)
		{
			this.file = file;
			this.engine = engine;
			builder = engine.LoadProject (file);
			referenceCache = new Dictionary<string, string[]> ();
		}

		public event EventHandler Disconnected;

		void CheckDisconnected ()
		{
			if (engine.CheckDisconnected ()) {
				if (Disconnected != null)
					Disconnected (this, EventArgs.Empty);
			}
		}

		IDisposable RegisterCancellation (CancellationToken cancellationToken, int taskId)
		{
			return cancellationToken.Register (() => {
				try {
					BeginOperation ();
					engine.CancelTask (taskId);
				} catch (Exception ex) {
					// Ignore
					LoggingService.LogError ("CancelTask failed", ex);
				} finally {
					EndOperation ();
				}
			});
		}

		public Task<MSBuildResult> Run (
			ProjectConfigurationInfo[] configurations,
			ILogWriter logWriter,
			MSBuildVerbosity verbosity,
			string[] runTargets,
			string[] evaluateItems,
			string[] evaluateProperties,
			Dictionary<string, string> globalProperties,
			CancellationToken cancellationToken
		)
		{
			// Get an id for the task, and get ready to cancel it if the cancellation token is signalled
			var taskId = Interlocked.Increment (ref lastTaskId);
			var cr = RegisterCancellation (cancellationToken, taskId);

			var t = Task.Run (() => {
				try {
					BeginOperation ();
					var res = builder.Run (configurations, logWriter, verbosity, runTargets, evaluateItems, evaluateProperties, globalProperties, taskId);
					if (res == null && cancellationToken.IsCancellationRequested) {
						MSBuildTargetResult err = new MSBuildTargetResult (file, false, "", "", file, 1, 1, 1, 1, "Build cancelled", "");
						return new MSBuildResult (new [] { err });
					}
					if (res == null)
						throw new Exception ("Unknown failure");
					return res;
				} catch (Exception ex) {
					CheckDisconnected ();
					LoggingService.LogError ("RunTarget failed", ex);
					MSBuildTargetResult err = new MSBuildTargetResult (file, false, "", "", file, 1, 1, 1, 1, "Unknown MSBuild failure. Please try building the project again", "");
					MSBuildResult res = new MSBuildResult (new [] { err });
					return res;
				} finally {
					EndOperation ();
				}
			});

			// Dispose the cancel registration
			t.ContinueWith (r => cr.Dispose ());

			return t;
		}

		public async Task<string[]> ResolveAssemblyReferences (ProjectConfigurationInfo[] configurations, CancellationToken cancellationToken)
		{
			string[] refs = null;
			var id = configurations [0].Configuration + "|" + configurations [0].Platform;

			using (await referenceCacheLock.EnterAsync ()) {
				// Check the cache before starting the task
				if (referenceCache.TryGetValue (id, out refs))
					return refs;
			}

			// Get an id for the task, it will be used later on to cancel the task if necessary
			var taskId = Interlocked.Increment (ref lastTaskId);
			IDisposable cr = null;

			refs = await Task.Run (() => {
				using (referenceCacheLock.Enter ()) {
					// Check again the cache, maybe the value was set while the task was starting
					if (referenceCache.TryGetValue (id, out refs))
						return refs;

					// Get ready to cancel the task if the cancellation token is signalled
					cr = RegisterCancellation (cancellationToken, taskId);

					MSBuildResult result;
					try {
						BeginOperation ();
						result = builder.Run (
									configurations, null, MSBuildVerbosity.Normal,
									new [] { "ResolveAssemblyReferences" }, new [] { "ReferencePath" }, null, null, taskId
								);
					} catch (Exception ex) {
						CheckDisconnected ();
						LoggingService.LogError ("ResolveAssemblyReferences failed", ex);
						return new string [0];
					} finally {
						EndOperation ();
					}

					List<MSBuildEvaluatedItem> items;
					if (result.Items.TryGetValue ("ReferencePath", out items) && items != null) {
						refs = items.Select (i => i.ItemSpec).ToArray ();
					} else
						refs = new string[0];

					referenceCache [id] = refs;
				}
				return refs;
			});

			// Dispose the cancel registration
			if (cr != null)
				cr.Dispose ();
			
			return refs;
		}

		public async Task Refresh ()
		{
			using (await referenceCacheLock.EnterAsync ())
				referenceCache.Clear ();
<<<<<<< HEAD
			try {
				BeginOperation ();
				builder.Refresh ();
			} catch (Exception ex) {
				LoggingService.LogError ("MSBuild refresh failed", ex);
				CheckDisconnected ();
			} finally {
				EndOperation ();
			}
=======

			await Task.Run (() => {
				try {
					builder.Refresh ();
				} catch (Exception ex) {
					LoggingService.LogError ("MSBuild refresh failed", ex);
					CheckDisconnected ();
				}
			});
>>>>>>> ad9ebcfc
		}
		
		public async Task RefreshWithContent (string projectContent)
		{
			using (await referenceCacheLock.EnterAsync ())
				referenceCache.Clear ();
<<<<<<< HEAD
			try {
				BeginOperation ();
				builder.RefreshWithContent (projectContent);
			} catch (Exception ex) {
				LoggingService.LogError ("MSBuild refresh failed", ex);
				CheckDisconnected ();
			} finally {
				EndOperation ();
			}
=======

			await Task.Run (() => {
				try {
					builder.RefreshWithContent (projectContent);
				} catch (Exception ex) {
					LoggingService.LogError ("MSBuild refresh failed", ex);
					CheckDisconnected ();
				}
			});
>>>>>>> ad9ebcfc
		}

		public void Dispose ()
		{
			if (!MSBuildProjectService.ShutDown && engine != null) {
				try {
					if (builder != null)
						engine.UnloadProject (builder);
					MSBuildProjectService.ReleaseProjectBuilder (engine);
				} catch {
					// Ignore
				}
				GC.SuppressFinalize (this);
				engine = null;
				builder = null;
			}
		}
		
		~RemoteProjectBuilder ()
		{
			Dispose ();
		}

		void BeginOperation ()
		{
			engine.Lock ();
        }

		void EndOperation ()
		{
			engine.Unlock ();
		}

		public void Lock ()
		{
			BeginOperation ();
        }

		public void Unlock ()
		{
			EndOperation ();
		}

		public bool IsBusy {
			get {
				return engine.IsBusy;
			}
		}
	}
}<|MERGE_RESOLUTION|>--- conflicted
+++ resolved
@@ -325,54 +325,36 @@
 		{
 			using (await referenceCacheLock.EnterAsync ())
 				referenceCache.Clear ();
-<<<<<<< HEAD
-			try {
-				BeginOperation ();
-				builder.Refresh ();
-			} catch (Exception ex) {
-				LoggingService.LogError ("MSBuild refresh failed", ex);
-				CheckDisconnected ();
-			} finally {
-				EndOperation ();
-			}
-=======
 
 			await Task.Run (() => {
 				try {
+					BeginOperation ();
 					builder.Refresh ();
 				} catch (Exception ex) {
 					LoggingService.LogError ("MSBuild refresh failed", ex);
 					CheckDisconnected ();
+				} finally {
+					EndOperation ();
 				}
 			});
->>>>>>> ad9ebcfc
 		}
 		
 		public async Task RefreshWithContent (string projectContent)
 		{
 			using (await referenceCacheLock.EnterAsync ())
 				referenceCache.Clear ();
-<<<<<<< HEAD
-			try {
-				BeginOperation ();
-				builder.RefreshWithContent (projectContent);
-			} catch (Exception ex) {
-				LoggingService.LogError ("MSBuild refresh failed", ex);
-				CheckDisconnected ();
-			} finally {
-				EndOperation ();
-			}
-=======
 
 			await Task.Run (() => {
 				try {
+					BeginOperation ();
 					builder.RefreshWithContent (projectContent);
 				} catch (Exception ex) {
 					LoggingService.LogError ("MSBuild refresh failed", ex);
 					CheckDisconnected ();
+				} finally {
+					EndOperation ();
 				}
 			});
->>>>>>> ad9ebcfc
 		}
 
 		public void Dispose ()
