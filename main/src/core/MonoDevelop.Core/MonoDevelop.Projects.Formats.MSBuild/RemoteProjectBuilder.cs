--- conflicted
+++ resolved
@@ -57,11 +57,7 @@
 		{
 			try {
 				return engine.LoadProject (projectFile);
-<<<<<<< HEAD
-			} catch {
-=======
-			} catch (Exception ex) {
->>>>>>> 3f5c8de6
+			} catch (Exception ex) {
 				CheckDisconnected ();
 				throw;
 			}
@@ -82,11 +78,7 @@
 		{
 			try {
 				engine.SetCulture (uiCulture);
-<<<<<<< HEAD
-			} catch {
-=======
-			} catch (Exception ex) {
->>>>>>> 3f5c8de6
+			} catch (Exception ex) {
 				CheckDisconnected ();
 				throw;
 			}
@@ -96,11 +88,7 @@
 		{
 			try {
 				engine.SetGlobalProperties (properties);
-<<<<<<< HEAD
-			} catch {
-=======
-			} catch (Exception ex) {
->>>>>>> 3f5c8de6
+			} catch (Exception ex) {
 				CheckDisconnected ();
 				throw;
 			}
