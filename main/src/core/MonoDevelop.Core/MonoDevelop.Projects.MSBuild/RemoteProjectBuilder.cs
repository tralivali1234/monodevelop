--- conflicted
+++ resolved
@@ -388,64 +388,44 @@
 			PackageDependency[] packageDependencies = null;
 			var id = configurations [0].Configuration + "|" + configurations [0].Platform;
 
-			using (await packageDependenciesCacheLock.EnterAsync ()) {
+			using (await packageDependenciesCacheLock.EnterAsync ().ConfigureAwait (false)) {
 				// Check the cache before starting the task
 				if (packageDependenciesCache.TryGetValue (id, out packageDependencies))
 					return packageDependencies;
-			}
-
-			// Get an id for the task, it willf be used later on to cancel the task if necessary
-			var taskId = Interlocked.Increment (ref lastTaskId);
-			IDisposable cr = null;
-
-			packageDependencies = await Task.Run (async () => {
-				using (await packageDependenciesCacheLock.EnterAsync ()) {
-					// Check again the cache, maybe the value was set while the task was starting
-					if (packageDependenciesCache.TryGetValue (id, out packageDependencies))
-						return packageDependencies;
-
-					// Get ready to cancel the task if the cancellation token is signalled
-					cr = RegisterCancellation (cancellationToken, taskId);
-
-					MSBuildResult result;
-					bool locked = false;
-					try {
-						BeginOperation ();
-						locked = await engine.Semaphore.WaitAsync (Timeout.Infinite, cancellationToken).ConfigureAwait (false);
-						// FIXME: This lock should not be necessary, but remoting seems to have problems when doing many concurrent calls.
-						result = builder.Run (
-							configurations, null, MSBuildVerbosity.Normal,
-							new [] { "ResolvePackageDependenciesDesignTime" }, new [] { "_DependenciesDesignTime" }, null, null, taskId
-						);
-					} catch (Exception ex) {
-						CheckDisconnected ();
-						LoggingService.LogError ("ResolvePackageDependencies failed", ex);
-						return new PackageDependency [0];
-					} finally {
-						if (locked)
-							engine.Semaphore.Release ();
-						EndOperation ();
-					}
-
-					List<MSBuildEvaluatedItem> items;
-					if (result == null)
-						return new PackageDependency[0];
-					else if (result.Items.TryGetValue ("_DependenciesDesignTime", out items) && items != null) {
-						packageDependencies = items
-							.Select (i => PackageDependency.Create (i))
-							.Where (dependency => dependency != null)
-							.ToArray ();
-					} else
-						packageDependencies = new PackageDependency [0];
-
-					packageDependenciesCache [id] = packageDependencies;
+
+				// Get an id for the task, it will be used later on to cancel the task if necessary
+				var taskId = Interlocked.Increment (ref lastTaskId);
+				IDisposable cr = RegisterCancellation (cancellationToken, taskId);
+
+				MSBuildResult result;
+				try {
+					BeginOperation ();
+					result = await builder.Run (
+						configurations, -1, MSBuildEvent.None, MSBuildVerbosity.Quiet,
+						new [] { "ResolvePackageDependenciesDesignTime" }, new [] { "_DependenciesDesignTime" }, null, null, taskId
+					);
+				} catch (Exception ex) {
+					await CheckDisconnected ();
+					LoggingService.LogError ("ResolvePackageDependencies failed", ex);
+					return new PackageDependency [0];
+				} finally {
+					cr.Dispose ();
+					EndOperation ();
 				}
-				return packageDependencies;
-			});
-
-			// Dispose the cancel registration
-			if (cr != null)
-				cr.Dispose ();
+
+				MSBuildEvaluatedItem[] items;
+				if (result == null)
+					return new PackageDependency[0];
+				else if (result.Items.TryGetValue ("_DependenciesDesignTime", out items) && items != null) {
+					packageDependencies = items
+						.Select (i => PackageDependency.Create (i))
+						.Where (dependency => dependency != null)
+						.ToArray ();
+				} else
+					packageDependencies = new PackageDependency [0];
+
+				packageDependenciesCache [id] = packageDependencies;
+			}
 
 			return packageDependencies;
 		}
@@ -456,22 +436,9 @@
 			using (await referenceCacheLock.EnterAsync ().ConfigureAwait (false))
 				referenceCache.Clear ();
 
-<<<<<<< HEAD
-			using (await packageDependenciesCacheLock.EnterAsync ())
+			using (await packageDependenciesCacheLock.EnterAsync ().ConfigureAwait (false))
 				packageDependenciesCache.Clear ();
 
-			await Task.Run (() => {
-				try {
-					BeginOperation ();
-					builder.Refresh ();
-				} catch (Exception ex) {
-					LoggingService.LogError ("MSBuild refresh failed", ex);
-					CheckDisconnected ();
-				} finally {
-					EndOperation ();
-				}
-			});
-=======
 			try {
 				BeginOperation ();
 				await builder.Refresh ();
@@ -481,13 +448,15 @@
 			} finally {
 				EndOperation ();
 			}
->>>>>>> 15c75afc
 		}
 		
 		public async Task RefreshWithContent (string projectContent)
 		{
 			using (await referenceCacheLock.EnterAsync ().ConfigureAwait (false))
 				referenceCache.Clear ();
+
+			using (await packageDependenciesCacheLock.EnterAsync ().ConfigureAwait (false))
+				packageDependenciesCache.Clear ();
 
 			try {
 				BeginOperation ();
