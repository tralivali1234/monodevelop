//
// DefaultMSBuildEngine.cs
//
// Author:
//       Lluis Sanchez Gual <lluis@xamarin.com>
//
// Copyright (c) 2015 Xamarin, Inc (http://www.xamarin.com)
//
// Permission is hereby granted, free of charge, to any person obtaining a copy
// of this software and associated documentation files (the "Software"), to deal
// in the Software without restriction, including without limitation the rights
// to use, copy, modify, merge, publish, distribute, sublicense, and/or sell
// copies of the Software, and to permit persons to whom the Software is
// furnished to do so, subject to the following conditions:
//
// The above copyright notice and this permission notice shall be included in
// all copies or substantial portions of the Software.
//
// THE SOFTWARE IS PROVIDED "AS IS", WITHOUT WARRANTY OF ANY KIND, EXPRESS OR
// IMPLIED, INCLUDING BUT NOT LIMITED TO THE WARRANTIES OF MERCHANTABILITY,
// FITNESS FOR A PARTICULAR PURPOSE AND NONINFRINGEMENT. IN NO EVENT SHALL THE
// AUTHORS OR COPYRIGHT HOLDERS BE LIABLE FOR ANY CLAIM, DAMAGES OR OTHER
// LIABILITY, WHETHER IN AN ACTION OF CONTRACT, TORT OR OTHERWISE, ARISING FROM,
// OUT OF OR IN CONNECTION WITH THE SOFTWARE OR THE USE OR OTHER DEALINGS IN
// THE SOFTWARE.

using System;
using System.Collections.Generic;
using System.Linq;
using System.Xml;
using System.IO;
using System.Text;
using System.Text.RegularExpressions;
using Microsoft.Build.BuildEngine;
using MonoDevelop.Core;
using MonoDevelop.Projects.MSBuild.Conditions;

namespace MonoDevelop.Projects.MSBuild
{
	class DefaultMSBuildEngine: MSBuildEngine
	{
		Dictionary<FilePath, LoadedProjectInfo> loadedProjects = new Dictionary<FilePath, LoadedProjectInfo> ();

		class LoadedProjectInfo
		{
			public MSBuildProject Project;
			public DateTime LastWriteTime;
			public int ReferenceCount;
		}

		class ProjectInfo
		{
			public MSBuildProject Project;
			public List<MSBuildItemEvaluated> EvaluatedItemsIgnoringCondition = new List<MSBuildItemEvaluated> ();
			public List<MSBuildItemEvaluated> EvaluatedItems = new List<MSBuildItemEvaluated> ();
			public Dictionary<string,PropertyInfo> Properties = new Dictionary<string, PropertyInfo> (StringComparer.OrdinalIgnoreCase);
			public Dictionary<MSBuildImport,string> Imports = new Dictionary<MSBuildImport, string> ();
			public Dictionary<string,string> GlobalProperties = new Dictionary<string, string> (StringComparer.OrdinalIgnoreCase);
			public List<MSBuildTarget> Targets = new List<MSBuildTarget> ();
			public List<MSBuildTarget> TargetsIgnoringCondition = new List<MSBuildTarget> ();
			public List<MSBuildProject> ReferencedProjects = new List<MSBuildProject> ();
			public Dictionary<MSBuildImport, List<ProjectInfo>> ImportedProjects = new Dictionary<MSBuildImport, List<ProjectInfo>> ();
			public ConditionedPropertyCollection ConditionedProperties = new ConditionedPropertyCollection ();
			public List<GlobInfo> GlobIncludes = new List<GlobInfo> ();
        }

		class PropertyInfo
		{
			public string Name;
			public string Value;
			public string FinalValue;
			public bool IsImported;
		}

		class GlobInfo
		{
			public MSBuildItem Item;
			public string Include;
			public Regex ExcludeRegex;
		}

		#region implemented abstract members of MSBuildEngine

		static HashSet<string> knownItemFunctions;
		static HashSet<string> knownStringItemFunctions;


		static DefaultMSBuildEngine ()
		{
			// List of string functions that can be used as item functions
			knownStringItemFunctions = new HashSet<string> (typeof (string).GetMethods (System.Reflection.BindingFlags.Public | System.Reflection.BindingFlags.Instance).Select (m => m.Name));

			// List of known item functions
			knownItemFunctions = new HashSet<string> (new [] { "Count", "DirectoryName", "Distinct", "DistinctWithCase", "Reverse", "AnyHaveMetadataValue", "ClearMetadata", "HasMetadata", "Metadata", "WithMetadataValue" });

			// This collection will contain all item functions, including the string functions
			knownItemFunctions.UnionWith (knownStringItemFunctions);
		}

		public DefaultMSBuildEngine (MSBuildEngineManager manager): base (manager)
		{
		}

		public override object LoadProject (MSBuildProject project, string xml, FilePath fileName)
		{
			return project;
		}

		public override void UnloadProject (object project)
		{
		}

		MSBuildProject LoadProject (FilePath fileName)
		{
			fileName = fileName.CanonicalPath;
			lock (loadedProjects) {
				LoadedProjectInfo pi;
				if (loadedProjects.TryGetValue (fileName, out pi)) {
					pi.ReferenceCount++;
					var lastWriteTime = File.GetLastWriteTime (fileName);
					if (pi.LastWriteTime != lastWriteTime) {
						pi.LastWriteTime = lastWriteTime;
						pi.Project.Load (fileName, new MSBuildXmlReader { ForEvaluation = true });
					}
					return pi.Project;
				}
				MSBuildProject p = new MSBuildProject (EngineManager);
				p.Load (fileName, new MSBuildXmlReader { ForEvaluation = true });
				loadedProjects [fileName] = new LoadedProjectInfo { Project = p, LastWriteTime = File.GetLastWriteTime (fileName) };
				//Console.WriteLine ("Loaded: " + fileName);
				return p;
			}
		}

		void UnloadProject (MSBuildProject project)
		{
			var fileName = project.FileName.CanonicalPath;
			lock (loadedProjects) {
				LoadedProjectInfo pi;
				if (loadedProjects.TryGetValue (fileName, out pi)) {
					pi.ReferenceCount--;
					if (pi.ReferenceCount == 0) {
						loadedProjects.Remove (fileName);
						project.Dispose ();
						//Console.WriteLine ("Unloaded: " + fileName);
					}
				}
			}
		}

		public override object CreateProjectInstance (object project)
		{
			var pi = new ProjectInfo {
				Project = (MSBuildProject) project
			};
			return pi;
		}

		public override void DisposeProjectInstance (object projectInstance)
		{
			var pi = (ProjectInfo) projectInstance;
			foreach (var p in pi.ReferencedProjects)
				UnloadProject (p);
		}

		public override void Evaluate (object projectInstance)
		{
			var pi = (ProjectInfo) projectInstance;

			pi.EvaluatedItemsIgnoringCondition.Clear ();
			pi.EvaluatedItems.Clear ();
			pi.Properties.Clear ();
			pi.Imports.Clear ();
			pi.Targets.Clear ();
			pi.TargetsIgnoringCondition.Clear ();

			// Unload referenced projects after evaluating to avoid unnecessary unload + load
			var oldRefProjects = pi.ReferencedProjects;
			pi.ReferencedProjects = new List<MSBuildProject> ();

			try {
				var context = new MSBuildEvaluationContext ();
				foreach (var p in pi.GlobalProperties) {
					context.SetPropertyValue (p.Key, p.Value);
					pi.Properties [p.Key] = new PropertyInfo { Name = p.Key, Value = p.Value, FinalValue = p.Value };
				}
				EvaluateProject (pi, context);
			}
			finally {
				foreach (var p in oldRefProjects)
					UnloadProject (p);
				pi.ImportedProjects.Clear ();
			}
		}

		void EvaluateProject (ProjectInfo pi, MSBuildEvaluationContext context)
		{
			context.InitEvaluation (pi.Project);
			var objects = pi.Project.GetAllObjects ();

			// If there is a .user project file load it using a fake import item added at the end of the objects list
			if (File.Exists (pi.Project.FileName + ".user"))
				objects = objects.Concat (new MSBuildImport {Project = pi.Project.FileName + ".user" });

			EvaluateObjects (pi, context, objects, false);
			EvaluateObjects (pi, context, objects, true);

			// Once items have been evaluated, we need to re-evaluate properties that contain item transformations
			// (or that contain references to properties that have transformations).

			foreach (var propName in context.GetPropertiesNeedingTransformEvaluation ()) {
				PropertyInfo prop;
				if (pi.Properties.TryGetValue (propName, out prop)) {
					// Execute the transformation
					prop.FinalValue = context.EvaluateWithItems (prop.FinalValue, pi.EvaluatedItems);

					// Set the resulting value back to the context, so other properties depending on this
					// one will get the new value when re-evaluated.
					context.SetPropertyValue (propName, prop.FinalValue);
				}
			}
		}

		void EvaluateProject (ProjectInfo pi, MSBuildEvaluationContext context, bool evalItems)
		{
			context.InitEvaluation (pi.Project);
			EvaluateObjects (pi, context, pi.Project.GetAllObjects (), evalItems);
		}

		void EvaluateObjects (ProjectInfo pi, MSBuildEvaluationContext context, IEnumerable<MSBuildObject> objects, bool evalItems)
		{
			foreach (var ob in objects) {
				if (evalItems) {
					if (ob is MSBuildItemGroup)
						Evaluate (pi, context, (MSBuildItemGroup)ob);
					else if (ob is MSBuildTarget)
						Evaluate (pi, context, (MSBuildTarget)ob);
				} else {
					if (ob is MSBuildPropertyGroup)
						Evaluate (pi, context, (MSBuildPropertyGroup)ob);
				}
				if (ob is MSBuildImportGroup)
					Evaluate (pi, context, (MSBuildImportGroup)ob, evalItems);
				else if (ob is MSBuildImport)
					Evaluate (pi, context, (MSBuildImport)ob, evalItems);
				else if (ob is MSBuildChoose)
					Evaluate (pi, context, (MSBuildChoose)ob, evalItems);
			}
		}

		void Evaluate (ProjectInfo project, MSBuildEvaluationContext context, MSBuildPropertyGroup group)
		{
			if (!string.IsNullOrEmpty (group.Condition) && !SafeParseAndEvaluate (project, context, group.Condition, true))
				return;

			foreach (var prop in group.GetProperties ())
				Evaluate (project, context, prop);
		}

		void Evaluate (ProjectInfo project, MSBuildEvaluationContext context, MSBuildItemGroup items)
		{
			bool conditionIsTrue = true;

			if (!string.IsNullOrEmpty (items.Condition))
				conditionIsTrue = SafeParseAndEvaluate (project, context, items.Condition);

			foreach (var item in items.Items) {

				var trueCond = conditionIsTrue && (string.IsNullOrEmpty (item.Condition) || SafeParseAndEvaluate (project, context, item.Condition));

				if (!string.IsNullOrEmpty (item.Update)) {
					var update = context.EvaluateString (item.Update);

					var it = CreateEvaluatedItem (context, project, project.Project, item, update);

					if (update.IndexOf (';') == -1)
						UpdateItem (project, item, update, trueCond, it);
					else {
						foreach (var inc in update.Split (new [] { ';' }, StringSplitOptions.RemoveEmptyEntries))
							UpdateItem (project, item, inc, trueCond, it);
					}
				} else if (!string.IsNullOrEmpty (item.Remove)) {
					var remove = context.EvaluateString (item.Remove);

					if (remove.IndexOf (';') == -1)
						RemoveItem (project, item, remove, trueCond);
					else {
						foreach (var inc in remove.Split (new [] { ';' }, StringSplitOptions.RemoveEmptyEntries))
							RemoveItem (project, item, inc, trueCond);
					}
				} else if (!string.IsNullOrEmpty (item.Include)) {
					var include = context.EvaluateString (item.Include);
					var exclude = context.EvaluateString (item.Exclude);

					var it = CreateEvaluatedItem (context, project, project.Project, item, include);

					var excludeRegex = !string.IsNullOrEmpty (exclude) ? new Regex (ExcludeToRegex (exclude)) : null;

					if (it.Include.IndexOf (';') == -1)
						AddItem (project, context, item, it, it.Include, excludeRegex, trueCond);
					else {
						foreach (var inc in it.Include.Split (new [] { ';' }, StringSplitOptions.RemoveEmptyEntries))
							AddItem (project, context, item, it, inc, excludeRegex, trueCond);
				}
				}
			}
		}

		static void UpdateItem (ProjectInfo project, MSBuildItem item, string update, bool trueCond, MSBuildItemEvaluated it)
		{
			if (IsWildcardInclude (update)) {
				foreach (var f in GetIncludesForWildcardFilePath (project.Project, update))
					UpdateEvaluatedItem (project, item, f, trueCond, it);
			} else
				UpdateEvaluatedItem (project, item, update, trueCond, it);
		}

		static void UpdateEvaluatedItem (ProjectInfo project, MSBuildItem item, string include, bool trueCond, MSBuildItemEvaluated it)
		{
			if (trueCond) {
				foreach (var item2 in project.EvaluatedItems) {
					if (item2.Name == item.Name && item2.Include == include) {
						foreach (var evaluatedProp in ((MSBuildPropertyGroupEvaluated)it.Metadata).GetProperties ()) {
							((MSBuildPropertyGroupEvaluated)item2.Metadata).SetProperty (evaluatedProp.Name, evaluatedProp);
						}
						item2.AddSourceItem (item);
					}
				}
			}

			foreach (var item2 in project.EvaluatedItemsIgnoringCondition) {
				if (item2.Name == item.Name && item2.Include == include) {
					foreach (var evaluatedProp in ((MSBuildPropertyGroupEvaluated)it.Metadata).GetProperties ()) {
						((MSBuildPropertyGroupEvaluated)item2.Metadata).SetProperty (evaluatedProp.Name, evaluatedProp);
					}
					item2.AddSourceItem (item);
				}
			}
		}

		static void RemoveItem (ProjectInfo project, MSBuildItem item, string remove, bool trueCond)
		{
			if (IsWildcardInclude (remove)) {
				foreach (var f in GetIncludesForWildcardFilePath (project.Project, remove))
					RemoveEvaluatedItem (project, item, f, trueCond);
			} else
				RemoveEvaluatedItem (project, item, remove, trueCond);
		}

		static void RemoveEvaluatedItem (ProjectInfo project, MSBuildItem item, string include, bool trueCond)
		{
			if (trueCond)
				project.EvaluatedItems.RemoveAll (it => it.Name == item.Name && it.Include == include);
			project.EvaluatedItemsIgnoringCondition.RemoveAll (it => it.Name == item.Name && it.Include == include);
		}

		static void AddItem (ProjectInfo project, MSBuildEvaluationContext context, MSBuildItem item, MSBuildItemEvaluated it, string include, Regex excludeRegex, bool trueCond)
		{
			// Don't add the result from any item that has an empty include. MSBuild never returns those.
			if (include == string.Empty)
				return;
			
			if (IsIncludeTransform (include)) {
				// This is a transform
				List<MSBuildItemEvaluated> evalItems;
				var transformExp = include.Substring (2, include.Length - 3);
				if (ExecuteTransform (project, context, item, transformExp, out evalItems)) {
					foreach (var newItem in evalItems) {
						project.EvaluatedItemsIgnoringCondition.Add (newItem);
						if (trueCond)
							project.EvaluatedItems.Add (newItem);
					}
				}
			} else if (IsWildcardInclude (include)) {
				project.GlobIncludes.Add (new GlobInfo { Item = item, Include = include, ExcludeRegex = excludeRegex });
				foreach (var eit in ExpandWildcardFilePath (project, context, item, include)) {
					if (excludeRegex != null && excludeRegex.IsMatch (eit.Include))
						continue;
					project.EvaluatedItemsIgnoringCondition.Add (eit);
					if (trueCond)
						project.EvaluatedItems.Add (eit);
				}
			} else if (include != it.Include) {
				if (excludeRegex != null && excludeRegex.IsMatch (include))
					return;
				it = CreateEvaluatedItem (context, project, project.Project, item, include);
				project.EvaluatedItemsIgnoringCondition.Add (it);
				if (trueCond)
					project.EvaluatedItems.Add (it);
			} else {
				if (excludeRegex != null && excludeRegex.IsMatch (include))
					return;
				project.EvaluatedItemsIgnoringCondition.Add (it);
				if (trueCond)
					project.EvaluatedItems.Add (it);
			}
		}

		static bool ExecuteTransform (ProjectInfo project, MSBuildEvaluationContext context, MSBuildItem item, string transformExp, out List<MSBuildItemEvaluated> items)
		{
			bool ignoreMetadata = false;

			items = new List<MSBuildItemEvaluated> ();
			string itemName, expression, itemFunction; object [] itemFunctionArgs;

			// This call parses the transforms and extracts: the name of the item list to transform, the whole transform expression (or null if there isn't). If the expression can be
			// parsed as an item funciton, then it returns the function name and the list of arguments. Otherwise those parameters are null.
			if (!ParseTransformExpression (context, transformExp, out itemName, out expression, out itemFunction, out itemFunctionArgs))
				return false;

			// Get the items mathing the referenced item list
			var transformItems = project.EvaluatedItems.Where (i => i.Name == itemName).ToArray ();

			if (itemFunction != null) {
				// First of all, try to execute the function as a summary function, that is, a function that returns a single value for
				// the whole list (such as Count).
				// After that, try executing as a list transformation function: a function that changes the order or filters out items from the list.

				string result;
				if (ExecuteSummaryItemFunction (transformItems, itemFunction, itemFunctionArgs, out result)) {
					// The item function returns a value. Just create an item with that value
					var newItem = new MSBuildItemEvaluated (project.Project, item.Name, item.Include, result);
					project.EvaluatedItemsIgnoringCondition.Add (newItem);
					items.Add (newItem);
					return true;
				} else if (ExecuteTransformItemListFunction (ref transformItems, itemFunction, itemFunctionArgs, out ignoreMetadata)) {
					expression = null;
					itemFunction = null;
				}
			}

			foreach (var eit in transformItems) {
				// Some item functions cause the erasure of metadata. Take that into account now.
				context.SetItemContext (eit.Include, null, ignoreMetadata || item == null ? null : eit.Metadata);
				try {
					// If there is a function that transforms the include of the item, it needs to be applied now. Otherwise just use the transform expression
					// as include, or the transformed item include if there is no expression.

					string evaluatedInclude; bool skip;
					if (itemFunction != null && ExecuteTransformIncludeItemFunction (context, eit, itemFunction, itemFunctionArgs, out evaluatedInclude, out skip)) {
						if (skip) continue;
					} else if (expression != null)
						evaluatedInclude = context.EvaluateString (expression);
					else
						evaluatedInclude = eit.Include;

					var newItem = new MSBuildItemEvaluated (project.Project, item.Name, item.Include, evaluatedInclude);
					if (!ignoreMetadata) {
						var md = new Dictionary<string, IMSBuildPropertyEvaluated> ();
						// Add metadata from the evaluated item
						var col = (MSBuildPropertyGroupEvaluated)eit.Metadata;
						foreach (var p in col.GetProperties ()) {
							md [p.Name] = new MSBuildPropertyEvaluated (project.Project, p.Name, p.UnevaluatedValue, p.Value);
						}
						// Now override metadata from the new item definition
						foreach (var c in item.Metadata.GetProperties ()) {
							if (string.IsNullOrEmpty (c.Condition) || SafeParseAndEvaluate (project, context, c.Condition, true))
								md [c.Name] = new MSBuildPropertyEvaluated (project.Project, c.Name, c.Value, context.EvaluateString (c.Value));
						}
						((MSBuildPropertyGroupEvaluated)newItem.Metadata).SetProperties (md);
					}
					newItem.AddSourceItem (item);
					newItem.Condition = item.Condition;
					items.Add (newItem);
				} finally {
					context.ClearItemContext ();
				}
			}
			return true;
		}

		internal static bool ExecuteStringTransform (List<MSBuildItemEvaluated> evaluatedItemsCollection, MSBuildEvaluationContext context, string transformExp, out string items)
		{
			// This method works mostly like ExecuteTransform, but instead of returning a list of items, it returns a string as result.
			// Since there is no need to create full blown evaluated items, it can be more efficient than ExecuteTransform.

			items = "";

			string itemName, expression, itemFunction; object [] itemFunctionArgs;
			if (!ParseTransformExpression (context, transformExp, out itemName, out expression, out itemFunction, out itemFunctionArgs))
				return false;

			var transformItems = evaluatedItemsCollection.Where (i => i.Name == itemName).ToArray ();
			if (itemFunction != null) {
				string result; bool ignoreMetadata;
				if (ExecuteSummaryItemFunction (transformItems, itemFunction, itemFunctionArgs, out result)) {
					// The item function returns a value. Just return it.
					items = result;
					return true;
				} else if (ExecuteTransformItemListFunction (ref transformItems, itemFunction, itemFunctionArgs, out ignoreMetadata)) {
					var sb = new StringBuilder ();
					for (int n = 0; n < transformItems.Length; n++) {
						if (n > 0)
							sb.Append (';');
						sb.Append (transformItems[n].Include);
					}	
					items = sb.ToString ();
					return true;
				}
			}

			var sbi = new StringBuilder ();

			int count = 0;
			foreach (var eit in transformItems) {
				context.SetItemContext (eit.Include, null, eit.Metadata);
				try {
					string evaluatedInclude; bool skip;
					if (itemFunction != null && ExecuteTransformIncludeItemFunction (context, eit, itemFunction, itemFunctionArgs, out evaluatedInclude, out skip)) {
						if (skip) continue;
					} else if (expression != null)
						evaluatedInclude = context.EvaluateString (expression);
					else
						evaluatedInclude = eit.Include;

					if (count++ > 0)
						sbi.Append (';');
					sbi.Append (evaluatedInclude);

				} finally {
					context.ClearItemContext ();
				}
			}
			items = sbi.ToString ();
			return true;
		}

		static bool ParseTransformExpression (MSBuildEvaluationContext context, string include, out string itemName, out string expression, out string itemFunction, out object [] itemFunctionArgs)
		{
			// This method parses the transforms and extracts: the name of the item list to transform, the whole transform expression (or null if there isn't). If the expression can be
			// parsed as an item funciton, then it returns the function name and the list of arguments. Otherwise those parameters are null.
		
			expression = null;
			itemFunction = null;
			itemFunctionArgs = null;
		
			int i = include.IndexOf ("->", StringComparison.Ordinal);
			if (i == -1) {
				itemName = include.Trim ();
				return itemName.Length > 0;
			}
			itemName = include.Substring (0, i).Trim ();
			if (itemName.Length == 0)
				return false;
			
			expression = include.Substring (i + 2).Trim ();
			if (expression.Length > 1 && expression[0]=='\'' && expression[expression.Length - 1] == '\'') {
				expression = expression.Substring (1, expression.Length - 2);
				return true;
			}
			i = expression.IndexOf ('(');
			if (i == -1)
				return true;

			var func = expression.Substring (0, i).Trim ();
			if (knownItemFunctions.Contains (func)) {
				itemFunction = func;
				i++;
				context.EvaluateParameters (expression, ref i, out itemFunctionArgs);
				return true;
			}
			return true;
		}

		static bool ReadItemFunctionArg (string include, ref int i, out string arg)
		{
			arg = null;
			if (!SkipWhitespace (include, ref i))
				return false;
			var quote = include [i];
			if (quote == ')')
				return true;
			if (quote != '"' && quote != '\'')
				return false;
			int k = include.IndexOf (quote, ++i);
			if (k == -1)
				return false;
			arg = include.Substring (i, k - i);
			i = k + 1;
			return SkipWhitespace (include, ref i);
		}

		static bool SkipWhitespace (string include, ref int i)
		{
			while (i < include.Length && char.IsWhiteSpace (include [i]))
				i++;
			return i < include.Length;
		}

		static bool ExecuteTransformIncludeItemFunction (MSBuildEvaluationContext context, MSBuildItemEvaluated item, string itemFunction, object [] itemFunctionArgs, out string evaluatedInclude, out bool skip)
		{
			evaluatedInclude = null;
			skip = false;

			switch (itemFunction) {
			case "DirectoryName":
				var path = MSBuildProjectService.FromMSBuildPath (context.Project.BaseDirectory, item.Include);
				evaluatedInclude = Path.GetDirectoryName (path);
				return true;
			case "Metadata":
				if (itemFunctionArgs.Length != 1)
					return false;
				var p = item.Metadata.GetProperty (itemFunctionArgs [0].ToString ());
				if (p == null) {
					skip = true;
					return true;
				} else {
					evaluatedInclude = p.Value;
					return true;
				}
			}
			if (knownStringItemFunctions.Contains (itemFunction)) {
				object res;
				if (context.EvaluateMember (itemFunction, typeof (string), itemFunction, item.Include, itemFunctionArgs, out res)) {
					evaluatedInclude = res.ToString ();
					return true;
				}
			}
			return false;
		}

		static bool ExecuteSummaryItemFunction (MSBuildItemEvaluated [] transformItems, string itemFunction, object [] itemFunctionArgs, out string result)
		{
			result = null;
			switch (itemFunction) {
			case "Count":
				result = transformItems.Length.ToString ();
				return true;
			case "AnyHaveMetadataValue":
				if (itemFunctionArgs.Length != 2)
					return false;
				result = transformItems.Any (it => string.Compare (it.Metadata.GetValue (itemFunctionArgs [0].ToString ()), itemFunctionArgs [1].ToString (), true) == 0).ToString ().ToLower ();
				return true;
			}
			return false;
		}

		static bool ExecuteTransformItemListFunction (ref MSBuildItemEvaluated[] transformItems, string itemFunction, object[] itemFunctionArgs, out bool ignoreMetadata)
		{
			switch (itemFunction) {
			case "Reverse":
				ignoreMetadata = false;
				transformItems = transformItems.Reverse ().ToArray ();
				return true;
			case "HasMetadata":
				ignoreMetadata = false;
				if (itemFunctionArgs.Length != 1)
					return false;
				transformItems = transformItems.Where (it => it.Metadata.HasProperty (itemFunctionArgs [0].ToString ())).ToArray ();
				return true;
			case "WithMetadataValue":
				ignoreMetadata = false;
				if (itemFunctionArgs.Length != 2)
					return false;
				transformItems = transformItems.Where (it => string.Compare (it.Metadata.GetValue (itemFunctionArgs [0].ToString ()), itemFunctionArgs [1].ToString (), true) == 0).ToArray ();
				return true;
			case "ClearMetadata":
				ignoreMetadata = true;
				return true;
			case "Distinct":
			case "DistinctWithCase":
				var values = new HashSet<string> (itemFunction == "Distinct" ? StringComparer.OrdinalIgnoreCase : StringComparer.Ordinal);
				var result = new List<MSBuildItemEvaluated> ();
				foreach (var it in transformItems) {
					if (values.Add (it.Include))
						result.Add (it);
				}
				transformItems = result.ToArray ();
				ignoreMetadata = true;
				return true;
			}
			ignoreMetadata = false;
			return false;
		}

		void Evaluate (ProjectInfo project, MSBuildEvaluationContext context, MSBuildImportGroup imports, bool evalItems)
		{
			if (!string.IsNullOrEmpty (imports.Condition) && !SafeParseAndEvaluate (project, context, imports.Condition, true))
				return;

			foreach (var item in imports.Imports)
				Evaluate (project, context, item, evalItems);
		}

		static bool IsWildcardInclude (string include)
		{
			return include.IndexOf ('*') != -1;
		}

		static IEnumerable<MSBuildItemEvaluated> ExpandWildcardFilePath (ProjectInfo pinfo, MSBuildEvaluationContext context, MSBuildItem sourceItem, string path)
		{
			var subpath = SplitWildcardFilePath (path);
		
			MSBuildProject project = pinfo.Project;
			WildcardExpansionFunc<MSBuildItemEvaluated> func = delegate (string file, string include, string recursiveDir) {
				context.SetItemContext (file, recursiveDir);
				return CreateEvaluatedItem (context, pinfo, project, sourceItem, include);
			};
			return ExpandWildcardFilePath (project, project.BaseDirectory, FilePath.Null, false, subpath, 0, func);
		}

		static IEnumerable<string> GetIncludesForWildcardFilePath (MSBuildProject project, string path)
		{
			var subpath = SplitWildcardFilePath (path);
		
			WildcardExpansionFunc<string> func = delegate (string file, string include, string recursiveDir) {
				return include;
			};
			return ExpandWildcardFilePath (project, project.BaseDirectory, FilePath.Null, false, subpath, 0, func);
		}

		static string[] SplitWildcardFilePath (string path)
		{
			path = path.Replace ('/', '\\');
			if (path == "**" || path.EndsWith ("\\**", StringComparison.Ordinal))
				path = path + "\\*";
			return path.Split ('\\');
		}

		delegate T WildcardExpansionFunc<T> (string filePath, string include, string recursiveDir);

		static IEnumerable<T> ExpandWildcardFilePath<T> (MSBuildProject project, FilePath basePath, FilePath baseRecursiveDir, bool recursive, string [] filePath, int index, WildcardExpansionFunc<T> func)
		{
			var res = Enumerable.Empty<T> ();

			if (index >= filePath.Length)
				return res;

			var path = filePath [index];

			if (path == "..")
				return ExpandWildcardFilePath (project, basePath.ParentDirectory, baseRecursiveDir, recursive, filePath, index + 1, func);

			if (path == ".")
				return ExpandWildcardFilePath (project, basePath, baseRecursiveDir, recursive, filePath, index + 1, func);

			if (!Directory.Exists (basePath))
				return res;

			if (path == "**") {
				// if this is the last component of the path, there isn't any file specifier, so there is no possible match
				if (index + 1 >= filePath.Length)
					return res;

				// If baseRecursiveDir has already been set, don't overwrite it.
				if (baseRecursiveDir.IsNullOrEmpty)
					baseRecursiveDir = basePath;

<<<<<<< HEAD
				return ExpandWildcardFilePath (project, basePath, baseRecursiveDir, true, filePath, index + 1, func);
=======
			if (recursive) {
				// Recursive search. Try to match the remaining subpath in all subdirectories.
				foreach (var dir in Directory.EnumerateDirectories (basePath))
					res = res.Concat (ExpandWildcardFilePath (pinfo, project, context, sourceItem, dir, baseRecursiveDir, true, filePath, index));
>>>>>>> 096d323d
			}

			if (index == filePath.Length - 1) {
				// Last path component. It has to be a file specifier.
				string baseDir = basePath.ToRelative (project.BaseDirectory).ToString ().Replace ('/', '\\');
				if (baseDir == ".")
					baseDir = "";
				else if (!baseDir.EndsWith ("\\", StringComparison.Ordinal))
					baseDir += '\\';
				var recursiveDir = baseRecursiveDir.IsNullOrEmpty ? FilePath.Null : basePath.ToRelative (baseRecursiveDir);
<<<<<<< HEAD
				res = res.Concat (Directory.GetFiles (basePath, path).Select (f => func (f, baseDir + Path.GetFileName (f), recursiveDir)));
			} else {
=======
				res = res.Concat (Directory.EnumerateFiles (basePath, path).Select (f => {
					context.SetItemContext (f, recursiveDir);
					var ev = baseDir + Path.GetFileName (f);
					return CreateEvaluatedItem (context, pinfo, project, sourceItem, ev);
				}));
			}
			else {
>>>>>>> 096d323d
				// Directory specifier
				// Look for matching directories.
				// The search here is non-recursive, not matter what the 'recursive' parameter says, since we are trying to match a subpath.
				// The recursive search is done below.

				if (path.IndexOfAny (wildcards) != -1) {
<<<<<<< HEAD
					foreach (var dir in Directory.GetDirectories (basePath, path))
						res = res.Concat (ExpandWildcardFilePath (project, dir, baseRecursiveDir, false, filePath, index + 1, func));
=======
					foreach (var dir in Directory.EnumerateDirectories (basePath, path))
						res = res.Concat (ExpandWildcardFilePath (pinfo, project, context, sourceItem, dir, baseRecursiveDir, false, filePath, index + 1));
>>>>>>> 096d323d
				} else
					res = res.Concat (ExpandWildcardFilePath (project, basePath.Combine (path), baseRecursiveDir, false, filePath, index + 1, func));
			}

			if (recursive) {
				// Recursive search. Try to match the remaining subpath in all subdirectories.
				foreach (var dir in Directory.GetDirectories (basePath))
					res = res.Concat (ExpandWildcardFilePath (project, dir, baseRecursiveDir, true, filePath, index, func));
			}

			return res;
		}

		static string ExcludeToRegex (string exclude)
		{
			var sb = new StringBuilder ();
			foreach (var ep in exclude.Split (new char [] { ';' }, StringSplitOptions.RemoveEmptyEntries)) {
				var ex = ep.Trim ();
                if (sb.Length > 0)
					sb.Append ('|');
				sb.Append ('^');
                for (int n = 0; n < ex.Length; n++) {
					var c = ex [n];
					if (c == '*') {
						if (n < ex.Length - 1 && ex [n + 1] == '*') {
							if (n < ex.Length - 2 && ex [n + 2] == '\\') {
								// zero or more subdirectories
								sb.Append ("(.*\\\\)?");
								n += 2;
							} else {
								sb.Append (".*");
								n++;
							}
						}
						else
							sb.Append ("[^\\\\.]*");
					} else if (regexEscapeChars.Contains (c)) {
						sb.Append ('\\').Append (c);
					} else
						sb.Append (c);
				}
				sb.Append ('$');
			}
            return sb.ToString ();
        }

		static char [] regexEscapeChars = { '\\', '^', '$', '{', '}', '[', ']', '(', ')', '.', '*', '+', '?', '|', '<', '>', '-', '&' };

		static bool IsIncludeTransform (string include)
		{
			return include.Length > 3 && include [0] == '@' && include [1] == '(' && include [include.Length - 1] == ')';
		}

		static MSBuildItemEvaluated CreateEvaluatedItem (MSBuildEvaluationContext context, ProjectInfo pinfo, MSBuildProject project, MSBuildItem sourceItem, string include)
		{
			var it = new MSBuildItemEvaluated (project, sourceItem.Name, sourceItem.Include, include);
			var md = new Dictionary<string,IMSBuildPropertyEvaluated> ();
			// Only evaluate properties for non-transforms.
			if (!IsIncludeTransform (include)) {
				foreach (var c in sourceItem.Metadata.GetProperties ()) {
					if (string.IsNullOrEmpty (c.Condition) || SafeParseAndEvaluate (pinfo, context, c.Condition, true))
						md [c.Name] = new MSBuildPropertyEvaluated (project, c.Name, c.Value, context.EvaluateString (c.Value)) { Condition = c.Condition };
				}
			}
			((MSBuildPropertyGroupEvaluated)it.Metadata).SetProperties (md);
			it.AddSourceItem (sourceItem);
			it.Condition = sourceItem.Condition;
			return it;
		}

		static char[] wildcards = { '*', '%' };

		void Evaluate (ProjectInfo project, MSBuildEvaluationContext context, MSBuildProperty prop)
		{
			if (string.IsNullOrEmpty (prop.Condition) || SafeParseAndEvaluate (project, context, prop.Condition, true)) {
				bool needsItemEvaluation;
				var val = context.Evaluate (prop.UnevaluatedValue, out needsItemEvaluation);
				if (needsItemEvaluation)
					context.SetPropertyNeedsTransformEvaluation (prop.Name);
				project.Properties [prop.Name] = new PropertyInfo { Name = prop.Name, Value = prop.UnevaluatedValue, FinalValue = val };
				context.SetPropertyValue (prop.Name, val);
			}
		}

		MSBuildItemEvaluated Evaluate (ProjectInfo project, MSBuildEvaluationContext context, MSBuildItem item)
		{
			return CreateEvaluatedItem (context, project, project.Project, item, context.EvaluateString (item.Include));
		}

		IEnumerable<ProjectInfo> GetImportedProjects (ProjectInfo project, MSBuildImport import)
		{
			List<ProjectInfo> prefProjects;
			if (project.ImportedProjects.TryGetValue (import, out prefProjects))
				return prefProjects;
			return Enumerable.Empty<ProjectInfo> ();
		}

		void AddImportedProject (ProjectInfo project, MSBuildImport import, ProjectInfo imported)
		{
			List<ProjectInfo> prefProjects;
			if (!project.ImportedProjects.TryGetValue (import, out prefProjects))
				project.ImportedProjects [import] = prefProjects = new List<ProjectInfo> ();
			prefProjects.Add (imported);
        }

		void DisposeImportedProjects (ProjectInfo pi)
		{
			foreach (var imported in pi.ImportedProjects.Values.SelectMany (i => i)) {
				DisposeImportedProjects (imported);
				DisposeProjectInstance (imported);
			}
		}

		void Evaluate (ProjectInfo project, MSBuildEvaluationContext context, MSBuildImport import, bool evalItems)
		{
			if (evalItems) {
				// Properties have already been evaluated
				// Don't evaluate properties, only items and other elements
				foreach (var p in GetImportedProjects (project, import)) {
					
					EvaluateProject (p, new MSBuildEvaluationContext (context), true);

					foreach (var it in p.EvaluatedItems) {
						it.IsImported = true;
						project.EvaluatedItems.Add (it);
					}
					foreach (var it in p.EvaluatedItemsIgnoringCondition) {
						it.IsImported = true;
						project.EvaluatedItemsIgnoringCondition.Add (it);
					}
					foreach (var t in p.Targets) {
						t.IsImported = true;
						project.Targets.Add (t);
					}
					foreach (var t in p.TargetsIgnoringCondition) {
						t.IsImported = true;
						project.TargetsIgnoringCondition.Add (t);
					}
					project.ConditionedProperties.Append (p.ConditionedProperties);
				}
				return;
            }

			// For some reason, Mono can have several extension paths, so we need to try each of them
			foreach (var ep in MSBuildEvaluationContext.GetApplicableExtensionsPaths ()) {
				var files = GetImportFiles (project, context, import, ep);
				if (files == null || files.Length == 0)
					continue;
				foreach (var f in files)
					ImportFile (project, context, import, f);
				return;
			}

			// No import was found
		}

		string[] GetImportFiles (ProjectInfo project, MSBuildEvaluationContext context, MSBuildImport import, string extensionsPath)
		{
			if (extensionsPath != null) {
				var tempCtx = new MSBuildEvaluationContext (context);
				var mep = MSBuildProjectService.ToMSBuildPath (null, extensionsPath);
				tempCtx.SetPropertyValue ("MSBuildExtensionsPath", mep);
				tempCtx.SetPropertyValue ("MSBuildExtensionsPath32", mep);
				tempCtx.SetPropertyValue ("MSBuildExtensionsPath64", mep);
				context = tempCtx;
			}

			var pr = context.EvaluateString (import.Project);
			project.Imports [import] = pr;

			if (!string.IsNullOrEmpty (import.Condition) && !SafeParseAndEvaluate (project, context, import.Condition, true))
				return null;

			var path = MSBuildProjectService.FromMSBuildPath (project.Project.BaseDirectory, pr);
			var fileName = Path.GetFileName (path);

			if (fileName.IndexOfAny (new [] { '*', '?' }) == -1) {
				return File.Exists (path) ? new [] { path } : null;
			}
			else {
				path = Path.GetDirectoryName (path);
				if (!Directory.Exists (path))
					return null;
				var files = Directory.GetFiles (path, fileName);
				Array.Sort (files);
				return files;
			}
		}

		void ImportFile (ProjectInfo project, MSBuildEvaluationContext context, MSBuildImport import, string file)
		{
			if (!File.Exists (file))
				return;
			
			var pref = LoadProject (file);
			project.ReferencedProjects.Add (pref);

			var prefProject = new ProjectInfo { Project = pref };
			AddImportedProject (project, import, prefProject);

			var refCtx = new MSBuildEvaluationContext (context);

			EvaluateProject (prefProject, refCtx, false);

			foreach (var p in prefProject.Properties) {
				p.Value.IsImported = true;
				project.Properties [p.Key] = p.Value;
			}
		}

		void Evaluate (ProjectInfo project, MSBuildEvaluationContext context, MSBuildChoose choose, bool evalItems)
		{
			foreach (var op in choose.GetOptions ()) {
				if (op.IsOtherwise || SafeParseAndEvaluate (project, context, op.Condition, true)) {
					EvaluateObjects (project, context, op.GetAllObjects (), evalItems);
					break;
				}
			}
		}

		void Evaluate (ProjectInfo project, MSBuildEvaluationContext context, MSBuildTarget target)
		{
			bool condIsTrue = SafeParseAndEvaluate (project, context, target.Condition);
			var newTarget = new MSBuildTarget (target.Name, target.Tasks);
			newTarget.AfterTargets = context.EvaluateString (target.AfterTargets);
			newTarget.Inputs = context.EvaluateString (target.Inputs);
			newTarget.Outputs = context.EvaluateString (target.Outputs);
			newTarget.BeforeTargets = context.EvaluateString (target.BeforeTargets);
			newTarget.DependsOnTargets = context.EvaluateString (target.DependsOnTargets);
			newTarget.Returns = context.EvaluateString (target.Returns);
			newTarget.KeepDuplicateOutputs = context.EvaluateString (target.KeepDuplicateOutputs);
			project.TargetsIgnoringCondition.Add (newTarget);
			if (condIsTrue)
				project.Targets.Add (newTarget);
		}

		static bool SafeParseAndEvaluate (ProjectInfo project, MSBuildEvaluationContext context, string condition, bool collectConditionedProperties = false)
		{
			try {
				if (String.IsNullOrEmpty (condition))
					return true;

				try {
					ConditionExpression ce = ConditionParser.ParseCondition (condition);

					if (!ce.CanEvaluateToBool (context))
						throw new InvalidProjectFileException (String.Format ("Can not evaluate \"{0}\" to bool.", condition));

					if (collectConditionedProperties)
						ce.CollectConditionProperties (project.ConditionedProperties);

					return ce.BoolEvaluate (context);
				} catch (ExpressionParseException epe) {
					throw new InvalidProjectFileException (
						String.Format ("Unable to parse condition \"{0}\" : {1}", condition, epe.Message),
						epe);
				} catch (ExpressionEvaluationException epe) {
					throw new InvalidProjectFileException (
						String.Format ("Unable to evaluate condition \"{0}\" : {1}", condition, epe.Message),
						epe);
				}
			}
			catch {
				// The condition is likely to be invalid
				return false;
			}
		}

		public override bool GetItemHasMetadata (object item, string name)
		{
			var it = item as MSBuildItem;
			if (it != null)
				return it.Metadata.HasProperty (name);
			return ((IMSBuildItemEvaluated) item).Metadata.HasProperty (name);
		}

		public override string GetItemMetadata (object item, string name)
		{
			var it = item as MSBuildItem;
			if (it != null)
				return it.Metadata.GetValue (name);
			return ((IMSBuildItemEvaluated)item).Metadata.GetValue (name);
		}

		public override string GetEvaluatedItemMetadata (object item, string name)
		{
			IMSBuildItemEvaluated it = (IMSBuildItemEvaluated) item;
			return it.Metadata.GetValue (name);
		}

		public override IEnumerable<string> GetItemMetadataNames (object item)
		{
			var it = item as MSBuildItem;
			if (it != null)
				return it.Metadata.GetProperties ().Select (p => p.Name);
			return ((IMSBuildItemEvaluated)item).Metadata.GetProperties ().Select (p => p.Name);
		}

		public override IEnumerable<object> GetImports (object projectInstance)
		{
			return ((ProjectInfo)projectInstance).Project.Imports;
		}

		public override string GetImportEvaluatedProjectPath (object projectInstance, object import)
		{
			return ((ProjectInfo)projectInstance).Imports [(MSBuildImport)import];
		}

		public override IEnumerable<object> GetEvaluatedItems (object projectInstance)
		{
			return ((ProjectInfo)projectInstance).EvaluatedItems;
		}

		public override IEnumerable<object> GetEvaluatedItemsIgnoringCondition (object projectInstance)
		{
			return ((ProjectInfo)projectInstance).EvaluatedItemsIgnoringCondition;
		}

		public override IEnumerable<object> GetEvaluatedProperties (object projectInstance)
		{
			return ((ProjectInfo)projectInstance).Properties.Values;
		}

		public override void GetItemInfo (object item, out string name, out string include, out string finalItemSpec, out bool imported)
		{
			var it = (MSBuildItem) item;
			name = it.Name;
			include = it.Include;
			finalItemSpec = it.Include;
			imported = it.IsImported;
		}

		public override void GetEvaluatedItemInfo (object item, out string name, out string include, out string finalItemSpec, out bool imported)
		{
			var it = (IMSBuildItemEvaluated) item;
			name = it.Name;
			include = it.Include;
			finalItemSpec = it.Include;
			imported = it.IsImported;
		}

		public override void GetPropertyInfo (object property, out string name, out string value, out string finalValue)
		{
			var prop = (PropertyInfo)property;
			name = prop.Name;
			value = prop.Value;
			finalValue = prop.FinalValue;
		}

		public override IEnumerable<MSBuildTarget> GetTargets (object projectInstance)
		{
			return ((ProjectInfo)projectInstance).Targets;
		}

		public override IEnumerable<MSBuildTarget> GetTargetsIgnoringCondition (object projectInstance)
		{
			return ((ProjectInfo)projectInstance).TargetsIgnoringCondition;
		}

		public override void SetGlobalProperty (object projectInstance, string property, string value)
		{
			var pi = (ProjectInfo)projectInstance;
			pi.GlobalProperties [property] = value;
		}

		public override void RemoveGlobalProperty (object projectInstance, string property)
		{
			var pi = (ProjectInfo)projectInstance;
			pi.GlobalProperties.Remove (property);
		}

		public override ConditionedPropertyCollection GetConditionedProperties (object projectInstance)
		{
			var pi = (ProjectInfo)projectInstance;
			return pi.ConditionedProperties;
		}

		public override IEnumerable<MSBuildItem> FindGlobItemsIncludingFile (object projectInstance, string include)
		{
			var pi = (ProjectInfo)projectInstance;
			string filePath = MSBuildProjectService.FromMSBuildPath (pi.Project.BaseDirectory, include);
			foreach (var g in pi.GlobIncludes) {
				if (IsIncludedInGlob (g.Include, pi.Project.BaseDirectory, filePath)) {
					if (g.ExcludeRegex != null) {
						if (g.ExcludeRegex.IsMatch (include))
							continue;
					}
					yield return g.Item;
				}
			}
		}

		bool IsIncludedInGlob (string globInclude, string basePath, FilePath file)
		{
			if (globInclude == "**" || globInclude.EndsWith ("\\**", StringComparison.Ordinal))
				globInclude = globInclude + "/*";
			var subpath = globInclude.Split ('\\');
			return IsIncludedInGlob (basePath, file, false, subpath, 0);
		}

		bool IsIncludedInGlob (FilePath basePath, FilePath file, bool recursive, string [] filePath, int index)
		{
			if (index >= filePath.Length)
				return false;

			var path = filePath [index];

			if (path == "..")
				return IsIncludedInGlob (basePath.ParentDirectory, file, recursive, filePath, index + 1);

			if (path == ".")
				return IsIncludedInGlob (basePath, file, recursive, filePath, index + 1);

			if (!Directory.Exists (basePath))
				return false;

			if (path == "**") {
				// if this is the last component of the path, there isn't any file specifier, so there is no possible match
				if (index + 1 >= filePath.Length)
					return false;
				return IsIncludedInGlob (basePath, file, true, filePath, index + 1);
			}

			if (index == filePath.Length - 1) {
				// Last path component. It has to be a file specifier.
				if (!file.IsChildPathOf (basePath))
					return false;
				if (Directory.GetFiles (basePath, path).Any (f => f == file))
					return true;
			} else {
				// Directory specifier
				// Look for matching directories.
				// The search here is non-recursive, not matter what the 'recursive' parameter says, since we are trying to match a subpath.
				// The recursive search is done below.

				if (path.IndexOfAny (wildcards) != -1) {
					foreach (var dir in Directory.GetDirectories (basePath, path)) {
						if (IsIncludedInGlob (dir, file, false, filePath, index + 1))
							return true;
					}
				} else if (IsIncludedInGlob (basePath.Combine (path), file, false, filePath, index + 1))
					return true;
			}

			if (recursive) {
				// Recursive search. Try to match the remaining subpath in all subdirectories.
				foreach (var dir in Directory.GetDirectories (basePath))
					if (IsIncludedInGlob (dir, file, true, filePath, index))
						return true;
			}

			return false;
		}

		#endregion
	}
}<|MERGE_RESOLUTION|>--- conflicted
+++ resolved
@@ -355,8 +355,8 @@
 		}
 
 		static void AddItem (ProjectInfo project, MSBuildEvaluationContext context, MSBuildItem item, MSBuildItemEvaluated it, string include, Regex excludeRegex, bool trueCond)
-		{
-			// Don't add the result from any item that has an empty include. MSBuild never returns those.
+		{
+			// Don't add the result from any item that has an empty include. MSBuild never returns those.
 			if (include == string.Empty)
 				return;
 			
@@ -746,14 +746,7 @@
 				if (baseRecursiveDir.IsNullOrEmpty)
 					baseRecursiveDir = basePath;
 
-<<<<<<< HEAD
 				return ExpandWildcardFilePath (project, basePath, baseRecursiveDir, true, filePath, index + 1, func);
-=======
-			if (recursive) {
-				// Recursive search. Try to match the remaining subpath in all subdirectories.
-				foreach (var dir in Directory.EnumerateDirectories (basePath))
-					res = res.Concat (ExpandWildcardFilePath (pinfo, project, context, sourceItem, dir, baseRecursiveDir, true, filePath, index));
->>>>>>> 096d323d
 			}
 
 			if (index == filePath.Length - 1) {
@@ -764,38 +757,23 @@
 				else if (!baseDir.EndsWith ("\\", StringComparison.Ordinal))
 					baseDir += '\\';
 				var recursiveDir = baseRecursiveDir.IsNullOrEmpty ? FilePath.Null : basePath.ToRelative (baseRecursiveDir);
-<<<<<<< HEAD
-				res = res.Concat (Directory.GetFiles (basePath, path).Select (f => func (f, baseDir + Path.GetFileName (f), recursiveDir)));
+				res = res.Concat (Directory.EnumerateFiles (basePath, path).Select (f => func (f, baseDir + Path.GetFileName (f), recursiveDir)));
 			} else {
-=======
-				res = res.Concat (Directory.EnumerateFiles (basePath, path).Select (f => {
-					context.SetItemContext (f, recursiveDir);
-					var ev = baseDir + Path.GetFileName (f);
-					return CreateEvaluatedItem (context, pinfo, project, sourceItem, ev);
-				}));
-			}
-			else {
->>>>>>> 096d323d
 				// Directory specifier
 				// Look for matching directories.
 				// The search here is non-recursive, not matter what the 'recursive' parameter says, since we are trying to match a subpath.
 				// The recursive search is done below.
 
 				if (path.IndexOfAny (wildcards) != -1) {
-<<<<<<< HEAD
-					foreach (var dir in Directory.GetDirectories (basePath, path))
+					foreach (var dir in Directory.EnumerateDirectories (basePath, path))
 						res = res.Concat (ExpandWildcardFilePath (project, dir, baseRecursiveDir, false, filePath, index + 1, func));
-=======
-					foreach (var dir in Directory.EnumerateDirectories (basePath, path))
-						res = res.Concat (ExpandWildcardFilePath (pinfo, project, context, sourceItem, dir, baseRecursiveDir, false, filePath, index + 1));
->>>>>>> 096d323d
 				} else
 					res = res.Concat (ExpandWildcardFilePath (project, basePath.Combine (path), baseRecursiveDir, false, filePath, index + 1, func));
 			}
 
 			if (recursive) {
 				// Recursive search. Try to match the remaining subpath in all subdirectories.
-				foreach (var dir in Directory.GetDirectories (basePath))
+				foreach (var dir in Directory.EnumerateDirectories (basePath))
 					res = res.Concat (ExpandWildcardFilePath (project, dir, baseRecursiveDir, true, filePath, index, func));
 			}
 
@@ -847,10 +825,10 @@
 			var it = new MSBuildItemEvaluated (project, sourceItem.Name, sourceItem.Include, include);
 			var md = new Dictionary<string,IMSBuildPropertyEvaluated> ();
 			// Only evaluate properties for non-transforms.
-			if (!IsIncludeTransform (include)) {
-				foreach (var c in sourceItem.Metadata.GetProperties ()) {
-					if (string.IsNullOrEmpty (c.Condition) || SafeParseAndEvaluate (pinfo, context, c.Condition, true))
-						md [c.Name] = new MSBuildPropertyEvaluated (project, c.Name, c.Value, context.EvaluateString (c.Value)) { Condition = c.Condition };
+			if (!IsIncludeTransform (include)) {
+				foreach (var c in sourceItem.Metadata.GetProperties ()) {
+					if (string.IsNullOrEmpty (c.Condition) || SafeParseAndEvaluate (pinfo, context, c.Condition, true))
+						md [c.Name] = new MSBuildPropertyEvaluated (project, c.Name, c.Value, context.EvaluateString (c.Value)) { Condition = c.Condition };
 				}
 			}
 			((MSBuildPropertyGroupEvaluated)it.Metadata).SetProperties (md);
@@ -1216,7 +1194,7 @@
 				// Last path component. It has to be a file specifier.
 				if (!file.IsChildPathOf (basePath))
 					return false;
-				if (Directory.GetFiles (basePath, path).Any (f => f == file))
+				if (Directory.EnumerateFiles (basePath, path).Any (f => f == file))
 					return true;
 			} else {
 				// Directory specifier
@@ -1225,7 +1203,7 @@
 				// The recursive search is done below.
 
 				if (path.IndexOfAny (wildcards) != -1) {
-					foreach (var dir in Directory.GetDirectories (basePath, path)) {
+					foreach (var dir in Directory.EnumerateDirectories (basePath, path)) {
 						if (IsIncludedInGlob (dir, file, false, filePath, index + 1))
 							return true;
 					}
@@ -1235,7 +1213,7 @@
 
 			if (recursive) {
 				// Recursive search. Try to match the remaining subpath in all subdirectories.
-				foreach (var dir in Directory.GetDirectories (basePath))
+				foreach (var dir in Directory.EnumerateDirectories (basePath))
 					if (IsIncludedInGlob (dir, file, true, filePath, index))
 						return true;
 			}
