--- conflicted
+++ resolved
@@ -36,7 +36,6 @@
 using MonoDevelop.Core;
 using MonoDevelop.Core.Serialization;
 using MonoDevelop.Projects;
-<<<<<<< HEAD
 using System.Threading.Tasks;
 using MonoDevelop.Projects.Formats.MSBuild;
 using System.Xml;
@@ -44,9 +43,7 @@
 using MonoDevelop.Core.Assemblies;
 using MonoDevelop.Projects.Extensions;
 using System.Collections.Immutable;
-=======
 using MonoDevelop.Core.Instrumentation;
->>>>>>> fb917669
 
 
 namespace MonoDevelop.Projects
@@ -60,12 +57,9 @@
 	/// </remarks>
 	public class Project : SolutionItem
 	{
-<<<<<<< HEAD
 		string[] flavorGuids = new string[0];
-=======
 		static Counter ProjectOpenedCounter = InstrumentationService.CreateCounter ("Project Opened", "Project Model", id:"Ide.Project.Open");
 
->>>>>>> fb917669
 		string[] buildActions;
 		MSBuildProject sourceProject;
 
@@ -90,7 +84,6 @@
 			DependencyResolutionEnabled = true;
 		}
 
-<<<<<<< HEAD
 		public ProjectItemCollection Items {
 			get { return items; }
 		}
@@ -310,7 +303,8 @@
 		internal protected override IEnumerable<string> GetItemTypeGuids ()
 		{
 			return base.GetItemTypeGuids ().Concat (flavorGuids);
-=======
+		}
+
 		protected override void OnGetProjectEventMetadata (IDictionary<string, string> metadata)
 		{
 			base.OnGetProjectEventMetadata (metadata);
@@ -330,9 +324,7 @@
 		protected override void OnEndLoad ()
 		{
 			base.OnEndLoad ();
-
 			ProjectOpenedCounter.Inc (1, null, GetProjectEventMetadata ());
->>>>>>> fb917669
 		}
 
 		/// <summary>
@@ -730,7 +722,24 @@
 
 				MSBuildResult result = null;
 				await Task.Run (delegate {
-					result = builder.Run (configs, logWriter, MSBuildProjectService.DefaultMSBuildVerbosity, new[] { target }, null, null);
+					
+					TimerCounter buildTimer = null;
+					switch (target) {
+					case "Build": buildTimer = Counters.BuildMSBuildProjectTimer; break;
+					case "Clean": buildTimer = Counters.CleanMSBuildProjectTimer; break;
+					}
+
+					var t1 = Counters.RunMSBuildTargetTimer.BeginTiming (GetProjectEventMetadata ());
+					var t2 = buildTimer != null ? buildTimer.BeginTiming (GetProjectEventMetadata ()) : null;
+
+					try {
+						result = builder.Run (configs, logWriter, MSBuildProjectService.DefaultMSBuildVerbosity, new[] { target }, null, null);
+					} finally {
+						t1.End ();
+						if (t2 != null)
+							t2.End ();
+					}
+
 					System.Runtime.Remoting.RemotingServices.Disconnect (logWriter);
 				});
 
