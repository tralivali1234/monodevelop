// 
// WorkspaceItem.cs
//  
// Author:
//       Lluis Sanchez Gual <lluis@novell.com>
// 
// Copyright (c) 2009 Novell, Inc (http://www.novell.com)
// 
// Permission is hereby granted, free of charge, to any person obtaining a copy
// of this software and associated documentation files (the "Software"), to deal
// in the Software without restriction, including without limitation the rights
// to use, copy, modify, merge, publish, distribute, sublicense, and/or sell
// copies of the Software, and to permit persons to whom the Software is
// furnished to do so, subject to the following conditions:
// 
// The above copyright notice and this permission notice shall be included in
// all copies or substantial portions of the Software.
// 
// THE SOFTWARE IS PROVIDED "AS IS", WITHOUT WARRANTY OF ANY KIND, EXPRESS OR
// IMPLIED, INCLUDING BUT NOT LIMITED TO THE WARRANTIES OF MERCHANTABILITY,
// FITNESS FOR A PARTICULAR PURPOSE AND NONINFRINGEMENT. IN NO EVENT SHALL THE
// AUTHORS OR COPYRIGHT HOLDERS BE LIABLE FOR ANY CLAIM, DAMAGES OR OTHER
// LIABILITY, WHETHER IN AN ACTION OF CONTRACT, TORT OR OTHERWISE, ARISING FROM,
// OUT OF OR IN CONNECTION WITH THE SOFTWARE OR THE USE OR OTHER DEALINGS IN
// THE SOFTWARE.


using System;
using System.Xml;
using System.IO;
using System.Collections;
using System.Collections.Generic;
using System.Collections.ObjectModel;
using System.Reflection;
using System.Diagnostics;
using System.CodeDom.Compiler;

using MonoDevelop.Core;
using MonoDevelop.Projects;
using MonoDevelop.Core.Serialization;
using MonoDevelop.Core.StringParsing;
using MonoDevelop.Core.Execution;
using MonoDevelop.Projects.Extensions;
using Mono.Addins;
using System.Linq;
using System.Threading.Tasks;
using MonoDevelop.Projects.Formats.MD1;

namespace MonoDevelop.Projects
{
	public abstract class WorkspaceItem : WorkspaceObject, IWorkspaceFileObject
	{
		Workspace parentWorkspace;
		FilePath fileName;
		PropertyBag userProperties;
		FileStatusTracker<WorkspaceItemEventArgs> fileStatusTracker;
		
		[ProjectPathItemProperty ("BaseDirectory", DefaultValue=null)]
		FilePath baseDirectory;

		internal WorkspaceItem ()
		{
			userProperties = new PropertyBag ();
			fileStatusTracker = new FileStatusTracker<WorkspaceItemEventArgs> (this, OnReloadRequired, new WorkspaceItemEventArgs (this));
		}

		public Workspace ParentWorkspace {
			get { return parentWorkspace; }
			internal set {
				parentWorkspace = value; 
				ParentObject = value;
			}
		}
		
		// User properties are only loaded when the project is loaded in the IDE.
		public virtual PropertyBag UserProperties {
			get {
				return userProperties; 
			}
		}
		
		public new string Name {
			get {
				return base.Name;
			}
			set {
				AssertMainThread ();
				if (fileName.IsNullOrEmpty)
					SetLocation (FilePath.Empty, value);
				else {
					FilePath dir = fileName.ParentDirectory;
					string ext = fileName.Extension;
					FileName = dir.Combine (value) + ext;
				}
			}
		}

		[ThreadSafe]
		protected override string OnGetName ()
		{
			var fname = fileName;
			if (fname.IsNullOrEmpty)
				return string.Empty;
			else
				return fname.FileNameWithoutExtension;
		}
		
		public virtual FilePath FileName {
			[ThreadSafe] get {
				return fileName;
			}
			set {
				AssertMainThread ();
				string oldName = Name;
				fileName = value;
				if (oldName != Name)
					OnNameChanged (new WorkspaceItemRenamedEventArgs (this, oldName, Name));
				NotifyModified ();
			}
		}

		public virtual void SetLocation (FilePath baseDirectory, string name)
		{
			// Add a dummy extension to the file name.
			// It will be replaced by the correct one, depending on the format
			FileName = baseDirectory.Combine (name) + ".x";
		}
		
		public new FilePath BaseDirectory {
			get {
				return base.BaseDirectory;
			}
			set {
				AssertMainThread ();
				if (!value.IsNull && !FileName.IsNull && FileName.ParentDirectory.FullPath == value.FullPath)
					baseDirectory = null;
				else if (value.IsNullOrEmpty)
					baseDirectory = null;
				else
					baseDirectory = value.FullPath;
				NotifyModified ();
			}
		}

		[ThreadSafe]
		protected sealed override string OnGetBaseDirectory ()
		{
			var dir = baseDirectory;
			if (dir.IsNull)
				return FileName.ParentDirectory.FullPath;
			else
				return dir;
		}
		
		[ThreadSafe]
		protected sealed override string OnGetItemDirectory ()
		{
			return FileName.ParentDirectory.FullPath;
		}
		
		protected override void OnExtensionChainInitialized ()
		{
			itemExtension = ExtensionChain.GetExtension<WorkspaceItemExtension> ();
			base.OnExtensionChainInitialized ();
		}

		WorkspaceItemExtension itemExtension;

		WorkspaceItemExtension ItemExtension {
			get {
				if (itemExtension == null)
					AssertExtensionChainCreated ();
				return itemExtension;
			}
		}

		protected override IEnumerable<WorkspaceObjectExtension> CreateDefaultExtensions ()
		{
			foreach (var e in base.CreateDefaultExtensions ())
				yield return e;
			yield return new DefaultWorkspaceItemExtension ();
		}

		[ThreadSafe]
		public IEnumerable<FilePath> GetItemFiles (bool includeReferencedFiles)
		{
			return ItemExtension.GetItemFiles (includeReferencedFiles);
		}
		
		[ThreadSafe]
		protected virtual IEnumerable<FilePath> OnGetItemFiles (bool includeReferencedFiles)
		{
			if (!FileName.IsNullOrEmpty)
				yield return FileName;
		}

		[ThreadSafe]
		public virtual bool ContainsItem (WorkspaceObject obj)
		{
			return this == obj;
		}
		
		[ThreadSafe]
		public virtual IEnumerable<Project> GetProjectsContainingFile (FilePath fileName)
		{
			yield break;
		}
		
		[ThreadSafe]
		public virtual ReadOnlyCollection<string> GetConfigurations ()
		{
			return new ReadOnlyCollection<string> (new string [0]);
		}

		internal void SetParentWorkspace (Workspace workspace)
		{
			AssertMainThread ();
			parentWorkspace = workspace;
		}

		protected virtual void OnConfigurationsChanged ()
		{
			if (ConfigurationsChanged != null)
				ConfigurationsChanged (this, EventArgs.Empty);
			if (ParentWorkspace != null)
				ParentWorkspace.OnConfigurationsChanged ();
		}

		public Task SaveAsync (FilePath fileName, ProgressMonitor monitor)
		{
			AssertMainThread ();
			FileName = fileName;
			return SaveAsync (monitor);
		}

		[ThreadSafe]
		public Task SaveAsync (ProgressMonitor monitor)
		{
			return Runtime.RunInMainThread (async delegate {
				using (await WriteLock ()) {
					foreach (var f in GetItemFiles (false))
						FileService.RequestFileEdit (f);
					try {
						fileStatusTracker.BeginSave ();
						await ItemExtension.Save (monitor);
						await OnSaveUserProperties (); // Call the virtual to avoid the lock
						OnSaved (new WorkspaceItemEventArgs (this));
				
						// Update save times
					} finally {
						fileStatusTracker.EndSave ();
					}
				}
				FileService.NotifyFileChanged (FileName);
			});
		}

		protected internal virtual Task OnSave (ProgressMonitor monitor)
		{
			return Task.FromResult (0);
		}

		public virtual bool NeedsReload {
			get {
				return fileStatusTracker.NeedsReload;
			}
			set {
				fileStatusTracker.NeedsReload = value;
			}
		}
		
		[ThreadSafe]
		public bool ItemFilesChanged {
			get {
				return fileStatusTracker.ItemFilesChanged;
			}
		}

		[ThreadSafe]
		internal protected virtual bool OnGetSupportsExecute ()
		{
			return true;
		}

		[ThreadSafe]
		public IEnumerable<IBuildTarget> GetExecutionDependencies ()
		{
			yield break;
		}

		protected bool Loading { get; private set; }

		/// <summary>
		/// Called when a load operation for this item has started
		/// </summary>
		internal protected virtual void OnBeginLoad ()
		{
			Loading = true;
		}
		
		/// <summary>
		/// Called when a load operation for this item has finished
		/// </summary>
		internal protected virtual async Task OnEndLoad ()
		{
			Loading = false;
			fileStatusTracker.ResetLoadTimes ();
			await LoadUserProperties ();
		}

		/// <summary>
		/// Called when an item has been fully created and/or loaded
		/// </summary>
		/// <remarks>>
		/// This method is invoked when all operations required for creating or loading this item have finished.
		/// If the item is being created in memory, this method will be called just after OnExtensionChainInitialized.
		/// If the item is being loaded from a file, it will be called after OnEndLoad.
		/// If the item is being created from a template, it will be called after InitializeNew
		/// </remarks>
		protected virtual void OnItemReady ()
		{
		}

		internal void NotifyItemReady ()
		{
			ItemExtension.ItemReady ();
			OnItemReady ();
		}

		public async Task LoadUserProperties ()
		{
			using (await ReadLock ())
				await OnLoadUserProperties ();
		}

		protected virtual async Task OnLoadUserProperties ()
		{
			userProperties.Dispose ();
			userProperties = new PropertyBag ();

			string preferencesFileName = GetPreferencesFileName ();
<<<<<<< HEAD

			await Task.Run (() => {
				if (!File.Exists (preferencesFileName))
=======
			if (!File.Exists (preferencesFileName))
				return;
			
			XmlTextReader reader = new XmlTextReader (new StreamReader (preferencesFileName));
			try {
				reader.MoveToContent ();
				if (reader.LocalName != "Properties")
>>>>>>> 594bf2e4
					return;
			
				XmlTextReader reader = new XmlTextReader (preferencesFileName);
				try {
					reader.MoveToContent ();
					if (reader.LocalName != "Properties")
						return;

					XmlDataSerializer ser = new XmlDataSerializer (new DataContext ());
					ser.SerializationContext.BaseFile = preferencesFileName;
					userProperties = (PropertyBag)ser.Deserialize (reader, typeof(PropertyBag));
				} catch (Exception e) {
					LoggingService.LogError ("Exception while loading user solution preferences.", e);
					return;
				} finally {
					reader.Close ();
				}
			});
		}
		
		public async Task SaveUserProperties ()
		{
			using (await WriteLock ())
				await OnSaveUserProperties ();
		}

		protected virtual Task OnSaveUserProperties ()
		{
			string file = GetPreferencesFileName ();
			var userProps = userProperties;

			return Task.Run (() => {
				if (userProps == null || userProps.IsEmpty) {
					if (File.Exists (file))
						File.Delete (file);
					return;
				}
			
				XmlTextWriter writer = null;
				try {
					writer = new XmlTextWriter (file, System.Text.Encoding.UTF8);
					writer.Formatting = Formatting.Indented;
					XmlDataSerializer ser = new XmlDataSerializer (new DataContext ());
					ser.SerializationContext.BaseFile = file;
					ser.Serialize (writer, userProps, typeof(PropertyBag));
				} catch (Exception e) {
					LoggingService.LogWarning ("Could not save solution preferences: " + file, e);
				} finally {
					if (writer != null)
						writer.Close ();
				}
			});
		}
		
		string GetPreferencesFileName ()
		{
			return FileName.ChangeExtension (".userprefs");
		}

		public virtual StringTagModelDescription GetStringTagModelDescription ()
		{
			StringTagModelDescription model = new StringTagModelDescription ();
			model.Add (GetType ());
			return model;
		}
		
		public virtual StringTagModel GetStringTagModel ()
		{
			StringTagModel source = new StringTagModel ();
			source.Add (this);
			return source;
		}
		
		public FilePath GetAbsoluteChildPath (FilePath relPath)
		{
			return relPath.ToAbsolute (BaseDirectory);
		}

		public FilePath GetRelativeChildPath (FilePath absPath)
		{
			return absPath.ToRelative (BaseDirectory);
		}
		
		protected override void OnDispose ()
		{
			if (userProperties != null)
				userProperties.Dispose ();
			base.OnDispose ();
		}
		
		protected virtual void OnNameChanged (WorkspaceItemRenamedEventArgs e)
		{
			fileStatusTracker.ResetLoadTimes ();
			NotifyModified ();
			if (NameChanged != null)
				NameChanged (this, e);
		}

		protected void NotifyModified ()
		{
			OnModified (new WorkspaceItemEventArgs (this));
		}
		
		protected virtual void OnModified (WorkspaceItemEventArgs args)
		{
			if (Modified != null)
				Modified (this, args);
		}
		
		protected virtual void OnSaved (WorkspaceItemEventArgs args)
		{
			if (Saved != null)
				Saved (this, args);
		}
		
		protected virtual void OnReloadRequired (WorkspaceItemEventArgs args)
		{
			fileStatusTracker.FireReloadRequired (args);
		}
		
		public event EventHandler ConfigurationsChanged;
		public event EventHandler<WorkspaceItemRenamedEventArgs> NameChanged;
		public event EventHandler<WorkspaceItemEventArgs> Modified;
		public event EventHandler<WorkspaceItemEventArgs> Saved;
		
/*		public event EventHandler<WorkspaceItemEventArgs> ReloadRequired {
			add {
				fileStatusTracker.ReloadRequired += value;
			}
			remove {
				fileStatusTracker.ReloadRequired -= value;
			}
		}*/

		internal class DefaultWorkspaceItemExtension: WorkspaceItemExtension
		{
			internal protected override IEnumerable<FilePath> GetItemFiles (bool includeReferencedFiles)
			{
				return Item.OnGetItemFiles (includeReferencedFiles);
			}

			internal protected override Task Save (ProgressMonitor monitor)
			{
				return Item.OnSave (monitor);
			}
		}
	}
	
	class FileStatusTracker<TEventArgs> where TEventArgs:EventArgs
	{
		Dictionary<string,DateTime> lastSaveTime;
		Dictionary<string,DateTime> reloadCheckTime;
		bool savingFlag;
//		bool needsReload;
//		List<FileSystemWatcher> watchers;
//		Action<TEventArgs> onReloadRequired;
		TEventArgs eventArgs;
		EventHandler<TEventArgs> reloadRequired;
		
		IWorkspaceFileObject item;
		
		public FileStatusTracker (IWorkspaceFileObject item, Action<TEventArgs> onReloadRequired, TEventArgs eventArgs)
		{
			this.item = item;
			this.eventArgs = eventArgs;
//			this.onReloadRequired = onReloadRequired;
			lastSaveTime = new Dictionary<string,DateTime> ();
			reloadCheckTime = new Dictionary<string,DateTime> ();
			savingFlag = false;
			reloadRequired = null;
		}
		
		public void BeginSave ()
		{
			savingFlag = true;
//			needsReload = false;
			DisposeWatchers ();
		}
		
		public void EndSave ()
		{
			ResetLoadTimes ();
			savingFlag = false;
		}
		
		public void ResetLoadTimes ()
		{
			lastSaveTime.Clear ();
			reloadCheckTime.Clear ();
			foreach (FilePath file in item.GetItemFiles (false))
				lastSaveTime [file] = reloadCheckTime [file] = GetLastWriteTime (file);
//			needsReload = false;
			if (reloadRequired != null)
				InternalNeedsReload ();
		}
		
		public bool NeedsReload {
			get {
				if (savingFlag)
					return false;
				return InternalNeedsReload ();
			}
			set {
//				needsReload = value;
				if (value) {
					reloadCheckTime.Clear ();
					foreach (FilePath file in item.GetItemFiles (false))
						reloadCheckTime [file] = DateTime.MinValue;
				} else {
					ResetLoadTimes ();
				}
			}
		}
		
		public bool ItemFilesChanged {
			get {
				if (savingFlag)
					return false;
				foreach (FilePath file in item.GetItemFiles (false))
					if (GetLastSaveTime (file) != GetLastWriteTime (file))
						return true;
				return false;
			}
		}
		
		bool InternalNeedsReload ()
		{
			foreach (FilePath file in item.GetItemFiles (false)) {
				if (GetLastReloadCheckTime (file) != GetLastWriteTime (file))
					return true;
			}
			return false;
/*			
			if (needsReload)
				return true;
			
			// Watchers already set? if so, then since needsReload==false, no change has
			// happened so far
			if (watchers != null)
				return false;
		
			// Handlers are not set up. Do the check now, and set the handlers.
			watchers = new List<FileSystemWatcher> ();
			foreach (FilePath file in item.GetItemFiles (false)) {
				FileSystemWatcher w = new FileSystemWatcher (file.ParentDirectory, file.FileName);
				w.IncludeSubdirectories = false;
				w.Changed += HandleFileChanged;
				w.EnableRaisingEvents = true;
				watchers.Add (w);
				if (GetLastReloadCheckTime (file) != GetLastWriteTime (file))
					needsReload = true;
			}
			return needsReload;
			*/
		}
		
		void DisposeWatchers ()
		{
/*			if (watchers == null)
				return;
			foreach (FileSystemWatcher w in watchers)
				w.Dispose ();
			watchers = null;
*/		}

/*		void HandleFileChanged (object sender, FileSystemEventArgs e)
		{
			if (!savingFlag && !needsReload) {
				needsReload = true;
				onReloadRequired (eventArgs);
			}
		}
*/
		DateTime GetLastWriteTime (FilePath file)
		{
			try {
				if (!file.IsNullOrEmpty && File.Exists (file))
					return File.GetLastWriteTime (file);
			} catch {
			}
			return GetLastSaveTime (file);
		}

		DateTime GetLastSaveTime (FilePath file)
		{
			DateTime dt;
			if (lastSaveTime.TryGetValue (file, out dt))
				return dt;
			else
				return DateTime.MinValue;
		}

		DateTime GetLastReloadCheckTime (FilePath file)
		{
			DateTime dt;
			if (reloadCheckTime.TryGetValue (file, out dt))
				return dt;
			else
				return DateTime.MinValue;
		}
		
		public event EventHandler<TEventArgs> ReloadRequired {
			add {
				reloadRequired += value;
				if (InternalNeedsReload ())
					value (this, eventArgs);
			}
			remove {
				reloadRequired -= value;
			}
		}
		
		public void FireReloadRequired (TEventArgs args)
		{
			if (reloadRequired != null)
				reloadRequired (this, args);
		}
	}

	[Mono.Addins.Extension]
	class WorkspaceItemTagProvider: IStringTagProvider
	{
		public IEnumerable<StringTagDescription> GetTags (Type type)
		{
			if (typeof(WorkspaceItem).IsAssignableFrom (type) && !typeof(Solution).IsAssignableFrom (type)) {
				// Solutions have its own provider
				yield return new StringTagDescription ("WorkspaceFile", GettextCatalog.GetString ("Workspace File"));
				yield return new StringTagDescription ("WorkspaceName", GettextCatalog.GetString ("Workspace Name"));
				yield return new StringTagDescription ("WorkspaceDir", GettextCatalog.GetString ("Workspace Directory"));
			}
		}
		
		public object GetTagValue (object obj, string tag)
		{
			WorkspaceItem item = (WorkspaceItem) obj;
			switch (tag) {
				case "WORKSPACENAME": return item.Name;
				case "WORKSPACEFILE": return item.FileName;
				case "WORKSPACEDIR": return item.BaseDirectory;
			}
			throw new NotSupportedException ();
		}
	}
}<|MERGE_RESOLUTION|>--- conflicted
+++ resolved
@@ -55,7 +55,7 @@
 		PropertyBag userProperties;
 		FileStatusTracker<WorkspaceItemEventArgs> fileStatusTracker;
 		
-		[ProjectPathItemProperty ("BaseDirectory", DefaultValue=null)]
+		[ProjectPathItemProperty ("BaseDirectory", DefaultValue=null)]
 		FilePath baseDirectory;
 
 		internal WorkspaceItem ()
@@ -81,15 +81,15 @@
 		
 		public new string Name {
 			get {
-				return base.Name;
+				return base.Name;
 			}
 			set {
 				AssertMainThread ();
-				if (fileName.IsNullOrEmpty)
+				if (fileName.IsNullOrEmpty)
 					SetLocation (FilePath.Empty, value);
-				else {
+				else {
 					FilePath dir = fileName.ParentDirectory;
-					string ext = fileName.Extension;
+					string ext = fileName.Extension;
 					FileName = dir.Combine (value) + ext;
 				}
 			}
@@ -117,8 +117,8 @@
 					OnNameChanged (new WorkspaceItemRenamedEventArgs (this, oldName, Name));
 				NotifyModified ();
 			}
-		}
-
+		}
+
 		public virtual void SetLocation (FilePath baseDirectory, string name)
 		{
 			// Add a dummy extension to the file name.
@@ -162,8 +162,8 @@
 		{
 			itemExtension = ExtensionChain.GetExtension<WorkspaceItemExtension> ();
 			base.OnExtensionChainInitialized ();
-		}
-
+		}
+
 		WorkspaceItemExtension itemExtension;
 
 		WorkspaceItemExtension ItemExtension {
@@ -184,7 +184,7 @@
 		[ThreadSafe]
 		public IEnumerable<FilePath> GetItemFiles (bool includeReferencedFiles)
 		{
-			return ItemExtension.GetItemFiles (includeReferencedFiles);
+			return ItemExtension.GetItemFiles (includeReferencedFiles);
 		}
 		
 		[ThreadSafe]
@@ -224,8 +224,8 @@
 				ConfigurationsChanged (this, EventArgs.Empty);
 			if (ParentWorkspace != null)
 				ParentWorkspace.OnConfigurationsChanged ();
-		}
-
+		}
+
 		public Task SaveAsync (FilePath fileName, ProgressMonitor monitor)
 		{
 			AssertMainThread ();
@@ -339,22 +339,12 @@
 			userProperties = new PropertyBag ();
 
 			string preferencesFileName = GetPreferencesFileName ();
-<<<<<<< HEAD
 
 			await Task.Run (() => {
 				if (!File.Exists (preferencesFileName))
-=======
-			if (!File.Exists (preferencesFileName))
-				return;
-			
-			XmlTextReader reader = new XmlTextReader (new StreamReader (preferencesFileName));
-			try {
-				reader.MoveToContent ();
-				if (reader.LocalName != "Properties")
->>>>>>> 594bf2e4
 					return;
 			
-				XmlTextReader reader = new XmlTextReader (preferencesFileName);
+				XmlTextReader reader = new XmlTextReader (new StreamReader (preferencesFileName));
 				try {
 					reader.MoveToContent ();
 					if (reader.LocalName != "Properties")
@@ -404,13 +394,13 @@
 						writer.Close ();
 				}
 			});
-		}
+		}
 		
 		string GetPreferencesFileName ()
 		{
 			return FileName.ChangeExtension (".userprefs");
 		}
-
+
 		public virtual StringTagModelDescription GetStringTagModelDescription ()
 		{
 			StringTagModelDescription model = new StringTagModelDescription ();
@@ -426,12 +416,12 @@
 		}
 		
 		public FilePath GetAbsoluteChildPath (FilePath relPath)
-		{
+		{
 			return relPath.ToAbsolute (BaseDirectory);
-		}
-
+		}
+
 		public FilePath GetRelativeChildPath (FilePath absPath)
-		{
+		{
 			return absPath.ToRelative (BaseDirectory);
 		}
 		
