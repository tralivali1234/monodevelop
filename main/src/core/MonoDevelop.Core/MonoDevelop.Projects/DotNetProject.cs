//  DotNetProject.cs
//
// Author:
//   Lluis Sanchez Gual <lluis@novell.com>
//
// Copyright (c) 2009 Novell, Inc (http://www.novell.com)
//
// Permission is hereby granted, free of charge, to any person obtaining a copy
// of this software and associated documentation files (the "Software"), to deal
// in the Software without restriction, including without limitation the rights
// to use, copy, modify, merge, publish, distribute, sublicense, and/or sell
// copies of the Software, and to permit persons to whom the Software is
// furnished to do so, subject to the following conditions:
//
// The above copyright notice and this permission notice shall be included in
// all copies or substantial portions of the Software.
//
// THE SOFTWARE IS PROVIDED "AS IS", WITHOUT WARRANTY OF ANY KIND, EXPRESS OR
// IMPLIED, INCLUDING BUT NOT LIMITED TO THE WARRANTIES OF MERCHANTABILITY,
// FITNESS FOR A PARTICULAR PURPOSE AND NONINFRINGEMENT. IN NO EVENT SHALL THE
// AUTHORS OR COPYRIGHT HOLDERS BE LIABLE FOR ANY CLAIM, DAMAGES OR OTHER
// LIABILITY, WHETHER IN AN ACTION OF CONTRACT, TORT OR OTHERWISE, ARISING FROM,
// OUT OF OR IN CONNECTION WITH THE SOFTWARE OR THE USE OR OTHER DEALINGS IN
// THE SOFTWARE.
//
//

using System;
using System.Linq;
using System.Text;
using System.Collections;
using System.Collections.Generic;
using System.IO;
using System.Xml;
using System.Threading;
using MonoDevelop.Core;
using MonoDevelop.Core.Execution;
using MonoDevelop.Projects.Policies;
using MonoDevelop.Projects.Formats.MD1;
using MonoDevelop.Projects.Extensions;
using MonoDevelop.Projects.Formats.MSBuild;
using MonoDevelop.Core.Assemblies;
using System.Globalization;
using System.Threading.Tasks;
using System.Collections.Immutable;

namespace MonoDevelop.Projects
{
	public abstract class DotNetProject : Project, IAssemblyProject, IDotNetFileContainer
	{
		bool usePartialTypes = true;

		DirectoryAssemblyContext privateAssemblyContext;
		ComposedAssemblyContext composedAssemblyContext;
		IAssemblyContext currentRuntimeContext;

		CompileTarget compileTarget;

		LanguageBinding languageBinding;

		protected ProjectReferenceCollection projectReferences;

		protected string defaultNamespace = String.Empty;

		DotNetProjectFlags flags;

		protected DotNetProject ()
		{
			Initialize (this);
		}

		protected DotNetProject (string languageName, params string[] flavorIds): base (flavorIds)
		{
			this.languageName = languageName;
			Initialize (this);
		}

		public static DotNetProject CreateProject (string language, params string[] typeGuids)
		{
			string typeGuid = MSBuildProjectService.GetLanguageGuid (language);
			return (DotNetProject) MSBuildProjectService.CreateProject (typeGuid, typeGuids);
		}

		protected override void OnInitialize ()
		{
			projectReferences = new ProjectReferenceCollection ();
			Items.Bind (projectReferences);
			FileService.FileRemoved += OnFileRemoved;
			Runtime.SystemAssemblyService.DefaultRuntimeChanged += RuntimeSystemAssemblyServiceDefaultRuntimeChanged;

			base.OnInitialize ();

			if (languageName == null)
				languageName = MSBuildProjectService.GetLanguageFromGuid (TypeGuid);
		}

		protected override void OnExtensionChainInitialized ()
		{
			projectExtension = ExtensionChain.GetExtension<DotNetProjectExtension> ();
			base.OnExtensionChainInitialized ();

			if (IsLibraryBasedProjectType)
				CompileTarget = CompileTarget.Library;

			flags = ProjectExtension.OnGetDotNetProjectFlags ();
			usePartialTypes = SupportsPartialTypes;
		}

		protected override void OnSetShared ()
		{
			base.OnSetShared ();
			projectReferences.SetShared ();
		}

		protected override void OnInitializeFromTemplate (ProjectCreateInformation projectCreateInfo, XmlElement projectOptions)
		{
			base.OnInitializeFromTemplate (projectCreateInfo, projectOptions);

			if ((projectOptions != null) && (projectOptions.Attributes ["Target"] != null))
				CompileTarget = (CompileTarget)Enum.Parse (typeof(CompileTarget), projectOptions.Attributes ["Target"].Value);
			else if (IsLibraryBasedProjectType)
				CompileTarget = CompileTarget.Library;

			if (this.LanguageBinding != null) {

				bool externalConsole = false;

				string platform = null;
				if (!projectOptions.HasAttribute ("Platform")) {
					// Clone the element since we are going to change it
					platform = GetDefaultTargetPlatform (projectCreateInfo);
					projectOptions = (XmlElement)projectOptions.CloneNode (true);
					projectOptions.SetAttribute ("Platform", platform);
				} else
					platform = projectOptions.GetAttribute ("Platform");
				
				if (projectOptions.GetAttribute ("ExternalConsole") == "True")
					externalConsole = true;

				string platformSuffix = string.IsNullOrEmpty (platform) ? string.Empty : "|" + platform;
				DotNetProjectConfiguration configDebug = CreateConfiguration ("Debug" + platformSuffix, ConfigurationKind.Debug) as DotNetProjectConfiguration;
				DefineSymbols (configDebug.CompilationParameters, projectOptions, "DefineConstantsDebug");
				configDebug.ExternalConsole = externalConsole;
				configDebug.PauseConsoleOutput = externalConsole;
				Configurations.Add (configDebug);

				DotNetProjectConfiguration configRelease = CreateConfiguration ("Release" + platformSuffix, ConfigurationKind.Release) as DotNetProjectConfiguration;
				DefineSymbols (configRelease.CompilationParameters, projectOptions, "DefineConstantsRelease");
				configRelease.CompilationParameters.RemoveDefineSymbol ("DEBUG");
				configRelease.ExternalConsole = externalConsole;
				configRelease.PauseConsoleOutput = externalConsole;
				Configurations.Add (configRelease);
			}

			targetFramework = GetTargetFrameworkForNewProject (projectOptions, GetDefaultTargetFrameworkId ());

			string binPath;
			if (projectCreateInfo != null) {
				Name = projectCreateInfo.ProjectName;
				binPath = projectCreateInfo.BinPath;
				defaultNamespace = SanitisePotentialNamespace (projectCreateInfo.ProjectName);
			} else {
				binPath = ".";
			}

			foreach (DotNetProjectConfiguration dotNetProjectConfig in Configurations) {
				dotNetProjectConfig.OutputDirectory = Path.Combine (binPath, dotNetProjectConfig.Name);

				if ((projectOptions != null) && (projectOptions.Attributes["PauseConsoleOutput"] != null))
					dotNetProjectConfig.PauseConsoleOutput = Boolean.Parse (projectOptions.Attributes["PauseConsoleOutput"].Value);

				if (projectCreateInfo != null)
					dotNetProjectConfig.OutputAssembly = projectCreateInfo.ProjectName;
			}
		}

		void DefineSymbols (DotNetCompilerParameters pars, XmlElement projectOptions, string attributeName)
		{
			if (projectOptions != null) {
				string symbols = projectOptions.GetAttribute (attributeName);
				if (!String.IsNullOrEmpty (symbols)) {
					pars.AddDefineSymbol (symbols);
				}
			}
		}

		TargetFramework GetTargetFrameworkForNewProject (XmlElement projectOptions, TargetFrameworkMoniker defaultMoniker)
		{
			if (projectOptions == null)
				return Runtime.SystemAssemblyService.GetTargetFramework (defaultMoniker);

			var att = projectOptions.Attributes ["TargetFrameworkVersion"];
			if (att == null) {
				att = projectOptions.Attributes ["TargetFramework"];
				if (att == null)
					return Runtime.SystemAssemblyService.GetTargetFramework (defaultMoniker);
			}

			var moniker = TargetFrameworkMoniker.Parse (att.Value);

			//if the string did not include a framework identifier, use the project's default
			var netID = TargetFrameworkMoniker.ID_NET_FRAMEWORK;
			if (moniker.Identifier == netID && !att.Value.StartsWith (netID, StringComparison.Ordinal))
				moniker = new TargetFrameworkMoniker (defaultMoniker.Identifier, moniker.Version, moniker.Profile);

			return Runtime.SystemAssemblyService.GetTargetFramework (moniker);
		}

		protected override void OnGetTypeTags (HashSet<string> types)
		{
			base.OnGetTypeTags (types);
			types.Add ("DotNet");
			types.Add ("DotNetAssembly");
		}

		DotNetProjectExtension projectExtension;
		DotNetProjectExtension ProjectExtension {
			get {
				if (projectExtension == null)
					AssertExtensionChainCreated ();
				return projectExtension;
			}
		}

		protected override IEnumerable<WorkspaceObjectExtension> CreateDefaultExtensions ()
		{
			return base.CreateDefaultExtensions ().Concat (Enumerable.Repeat (new DefaultDotNetProjectExtension (), 1));
		}

		protected override ProjectItem OnCreateProjectItem (IMSBuildItemEvaluated item)
		{
			if (item.Name == "Reference" || item.Name == "ProjectReference")
				return new ProjectReference ();

			return base.OnCreateProjectItem (item);
		}

		private string languageName;
		public string LanguageName {
			get { return languageName; }
		}

		protected override string[] OnGetSupportedLanguages ()
		{
			return new [] { "", languageName };
		}

		public bool IsLibraryBasedProjectType {
			get { return (flags & DotNetProjectFlags.IsLibrary) != 0; }
		}

		public bool IsPortableLibrary {
			get { return GetService<PortableDotNetProjectFlavor> () != null; }
		}

		public bool GeneratesDebugInfoFile {
			get { return (flags & DotNetProjectFlags.GeneratesDebugInfoFile) != 0; }
		}

		protected virtual DotNetProjectFlags OnGetDotNetProjectFlags ()
		{
			return DotNetProjectFlags.GeneratesDebugInfoFile;
		}

		protected string GetDefaultTargetPlatform (ProjectCreateInformation projectCreateInfo)
		{
			return ProjectExtension.OnGetDefaultTargetPlatform (projectCreateInfo);
		}

		protected virtual string OnGetDefaultTargetPlatform (ProjectCreateInformation projectCreateInfo)
		{
			if (CompileTarget == CompileTarget.Library)
				return string.Empty;

			// Guess a good default platform for the project
			if (projectCreateInfo.ParentFolder != null && projectCreateInfo.ParentFolder.ParentSolution != null) {
				ItemConfiguration conf = projectCreateInfo.ParentFolder.ParentSolution.GetConfiguration (projectCreateInfo.ActiveConfiguration);
				if (conf != null)
					return conf.Platform;
				else {
					string curName, curPlatform, bestPlatform = null;
					string sconf = projectCreateInfo.ActiveConfiguration.ToString ();
					ItemConfiguration.ParseConfigurationId (sconf, out curName, out curPlatform);
					foreach (ItemConfiguration ic in projectCreateInfo.ParentFolder.ParentSolution.Configurations) {
						if (ic.Platform == curPlatform)
							return curPlatform;
						if (ic.Name == curName)
							bestPlatform = ic.Platform;
					}
					if (bestPlatform != null)
						return bestPlatform;
				}
			}
			return Services.ProjectService.DefaultPlatformTarget;
		}

		public ProjectReferenceCollection References {
			get { return projectReferences; }
		}

		/// <summary>
		/// Checks the status of references. To be called when referenced files may have been deleted or created.
		/// </summary>
		public void RefreshReferenceStatus ()
		{
			for (int n = 0; n < References.Count; n++) {
				var cp = References [n].GetRefreshedReference ();
				if (cp != null)
					References [n] = cp;
			}
		}

		public bool CanReferenceProject (DotNetProject targetProject, out string reason)
		{
			return ProjectExtension.OnGetCanReferenceProject (targetProject, out reason);
		}
		bool CheckCanReferenceProject (DotNetProject targetProject, out string reason)
		{
			if (!TargetFramework.CanReferenceAssembliesTargetingFramework (targetProject.TargetFramework)) {
				reason = GettextCatalog.GetString ("Incompatible target framework: {0}", targetProject.TargetFramework.Id);
				return false;
			}

			reason = null;

			return true;
		}

		public LanguageBinding LanguageBinding {
			get {
				if (languageBinding == null) {
					languageBinding = FindLanguage (languageName);

					//older projects may not have this property but may not support partial types
					//so need to verify that the default attribute is OK
					if (languageBinding != null && UsePartialTypes && !SupportsPartialTypes) {
						LoggingService.LogWarning ("Project '{0}' has been set to use partial types but does not support them.", Name);
						UsePartialTypes = false;
					}
				}
				return languageBinding;
			}
		}

		public CompileTarget CompileTarget {
			get { return compileTarget; }
			set {
				if (!Loading && IsLibraryBasedProjectType && value != CompileTarget.Library)
					throw new InvalidOperationException ("CompileTarget cannot be changed on library-based project type.");
				compileTarget = value;
			}
		}

		/// <summary>
		/// Default namespace setting. May be empty, use GetDefaultNamespace to get a usable value.
		/// </summary>
		public string DefaultNamespace {
			get { return defaultNamespace; }
			set {
				defaultNamespace = value;
				NotifyModified ("DefaultNamespace");
			}
		}

		/// <summary>
		/// Given a namespace, removes from it the implicit namespace of the project,
		/// if there is one. This depends on the target language. For example, in VB.NET
		/// the default namespace is implicit.
		/// </summary>
		public string StripImplicitNamespace (string ns)
		{
			if (DefaultNamespaceIsImplicit) {
				if (DefaultNamespace.Length > 0 && ns.StartsWith (DefaultNamespace + "."))
					return ns.Substring (DefaultNamespace.Length + 1);
				else if (DefaultNamespace == ns)
					return string.Empty;
			}
			return ns;
		}

		public bool DefaultNamespaceIsImplicit { get; set; }

		TargetFramework targetFramework;

		public TargetFramework TargetFramework {
			get {
				if (targetFramework == null) {
					var id = GetDefaultTargetFrameworkId ();
					targetFramework = Runtime.SystemAssemblyService.GetTargetFramework (id);
				}
				return targetFramework;
			}
			set {
				if (!SupportsFramework (value))
					throw new ArgumentException ("Project does not support framework '" + value.Id.ToString () +"'");
				if (value == null)
					value = Runtime.SystemAssemblyService.GetTargetFramework (GetDefaultTargetFrameworkForFormat (ToolsVersion));
				if (targetFramework != null && value.Id == targetFramework.Id)
					return;
				bool updateReferences = targetFramework != null;
				targetFramework = value;
				if (updateReferences)
					UpdateSystemReferences ();
				NotifyModified ("TargetFramework");
			}
		}

		public TargetRuntime TargetRuntime {
			get { return Runtime.SystemAssemblyService.DefaultRuntime; }
		}

		/// <summary>
		/// Gets the target framework for new projects
		/// </summary>
		/// <returns>
		/// The default target framework identifier.
		/// </returns>
		public TargetFrameworkMoniker GetDefaultTargetFrameworkId ()
		{
			return ProjectExtension.OnGetDefaultTargetFrameworkId ();
		}

		protected virtual TargetFrameworkMoniker OnGetDefaultTargetFrameworkId ()
		{
			return Services.ProjectService.DefaultTargetFramework.Id;
		}

		/// <summary>
		/// Returns the default framework for a given format
		/// </summary>
		/// <returns>
		/// The default target framework for the format.
		/// </returns>
		/// <param name='toolsVersion'>
		/// MSBuild tools version for which to get the default format
		/// </param>
		/// <remarks>
		/// This method is used to determine what's the correct target framework for a project
		/// deserialized using a specific format.
		/// </remarks>
		public TargetFrameworkMoniker GetDefaultTargetFrameworkForFormat (string toolsVersion)
		{
			return ProjectExtension.OnGetDefaultTargetFrameworkForFormat (toolsVersion);
		}

		protected virtual TargetFrameworkMoniker OnGetDefaultTargetFrameworkForFormat (string toolsVersion)
		{
			// If GetDefaultTargetFrameworkId has been overriden to return something different than the
			// default framework, but OnGetDefaultTargetFrameworkForFormat has not been overriden, then
			// the framework most likely to be correct is the one returned by GetDefaultTargetFrameworkId.

			var fxid = GetDefaultTargetFrameworkId ();
			if (fxid == Services.ProjectService.DefaultTargetFramework.Id) {
				switch (toolsVersion) {
				case "2.0":
					return TargetFrameworkMoniker.NET_2_0;
				case "4.0":
					return TargetFrameworkMoniker.NET_4_0;
				}
			}
			return fxid;
		}

		public IAssemblyContext AssemblyContext {
			get {
				if (composedAssemblyContext == null) {
					composedAssemblyContext = new ComposedAssemblyContext ();
					composedAssemblyContext.Add (PrivateAssemblyContext);
					currentRuntimeContext = TargetRuntime.AssemblyContext;
					composedAssemblyContext.Add (currentRuntimeContext);
				}
				return composedAssemblyContext;
			}
		}

		public IAssemblyContext PrivateAssemblyContext {
			get {
				if (privateAssemblyContext == null)
					privateAssemblyContext = new DirectoryAssemblyContext ();
				return privateAssemblyContext;
			}
		}

		public bool SupportsFramework (TargetFramework framework)
		{
			return ProjectExtension.OnGetSupportsFramework (framework);
		}

		protected virtual bool OnSupportsFramework (TargetFramework framework)
		{
			// DotNetAssemblyProject can only generate assemblies for the regular framework.
			// Special frameworks such as Moonlight or MonoTouch must override SupportsFramework.
			if (!framework.CanReferenceAssembliesTargetingFramework (TargetFrameworkMoniker.NET_1_1))
				return false;
			if (LanguageBinding == null)
				return false;
			ClrVersion[] versions = OnGetSupportedClrVersions ();
			if (versions != null && versions.Length > 0 && framework != null) {
				foreach (ClrVersion v in versions) {
					if (v == framework.ClrVersion)
						return true;
				}
			}
			return false;
		}

		public bool UsePartialTypes {
			get { return usePartialTypes; }
			set { usePartialTypes = value; }
		}

		protected override void OnDispose ()
		{
			if (composedAssemblyContext != null) {
				composedAssemblyContext.Dispose ();
				// composedAssemblyContext = null;
			}

			// languageParameters = null;
			// privateAssemblyContext = null;
			// currentRuntimeContext = null;
			// languageBinding = null;
			// projectReferences = null;

			Runtime.SystemAssemblyService.DefaultRuntimeChanged -= RuntimeSystemAssemblyServiceDefaultRuntimeChanged;
			FileService.FileRemoved -= OnFileRemoved;

			base.OnDispose ();
		}

		public bool SupportsPartialTypes {
			get { return LanguageBinding.SupportsPartialTypes; }
		}

		void CheckReferenceChange (FilePath updatedFile)
		{
			for (int n=0; n<References.Count; n++) {
				ProjectReference pr = References [n];
				if (pr.ReferenceType == ReferenceType.Assembly && DefaultConfiguration != null) {
					if (pr.GetReferencedFileNames (DefaultConfiguration.Selector).Any (f => f == updatedFile)) {
						SetFastBuildCheckDirty ();
						pr.NotifyStatusChanged ();
					}
				} else if (pr.HintPath == updatedFile) {
					SetFastBuildCheckDirty ();
					var nr = pr.GetRefreshedReference ();
					if (nr != null)
						References [n] = nr;
				}
			}

			// If a referenced assembly changes, dirtify the project.
/*			if (DefaultConfiguration != null) {
				foreach (var asm in await GetReferencedAssemblies (DefaultConfiguration.Selector))
					if (asm == updatedFile) {
						SetFastBuildCheckDirty ();
						break;
					}
			}
			Removed for now since it can be a very slow operation
			*/
		}

		internal override void OnFileChanged (object source, MonoDevelop.Core.FileEventArgs e)
		{
			// The OnFileChanged handler is unsubscibed in the Dispose method, so in theory we shouldn't need
			// to check for disposed here. However, it might happen that this project is disposed while the
			// FileService.FileChanged event is being dispatched, in which case the event handler list is already
			// cached and won't take into account unsubscriptions until the next dispatch
			if (Disposed)
				return;

			base.OnFileChanged (source, e);
			foreach (FileEventInfo ei in e)
				CheckReferenceChange (ei.FileName);
		}


		internal void RenameReferences (string oldName, string newName)
		{
			ArrayList toBeRenamed = new ArrayList ();

			foreach (ProjectReference refInfo in this.References) {
				if (refInfo.ReferenceType == ReferenceType.Project) {
					if (refInfo.Reference == oldName)
						toBeRenamed.Add (refInfo);
				}
			}

			foreach (ProjectReference pr in toBeRenamed) {
				this.References.Remove (pr);
				ProjectReference prNew = ProjectReference.RenameReference (pr, newName);
				this.References.Add (prNew);
			}
		}

		internal protected override void PopulateOutputFileList (List<FilePath> list, ConfigurationSelector configuration)
		{
			base.PopulateOutputFileList (list, configuration);
			DotNetProjectConfiguration conf = GetConfiguration (configuration) as DotNetProjectConfiguration;

			// Debug info file

			if (conf.DebugSymbols) {
				string mdbFile = TargetRuntime.GetAssemblyDebugInfoFile (conf.CompiledOutputName);
				list.Add (mdbFile);
			}

			// Generated satellite resource files

			FilePath outputDir = conf.OutputDirectory;
			string satelliteAsmName = Path.GetFileNameWithoutExtension (conf.CompiledOutputName) + ".resources.dll";

			HashSet<string> cultures = new HashSet<string> ();
			foreach (ProjectFile finfo in Files) {
				if (finfo.Subtype == Subtype.Directory || finfo.BuildAction != BuildAction.EmbeddedResource)
					continue;

				string culture = GetResourceCulture (finfo.Name);
				if (culture != null && cultures.Add (culture)) {
					cultures.Add (culture);
					FilePath path = outputDir.Combine (culture, satelliteAsmName);
					list.Add (path);
				}
			}
		}

		[ThreadStatic]
		static int supportReferDistance;
		[ThreadStatic]
		static HashSet<DotNetProject> processedProjects;

		internal protected override void PopulateSupportFileList (FileCopySet list, ConfigurationSelector configuration)
		{
			try {
				if (supportReferDistance == 0)
					processedProjects = new HashSet<DotNetProject> ();
				supportReferDistance++;

				PopulateSupportFileListInternal (list, configuration);
			} finally {
				supportReferDistance--;
				if (supportReferDistance == 0)
					processedProjects = null;
			}
		}

		void PopulateSupportFileListInternal (FileCopySet list, ConfigurationSelector configuration)
		{
			if (supportReferDistance <= 2)
				base.PopulateSupportFileList (list, configuration);

			//rename the app.config file
			list.Remove ("app.config");
			list.Remove ("App.config");

			ProjectFile appConfig = Files.FirstOrDefault (f => f.FilePath.FileName.Equals ("app.config", StringComparison.CurrentCultureIgnoreCase));
			if (appConfig != null) {
				string output = GetOutputFileName (configuration).FileName;
				list.Add (appConfig.FilePath, true, output + ".config");
			}

			//collect all the "local copy" references and their attendant files
			foreach (ProjectReference projectReference in References) {
				if (!projectReference.LocalCopy || !projectReference.CanSetLocalCopy)
					continue;

				if (ParentSolution != null && projectReference.ReferenceType == ReferenceType.Project) {
					DotNetProject p = ParentSolution.FindProjectByName (projectReference.Reference) as DotNetProject;

					if (p == null) {
						LoggingService.LogWarning ("Project '{0}' referenced from '{1}' could not be found", projectReference.Reference, this.Name);
						continue;
					}
					DotNetProjectConfiguration conf = p.GetConfiguration (configuration) as DotNetProjectConfiguration;
					//VS COMPAT: recursively copy references's "local copy" files
					//but only copy the "copy to output" files from the immediate references
					if (processedProjects.Add (p) || supportReferDistance == 1) {
						foreach (var v in p.GetOutputFiles (configuration))
							list.Add (v, true, v.CanonicalPath.ToString ().Substring (conf.OutputDirectory.CanonicalPath.ToString ().Length + 1));

						foreach (var v in p.GetSupportFileList (configuration))
							list.Add (v.Src, v.CopyOnlyIfNewer, v.Target);
					}
				}
				else if (projectReference.ReferenceType == ReferenceType.Assembly) {
					// VS COMPAT: Copy the assembly, but also all other assemblies referenced by it
					// that are located in the same folder
					var visitedAssemblies = new HashSet<string> ();
					var referencedFiles = projectReference.GetReferencedFileNames (configuration);
					foreach (string file in referencedFiles.SelectMany (ar => GetAssemblyRefsRec (ar, visitedAssemblies))) {
						// Indirectly referenced assemblies are only copied if a newer copy doesn't exist. This avoids overwritting directly referenced assemblies
						// by indirectly referenced stale copies of the same assembly. See bug #655566.
						bool copyIfNewer = !referencedFiles.Contains (file);
						list.Add (file, copyIfNewer);
						if (File.Exists (file + ".config"))
							list.Add (file + ".config", copyIfNewer);
						string mdbFile = TargetRuntime.GetAssemblyDebugInfoFile (file);
						if (File.Exists (mdbFile))
							list.Add (mdbFile, copyIfNewer);
					}
				}
				else {
					foreach (string refFile in projectReference.GetReferencedFileNames (configuration))
						list.Add (refFile);
				}
			}
		}

		//Given a filename like foo.it.resx, get 'it', if its
		//a valid culture
		//Note: hand-written as this can get called lotsa times
		//Note: code duplicated in prj2make/Utils.cs as TrySplitResourceName
		internal static string GetResourceCulture (string fname)
		{
			int last_dot = -1;
			int culture_dot = -1;
			int i = fname.Length - 1;
			while (i >= 0) {
				if (fname [i] == '.') {
					last_dot = i;
					break;
				}
				i --;
			}
			if (i < 0)
				return null;

			i--;
			while (i >= 0) {
				if (fname [i] == '.') {
					culture_dot = i;
					break;
				}
				i --;
			}
			if (culture_dot < 0)
				return null;

			string culture = fname.Substring (culture_dot + 1, last_dot - culture_dot - 1);
			if (!CultureNamesTable.ContainsKey (culture))
				return null;

			return culture;
		}

		static Dictionary<string, string> cultureNamesTable;
		static Dictionary<string, string> CultureNamesTable {
			get {
				if (cultureNamesTable == null) {
					cultureNamesTable = new Dictionary<string, string> ();
					foreach (CultureInfo ci in CultureInfo.GetCultures (CultureTypes.AllCultures))
						cultureNamesTable [ci.Name] = ci.Name;
				}

				return cultureNamesTable;
			}
		}

		IEnumerable<string> GetAssemblyRefsRec (string fileName, HashSet<string> visited)
		{
			// Recursivelly finds assemblies referenced by the given assembly

			if (!visited.Add (fileName))
				yield break;

			if (!File.Exists (fileName)) {
				string ext = Path.GetExtension (fileName).ToLower ();
				if (ext == ".dll" || ext == ".exe")
					yield break;
				if (File.Exists (fileName + ".dll"))
					fileName = fileName + ".dll";
				else if (File.Exists (fileName + ".exe"))
					fileName = fileName + ".exe";
				else
					yield break;
			}

			yield return fileName;

			foreach (var reference in SystemAssemblyService.GetAssemblyReferences (fileName)) {
				string asmFile = Path.Combine (Path.GetDirectoryName (fileName), reference);
				foreach (string refa in GetAssemblyRefsRec (asmFile, visited))
					yield return refa;
			}
		}

		public ProjectReference AddReference (string filename)
		{
			foreach (ProjectReference rInfo in References) {
				if (rInfo.Reference == filename) {
					return rInfo;
				}
			}
			ProjectReference newReferenceInformation = ProjectReference.CreateAssemblyFileReference (filename);
			References.Add (newReferenceInformation);
			return newReferenceInformation;
		}

		protected override IEnumerable<SolutionItem> OnGetReferencedItems (ConfigurationSelector configuration)
		{
			var items = new List<SolutionItem> (base.OnGetReferencedItems (configuration));
			if (ParentSolution == null)
				return items;

			foreach (ProjectReference pref in References) {
				if (pref.ReferenceType == ReferenceType.Project) {
					Project rp = pref.ResolveProject (ParentSolution);
					if (rp != null)
						items.Add (rp);
				}
			}
			return items;
		}

		/// <summary>
		/// Returns all assemblies referenced by this project, including assemblies generated
		/// by referenced projects.
		/// </summary>
		/// <param name="configuration">
		/// Configuration for which to get the assemblies.
		/// </param>
		public Task<IEnumerable<string>> GetReferencedAssemblies (ConfigurationSelector configuration)
		{
			return GetReferencedAssemblies (configuration, true);
		}

		/// <summary>
		/// Returns all assemblies referenced by this project.
		/// </summary>
		/// <param name="configuration">
		/// Configuration for which to get the assemblies.
		/// </param>
		/// <param name="includeProjectReferences">
		/// When set to true, it will include assemblies generated by referenced project. When set to false,
		/// it will only include package and direct assembly references.
		/// </param>
		public Task<IEnumerable<string>> GetReferencedAssemblies (ConfigurationSelector configuration, bool includeProjectReferences)
		{
			return BindTask<IEnumerable<string>> (async ct => {
				var res = await ProjectExtension.OnGetReferencedAssemblies (configuration);
				
				if (includeProjectReferences) {
					foreach (ProjectReference pref in References.Where (pr => pr.ReferenceType == ReferenceType.Project)) {
						foreach (string asm in pref.GetReferencedFileNames (configuration))
							res.Add (asm);
					}
				}
				return res;
			});
		}

		internal protected virtual async Task<List<string>> OnGetReferencedAssemblies (ConfigurationSelector configuration)
		{
			List<string> result = new List<string> ();
			if (CheckUseMSBuildEngine (configuration)) {
				// Get the references list from the msbuild project
				RemoteProjectBuilder builder = await GetProjectBuilder ();
				var configs = GetConfigurations (configuration, false);

				string[] refs;
				using (Counters.ResolveMSBuildReferencesTimer.BeginTiming (GetProjectEventMetadata (configuration)))
					refs = await builder.ResolveAssemblyReferences (configs, CancellationToken.None);
				foreach (var r in refs)
					result.Add (r);
			} else {
				foreach (ProjectReference pref in References) {
					if (pref.ReferenceType != ReferenceType.Project) {
						foreach (string asm in pref.GetReferencedFileNames (configuration))
							result.Add (asm);
					}
				}
				var mscorlib = AssemblyContext.GetAssemblyFullName ("mscorlib", TargetFramework);
				var mscorlibPath = AssemblyContext.GetAssemblyLocation (mscorlib, TargetFramework);
				if (!result.Contains (mscorlibPath))
					result.Add (mscorlibPath);

				var core = AssemblyContext.GetAssemblyFullName ("System.Core", TargetFramework);
				var corePath = AssemblyContext.GetAssemblyLocation (core, TargetFramework);
				if (!string.IsNullOrEmpty (corePath)) {
					if (!result.Contains (corePath))
						result.Add (corePath);
				}
			}

			var config = (DotNetProjectConfiguration)GetConfiguration (configuration);
			bool noStdLib = false;
			if (config != null)
				noStdLib = config.CompilationParameters.NoStdLib;

			// System.Core is an implicit reference
			if (!noStdLib) {
				var sa = AssemblyContext.GetAssemblies (TargetFramework).FirstOrDefault (a => a.Name == "System.Core" && a.Package.IsFrameworkPackage);
				if (sa != null)
					result.Add (sa.Location);
			}
			return result;
		}

		protected override Task<BuildResult> DoBuild (ProgressMonitor monitor, ConfigurationSelector configuration)
		{
			var handler = new MD1DotNetProjectHandler (this);
			return handler.RunTarget (monitor, "Build", configuration);
		}

		protected override Task<BuildResult> DoClean (ProgressMonitor monitor, ConfigurationSelector configuration)
		{
			var handler = new MD1DotNetProjectHandler (this);
			return handler.RunTarget (monitor, "Clean", configuration);
		}

		protected internal override Task OnSave (ProgressMonitor monitor)
		{
			// Make sure the fx version is sorted out before saving
			// to avoid changes in project references while saving
			if (targetFramework == null)
				targetFramework = Runtime.SystemAssemblyService.GetTargetFramework (GetDefaultTargetFrameworkForFormat (ToolsVersion));
			return base.OnSave (monitor);
		}

		LanguageBinding FindLanguage (string name)
		{
			return LanguageBindingService.GetBindingPerLanguageName (languageName);
		}

		protected override SolutionItemConfiguration OnCreateConfiguration (string name, ConfigurationKind kind)
		{
			DotNetProjectConfiguration conf = new DotNetProjectConfiguration (name);
			string dir;
			if (conf.Platform.Length == 0)
				dir = Path.Combine ("bin", conf.Name);
			else
				dir = Path.Combine (Path.Combine ("bin", conf.Platform), conf.Name);

			conf.OutputDirectory = String.IsNullOrEmpty (BaseDirectory) ? dir : Path.Combine (BaseDirectory, dir);
			conf.OutputAssembly = Name;

			if (kind == ConfigurationKind.Debug) {
				conf.DebugSymbols = true;
				conf.DebugType = "full";
			} else {
				conf.DebugSymbols = false;
			}

			if (LanguageBinding != null)
				conf.CompilationParameters = OnCreateCompilationParameters (conf, kind);

			return conf;
		}


		protected override FilePath OnGetOutputFileName (ConfigurationSelector configuration)
		{
			DotNetProjectConfiguration conf = (DotNetProjectConfiguration)GetConfiguration (configuration);
			if (conf != null)
				return conf.CompiledOutputName;
			else
				return null;
		}

		protected override bool CheckNeedsBuild (ConfigurationSelector configuration)
		{
			if (base.CheckNeedsBuild (configuration))
				return true;

			// base.CheckNeedsBuild() checks Project references, but not Assembly, Package, or Custom.
			DateTime mtime = GetLastBuildTime (configuration);
			foreach (ProjectReference pref in References) {
				switch (pref.ReferenceType) {
				case ReferenceType.Assembly:
					foreach (var file in GetAssemblyRefsRec (pref.Reference, new HashSet<string> ())) {
						try {
							if (File.GetLastWriteTime (file) > mtime)
								return true;
						} catch (IOException) {
							// Ignore.
						}
					}
					break;
				case ReferenceType.Package:
					if (pref.Package == null) {
						break;
					}
					foreach (var assembly in pref.Package.Assemblies) {
						try {
							if (File.GetLastWriteTime (assembly.Location) > mtime)
								return true;
						} catch (IOException) {
							// Ignore.
						}
					}
					break;
				}
			}

			var config = (DotNetProjectConfiguration) GetConfiguration (configuration);
			return Files.Any (file => file.BuildAction == BuildAction.EmbeddedResource
					&& String.Compare (Path.GetExtension (file.FilePath), ".resx", StringComparison.OrdinalIgnoreCase) == 0
					&& MD1DotNetProjectHandler.IsResgenRequired (file.FilePath, config.IntermediateOutputDirectory.Combine (file.ResourceId)));
		}

		protected internal override DateTime OnGetLastBuildTime (ConfigurationSelector configuration)
		{
			var outputBuildTime = base.OnGetLastBuildTime (configuration);

			//if the debug file is newer than the output file, use that as the build time
			var conf = (DotNetProjectConfiguration) GetConfiguration (configuration);
			if (GeneratesDebugInfoFile && conf != null && conf.DebugSymbols) {
				string file = GetOutputFileName (configuration);
				if (file != null) {
					file = TargetRuntime.GetAssemblyDebugInfoFile (file);
					var finfo = new FileInfo (file);
					if (finfo.Exists)  {
						var debugFileBuildTime = finfo.LastWriteTime;
						if (debugFileBuildTime > outputBuildTime)
							return debugFileBuildTime;
					}
				}
			}
			return outputBuildTime;
		}

		public IList<string> GetUserAssemblyPaths (ConfigurationSelector configuration)
		{
			if (ParentSolution == null)
				return null;
			//return all projects in the sln in case some are loaded dynamically
			//FIXME: should we do this for the whole workspace?
			return ParentSolution.RootFolder.GetAllBuildableEntries (configuration).OfType<DotNetProject> ()
				.Select (d => (string) d.GetOutputFileName (configuration))
				.Where (d => !string.IsNullOrEmpty (d)).ToList ();
		}

		public ExecutionCommand CreateExecutionCommand (ConfigurationSelector configSel, DotNetProjectConfiguration configuration)
		{
			return ProjectExtension.OnCreateExecutionCommand (configSel, configuration);
		}

		internal protected virtual ExecutionCommand OnCreateExecutionCommand (ConfigurationSelector configSel, DotNetProjectConfiguration configuration)
		{
			DotNetExecutionCommand cmd = new DotNetExecutionCommand (configuration.CompiledOutputName);
			cmd.Arguments = configuration.CommandLineParameters;
			cmd.WorkingDirectory = Path.GetDirectoryName (configuration.CompiledOutputName);
			cmd.EnvironmentVariables = configuration.GetParsedEnvironmentVariables ();
			cmd.TargetRuntime = TargetRuntime;
			cmd.UserAssemblyPaths = GetUserAssemblyPaths (configSel);
			return cmd;
		}

		protected override bool OnGetCanExecute (ExecutionContext context, ConfigurationSelector configuration)
		{
			DotNetProjectConfiguration config = (DotNetProjectConfiguration) GetConfiguration (configuration);
			if (config == null)
				return false;
			ExecutionCommand cmd = CreateExecutionCommand (configuration, config);
			if (context.ExecutionTarget != null)
				cmd.Target = context.ExecutionTarget;

			return (compileTarget == CompileTarget.Exe || compileTarget == CompileTarget.WinExe) && context.ExecutionHandler.CanExecute (cmd);
		}

		protected override ProjectFeatures OnGetSupportedFeatures ()
		{
			var sf = base.OnGetSupportedFeatures ();

<<<<<<< HEAD
			// Libraries are not executable by default, unless the project has a custom execution command
			if (compileTarget == CompileTarget.Library && !Configurations.OfType<ProjectConfiguration> ().Any (c => c.CustomCommands.HasCommands (CustomCommandType.Execute)))
				sf &= ~ProjectFeatures.Execute;
			
			return sf;
=======
			// Hack to keep backwards compatibility with the old behavior. For example, a MonoDroid project is a library, but OnGetSupportsExecute
			// is not overriden, so it depends on DotNetProject to return true by default.
			if (compileTarget == CompileTarget.Library) {
				Type thisType = GetType ();
				if (thisType == typeof (DotNetAssemblyProject) || thisType == typeof (PortableDotNetProject))
					return false;
			}

			return true;
>>>>>>> a0fd882b
		}

		protected override IEnumerable<FilePath> OnGetItemFiles (bool includeReferencedFiles)
		{
			var baseFiles = base.OnGetItemFiles (includeReferencedFiles);
			if (includeReferencedFiles) {
				List<FilePath> col = new List<FilePath> ();
				foreach (ProjectReference pref in References) {
					if (pref.ReferenceType == ReferenceType.Assembly) {
						foreach (var f in pref.GetReferencedFileNames (DefaultConfiguration.Selector))
							col.Add (f);
					}
				}
				foreach (DotNetProjectConfiguration c in Configurations) {
					if (c.SignAssembly && !c.AssemblyKeyFile.IsNullOrEmpty)
						col.Add (c.AssemblyKeyFile);
				}
				baseFiles = baseFiles.Concat (col);
			}
			return baseFiles;
		}

		internal Task<BuildResult> Compile (ProgressMonitor monitor, BuildData buildData)
		{
			return ProjectExtension.OnCompile (monitor, buildData);
		}

		protected virtual Task<BuildResult> OnCompile (ProgressMonitor monitor, BuildData buildData)
		{
			return MD1DotNetProjectHandler.Compile (monitor, this, buildData);
		}

		protected override bool OnGetIsCompileable (string fileName)
		{
			if (LanguageBinding == null)
				return false;
			return LanguageBinding.IsSourceCodeFile (fileName);
		}

		/// <summary>
		/// Gets the default namespace for the file, according to the naming policy.
		/// </summary>
		/// <remarks>Always returns a valid namespace, even if the fileName is null.</remarks>
		public string GetDefaultNamespace (string fileName, bool useVisualStudioNamingPolicy = false)
		{
			return OnGetDefaultNamespace (fileName, useVisualStudioNamingPolicy);
		}

		/// <summary>
		/// Gets the default namespace for the file, according to the naming policy.
		/// </summary>
		/// <remarks>Always returns a valid namespace, even if the fileName is null.</remarks>
		protected virtual string OnGetDefaultNamespace (string fileName, bool useVisualStudioNamingPolicy = false)
		{
			return GetDefaultNamespace (this, DefaultNamespace, fileName, useVisualStudioNamingPolicy);
		}

		/// <summary>
		/// Gets the default namespace for the file, according to the naming policy.
		/// </summary>
		/// <remarks>Always returns a valid namespace, even if the fileName is null.</remarks>
		internal static string GetDefaultNamespace (Project project, string defaultNamespace, string fileName, bool useVisualStudioNamingPolicy = false)
		{
			DirectoryNamespaceAssociation association = useVisualStudioNamingPolicy
				? DirectoryNamespaceAssociation.PrefixedHierarchical
				: project.Policies.Get<DotNetNamingPolicy> ().DirectoryNamespaceAssociation;

			string root = null;
			string dirNamespc = null;
			string defaultNmspc = !string.IsNullOrEmpty (defaultNamespace)
				? defaultNamespace
				: SanitisePotentialNamespace (project.Name) ?? "Application";

			if (string.IsNullOrEmpty (fileName)) {
				return defaultNmspc;
			}

			string dirname = Path.GetDirectoryName (fileName);
			string relativeDirname = null;
			if (!String.IsNullOrEmpty (dirname)) {
				relativeDirname = project.GetRelativeChildPath (dirname);
				if (string.IsNullOrEmpty (relativeDirname) || relativeDirname.StartsWith("..", StringComparison.Ordinal))
					relativeDirname = null;
			}

			if (relativeDirname != null) {
				try {
					switch (association) {
					case DirectoryNamespaceAssociation.PrefixedFlat:
						root = defaultNmspc;
						goto case DirectoryNamespaceAssociation.Flat;
					case DirectoryNamespaceAssociation.Flat:
						//use the last component only
						dirNamespc = SanitisePotentialNamespace (Path.GetFileName (relativeDirname));
						break;

					case DirectoryNamespaceAssociation.PrefixedHierarchical:
						root = defaultNmspc;
						goto case DirectoryNamespaceAssociation.Hierarchical;
					case DirectoryNamespaceAssociation.Hierarchical:
						dirNamespc = SanitisePotentialNamespace (GetHierarchicalNamespace (relativeDirname));
						break;
					}
				} catch (IOException ex) {
					LoggingService.LogError ("Could not determine namespace for file '" + fileName + "'", ex);
				}

			}

			if (dirNamespc != null && root == null)
				return dirNamespc;
			if (dirNamespc != null && root != null)
				return root + "." + dirNamespc;
			return defaultNmspc;
		}

		static string GetHierarchicalNamespace (string relativePath)
		{
			StringBuilder sb = new StringBuilder (relativePath);
			for (int i = 0; i < sb.Length; i++) {
				if (sb[i] == Path.DirectorySeparatorChar)
					sb[i] = '.';
			}
			return sb.ToString ();
		}

		static string SanitisePotentialNamespace (string potential)
		{
			StringBuilder sb = new StringBuilder ();
			foreach (char c in potential) {
				if (char.IsLetter (c) || c == '_' || (sb.Length > 0 && (char.IsLetterOrDigit (sb[sb.Length - 1]) || sb[sb.Length - 1] == '_') && (c == '.' || char.IsNumber (c)))) {
					sb.Append (c);
				}
			}
			if (sb.Length > 0) {
				if (sb[sb.Length - 1] == '.')
					sb.Remove (sb.Length - 1, 1);

				return sb.ToString ();
			} else
				return null;
		}

		void RuntimeSystemAssemblyServiceDefaultRuntimeChanged (object sender, EventArgs e)
		{
			if (composedAssemblyContext != null) {
				composedAssemblyContext.Replace (currentRuntimeContext, TargetRuntime.AssemblyContext);
				currentRuntimeContext = TargetRuntime.AssemblyContext;
			}
			UpdateSystemReferences ();
		}

		// Make sure that the project references are valid for the target clr version.
		void UpdateSystemReferences ()
		{
			foreach (ProjectReference pref in References) {
				if (pref.ReferenceType == ReferenceType.Package) {
					// package name is only relevant if it's not a framework package
					var pkg = pref.Package;
					string packageName = pkg != null && !pkg.IsFrameworkPackage? pkg.Name : null;
					// find the version of the assembly that's valid for the new framework
					var newAsm = AssemblyContext.GetAssemblyForVersion (pref.Reference, packageName, TargetFramework);
					// if it changed, clear assembly resolution caches and update reference
					if (newAsm == null) {
						pref.ResetReference ();
					} else if (newAsm.FullName != pref.Reference) {
						pref.Reference = newAsm.FullName;
					} else if (!pref.IsValid || newAsm.Package != pref.Package) {
						pref.ResetReference ();
					}
				}
			}
		}

		protected override IEnumerable<string> OnGetStandardBuildActions ()
		{
			return BuildAction.DotNetActions;
		}

		protected override IList<string> OnGetCommonBuildActions ()
		{
			return BuildAction.DotNetCommonActions;
		}

		protected override void OnEndLoad ()
		{
			// Just after loading, the resource Ids are using the file format's policy.
			// They have to be converted to the new policy
			MigrateResourceIds (ResourceNamePolicy.FileFormatDefault, Policies.Get<DotNetNamingPolicy>().ResourceNamePolicy);

			base.OnEndLoad ();
		}

		protected abstract DotNetCompilerParameters OnCreateCompilationParameters (DotNetProjectConfiguration config, ConfigurationKind kind);

		internal protected virtual BuildResult OnCompileSources (ProjectItemCollection items, DotNetProjectConfiguration configuration, ConfigurationSelector configSelector, ProgressMonitor monitor)
		{
			throw new NotSupportedException ();
		}

		protected abstract ClrVersion[] OnGetSupportedClrVersions ();

		internal string GetDefaultResourceId (ProjectFile projectFile)
		{
			DotNetNamingPolicy pol = Policies.Get<DotNetNamingPolicy> ();
			return GetDefaultResourceIdForPolicy (projectFile, pol.ResourceNamePolicy);
		}

		internal string GetDefaultResourceIdForPolicy (ProjectFile projectFile, ResourceNamePolicy policy)
		{
			if (policy == ResourceNamePolicy.FileFormatDefault || policy == ResourceNamePolicy.MSBuild)
				return GetDefaultMSBuildResourceId (projectFile);
			else
				return projectFile.FilePath.FileName;
		}

		internal string GetDefaultMSBuildResourceId (ProjectFile projectFile)
		{
			return ProjectExtension.OnGetDefaultResourceId (projectFile);
		}

		/// <summary>
		/// Returns the resource id that the provided file will have if none is explicitly set
		/// </summary>
		/// <param name="projectFile">Project file.</param>
		/// <remarks>The algorithm for getting the resource id is usually language-specific.</remarks>
		protected virtual string OnGetDefaultResourceId (ProjectFile projectFile)
		{
			string fname = projectFile.ProjectVirtualPath;
			fname = FileService.NormalizeRelativePath (fname);
			fname = Path.Combine (Path.GetDirectoryName (fname).Replace (' ','_'), Path.GetFileName (fname));

			if (String.Compare (Path.GetExtension (fname), ".resx", true) == 0) {
				fname = Path.ChangeExtension (fname, ".resources");
			} else {
				string only_filename, culture, extn;
				if (MSBuildProjectService.TrySplitResourceName (fname, out only_filename, out culture, out extn)) {
					//remove the culture from fname
					//foo.it.bmp -> foo.bmp
					fname = only_filename + "." + extn;
				}
			}

			string rname = fname.Replace (Path.DirectorySeparatorChar, '.');

			DotNetProject dp = projectFile.Project as DotNetProject;

			if (dp == null || String.IsNullOrEmpty (dp.DefaultNamespace))
				return rname;
			else
				return dp.DefaultNamespace + "." + rname;
		}

		/// <summary>
		/// Migrates resource identifiers from a policy to the current policy of the project.
		/// </summary>
		/// <param name="oldPolicy">Old policy.</param>
		public void MigrateResourceIds (ResourceNamePolicy oldPolicy)
		{
			MigrateResourceIds (oldPolicy, Policies.Get<DotNetNamingPolicy>().ResourceNamePolicy);
		}

		void MigrateResourceIds (ResourceNamePolicy oldPolicy, ResourceNamePolicy newPolicy)
		{
			if (oldPolicy != newPolicy) {
				// If the file format has a default resource handler different from the one
				// choosen for this project, then all resource ids must be converted
				foreach (ProjectFile file in Files.Where (f => f.BuildAction == BuildAction.EmbeddedResource)) {
					if (file.Subtype == Subtype.Directory)
						continue;
					string oldId = file.GetResourceId (oldPolicy);
					string newId = file.GetResourceId (newPolicy);
					string newDefault = GetDefaultResourceIdForPolicy (file, newPolicy);
					if (oldId != newId) {
						if (newDefault == oldId)
							file.ResourceId = null;
						else
							file.ResourceId = oldId;
					} else {
						if (newDefault == oldId)
							file.ResourceId = null;
					}
				}
			}
		}

		protected internal override void OnItemsAdded (IEnumerable<ProjectItem> objs)
		{
			base.OnItemsAdded (objs);
			foreach (var pref in objs.OfType<ProjectReference> ()) {
				pref.SetOwnerProject (this);
				NotifyReferenceAddedToProject (pref);
			}
		}

		protected internal override void OnItemsRemoved (IEnumerable<ProjectItem> objs)
		{
			base.OnItemsRemoved (objs);
			foreach (var pref in objs.OfType<ProjectReference> ()) {
				pref.SetOwnerProject (null);
				NotifyReferenceRemovedFromProject (pref);
			}
		}

		internal void NotifyReferenceRemovedFromProject (ProjectReference reference)
		{
			NotifyModified ("References");
			ProjectExtension.OnReferenceRemovedFromProject (new ProjectReferenceEventArgs (this, reference));
			NotifyReferencedAssembliesChanged ();
		}

		internal void NotifyReferenceAddedToProject (ProjectReference reference)
		{
			NotifyModified ("References");
			ProjectExtension.OnReferenceAddedToProject (new ProjectReferenceEventArgs (this, reference));
			NotifyReferencedAssembliesChanged ();
		}

		internal void NotifyReferencedAssembliesChanged ()
		{
			NotifyModified ("References");
			ProjectExtension.OnReferencedAssembliesChanged ();
		}

		protected virtual void OnReferenceRemovedFromProject (ProjectReferenceEventArgs e)
		{
			if (ReferenceRemovedFromProject != null) {
				ReferenceRemovedFromProject (this, e);
			}
		}

		protected virtual void OnReferenceAddedToProject (ProjectReferenceEventArgs e)
		{
			if (ReferenceAddedToProject != null) {
				ReferenceAddedToProject (this, e);
			}
		}

		protected virtual void OnReferencedAssembliesChanged ()
		{
			if (ReferencedAssembliesChanged != null) {
				ReferencedAssembliesChanged (this, EventArgs.Empty);
			}
		}

		public event ProjectReferenceEventHandler ReferenceRemovedFromProject;
		public event ProjectReferenceEventHandler ReferenceAddedToProject;

		/// <summary>
		/// Raised when the list of assemblies that this project references changes
		/// </summary>
		public event EventHandler ReferencedAssembliesChanged;

		private void OnFileRemoved (Object o, FileEventArgs e)
		{
			foreach (FileEventInfo ei in e)
				CheckReferenceChange (ei.FileName);
		}

		protected async override Task DoExecute (ProgressMonitor monitor, ExecutionContext context, ConfigurationSelector configuration)
		{
			DotNetProjectConfiguration dotNetProjectConfig = GetConfiguration (configuration) as DotNetProjectConfiguration;
			monitor.Log.WriteLine (GettextCatalog.GetString ("Running {0} ...", dotNetProjectConfig.CompiledOutputName));

			OperationConsole console = dotNetProjectConfig.ExternalConsole
				? context.ExternalConsoleFactory.CreateConsole (!dotNetProjectConfig.PauseConsoleOutput, monitor.CancellationToken)
				: context.ConsoleFactory.CreateConsole (monitor.CancellationToken);

			try {
				try {
					ExecutionCommand executionCommand = CreateExecutionCommand (configuration, dotNetProjectConfig);
					if (context.ExecutionTarget != null)
						executionCommand.Target = context.ExecutionTarget;

					if (!context.ExecutionHandler.CanExecute (executionCommand)) {
						monitor.ReportError (GettextCatalog.GetString ("Can not execute \"{0}\". The selected execution mode is not supported for .NET projects.", dotNetProjectConfig.CompiledOutputName), null);
						return;
					}

					ProcessAsyncOperation asyncOp = context.ExecutionHandler.Execute (executionCommand, console);
					var stopper = monitor.CancellationToken.Register (asyncOp.Cancel);

					await asyncOp.Task;

					stopper.Dispose ();

					monitor.Log.WriteLine (GettextCatalog.GetString ("The application exited with code: {0}", asyncOp.ExitCode));
				} finally {
					console.Dispose ();
				}
			} catch (Exception ex) {
				LoggingService.LogError (string.Format ("Cannot execute \"{0}\"", dotNetProjectConfig.CompiledOutputName), ex);
				monitor.ReportError (GettextCatalog.GetString ("Cannot execute \"{0}\"", dotNetProjectConfig.CompiledOutputName), ex);
			}
		}

		protected override void OnReadProjectHeader (ProgressMonitor monitor, MSBuildProject msproject)
		{
			base.OnReadProjectHeader (monitor, msproject);

			compileTarget = msproject.EvaluatedProperties.GetValue<CompileTarget> ("OutputType");
			defaultNamespace = msproject.EvaluatedProperties.GetValue ("RootNamespace", string.Empty);
			usePartialTypes = msproject.EvaluatedProperties.GetValue ("UsePartialTypes", true);

			string frameworkIdentifier = msproject.EvaluatedProperties.GetValue ("TargetFrameworkIdentifier");
			string frameworkVersion = msproject.EvaluatedProperties.GetValue ("TargetFrameworkVersion");
			string frameworkProfile = msproject.EvaluatedProperties.GetValue ("TargetFrameworkProfile");

			//determine the default target framework from the project type's default
			//overridden by the components in the project
			var def = GetDefaultTargetFrameworkForFormat (ToolsVersion);
			var targetFx = new TargetFrameworkMoniker (
				string.IsNullOrEmpty (frameworkIdentifier)? def.Identifier : frameworkIdentifier,
				string.IsNullOrEmpty (frameworkVersion)? def.Version : frameworkVersion,
				string.IsNullOrEmpty (frameworkProfile)? def.Profile : frameworkProfile);


			string fx = ExtendedProperties ["InternalTargetFrameworkVersion"] as string;
			if (!string.IsNullOrEmpty (fx)) {
				targetFx = TargetFrameworkMoniker.Parse (fx);
				ExtendedProperties.Remove ("InternalTargetFrameworkVersion");
			}

			TargetFramework = Runtime.SystemAssemblyService.GetTargetFramework (targetFx);
		}

		protected override void OnWriteProjectHeader (ProgressMonitor monitor, MSBuildProject msproject)
		{
			base.OnWriteProjectHeader (monitor, msproject);

			IMSBuildPropertySet globalGroup = msproject.GetGlobalPropertyGroup ();

			globalGroup.SetValue ("OutputType", compileTarget);
			globalGroup.SetValue ("RootNamespace", defaultNamespace, string.Empty);
			globalGroup.SetValue ("UsePartialTypes", usePartialTypes, true);
		}

		protected override void OnWriteProject (ProgressMonitor monitor, MSBuildProject msproject)
		{
			base.OnWriteProject (monitor, msproject);

			var moniker = TargetFramework.Id;
			bool supportsMultipleFrameworks = true; // All supported formats support multiple frameworks. // toolsFormat.SupportsMonikers || toolsFormat.SupportedFrameworks.Length > 0;
			var def = GetDefaultTargetFrameworkForFormat (ToolsVersion);

			IMSBuildPropertySet globalGroup = msproject.GetGlobalPropertyGroup ();

			// If the format only supports one fx version, or the version is the default, there is no need to store it.
			// However, is there is already a value set, do not remove it.
			if (supportsMultipleFrameworks) {
				globalGroup.SetValue ("TargetFrameworkVersion", "v" + moniker.Version, "v" + def.Version, true);
			}

			if (MSBuildFileFormat.ToolsSupportMonikers (ToolsVersion)) {
				globalGroup.SetValue ("TargetFrameworkIdentifier", moniker.Identifier, def.Identifier, true);
				globalGroup.SetValue ("TargetFrameworkProfile", moniker.Profile, def.Profile, true);
			}
		}

		protected override void OnWriteConfiguration (ProgressMonitor monitor, ProjectConfiguration config, IMSBuildPropertySet pset)
		{
			base.OnWriteConfiguration (monitor, config, pset);
			if (pset.ParentProject.IsNewProject)
				pset.SetValue ("ErrorReport", "prompt");
			
		}

		internal class DefaultDotNetProjectExtension: DotNetProjectExtension
		{
			internal protected override DotNetProjectFlags OnGetDotNetProjectFlags ()
			{
				return Project.OnGetDotNetProjectFlags ();
			}

			internal protected override bool OnGetCanReferenceProject (DotNetProject targetProject, out string reason)
			{
				return Project.CheckCanReferenceProject (targetProject, out reason);
			}

			internal protected override string OnGetDefaultTargetPlatform (ProjectCreateInformation projectCreateInfo)
			{
				return Project.OnGetDefaultTargetPlatform (projectCreateInfo);
			}

			internal protected override Task<List<string>> OnGetReferencedAssemblies (ConfigurationSelector configuration)
			{
				return Project.OnGetReferencedAssemblies (configuration);
			}

			internal protected override ExecutionCommand OnCreateExecutionCommand (ConfigurationSelector configSel, DotNetProjectConfiguration configuration)
			{
				return Project.OnCreateExecutionCommand (configSel, configuration);
			}

			internal protected override void OnReferenceRemovedFromProject (ProjectReferenceEventArgs e)
			{
				Project.OnReferenceRemovedFromProject (e);
			}

			internal protected override void OnReferenceAddedToProject (ProjectReferenceEventArgs e)
			{
				Project.OnReferenceAddedToProject (e);
			}

			internal protected override void OnReferencedAssembliesChanged ()
			{
				Project.OnReferencedAssembliesChanged ();
			}

			internal protected override Task<BuildResult> OnCompile (ProgressMonitor monitor, BuildData buildData)
			{
				return Project.OnCompile (monitor, buildData);
			}

			internal protected override string OnGetDefaultResourceId (ProjectFile projectFile)
			{
				return Project.OnGetDefaultResourceId (projectFile);
			}

			#region Framework management

			internal protected override TargetFrameworkMoniker OnGetDefaultTargetFrameworkId ()
			{
				return Project.OnGetDefaultTargetFrameworkId ();
			}

			internal protected override TargetFrameworkMoniker OnGetDefaultTargetFrameworkForFormat (string toolsVersion)
			{
				return Project.OnGetDefaultTargetFrameworkForFormat (toolsVersion);
			}

			internal protected override bool OnGetSupportsFramework (TargetFramework framework)
			{
				return Project.OnSupportsFramework (framework);
			}

			#endregion
		}
	}

	[Flags]
	public enum DotNetProjectFlags
	{
		None = 0,
		GeneratesDebugInfoFile = 1,
		IsLibrary = 2
	}
}<|MERGE_RESOLUTION|>--- conflicted
+++ resolved
@@ -672,15 +672,23 @@
 						LoggingService.LogWarning ("Project '{0}' referenced from '{1}' could not be found", projectReference.Reference, this.Name);
 						continue;
 					}
+
 					DotNetProjectConfiguration conf = p.GetConfiguration (configuration) as DotNetProjectConfiguration;
 					//VS COMPAT: recursively copy references's "local copy" files
 					//but only copy the "copy to output" files from the immediate references
+
 					if (processedProjects.Add (p) || supportReferDistance == 1) {
+
 						foreach (var v in p.GetOutputFiles (configuration))
+
 							list.Add (v, true, v.CanonicalPath.ToString ().Substring (conf.OutputDirectory.CanonicalPath.ToString ().Length + 1));
 
+
+
 						foreach (var v in p.GetSupportFileList (configuration))
+
 							list.Add (v.Src, v.CopyOnlyIfNewer, v.Target);
+
 					}
 				}
 				else if (projectReference.ReferenceType == ReferenceType.Assembly) {
@@ -1063,23 +1071,11 @@
 		{
 			var sf = base.OnGetSupportedFeatures ();
 
-<<<<<<< HEAD
 			// Libraries are not executable by default, unless the project has a custom execution command
 			if (compileTarget == CompileTarget.Library && !Configurations.OfType<ProjectConfiguration> ().Any (c => c.CustomCommands.HasCommands (CustomCommandType.Execute)))
 				sf &= ~ProjectFeatures.Execute;
 			
 			return sf;
-=======
-			// Hack to keep backwards compatibility with the old behavior. For example, a MonoDroid project is a library, but OnGetSupportsExecute
-			// is not overriden, so it depends on DotNetProject to return true by default.
-			if (compileTarget == CompileTarget.Library) {
-				Type thisType = GetType ();
-				if (thisType == typeof (DotNetAssemblyProject) || thisType == typeof (PortableDotNetProject))
-					return false;
-			}
-
-			return true;
->>>>>>> a0fd882b
 		}
 
 		protected override IEnumerable<FilePath> OnGetItemFiles (bool includeReferencedFiles)
