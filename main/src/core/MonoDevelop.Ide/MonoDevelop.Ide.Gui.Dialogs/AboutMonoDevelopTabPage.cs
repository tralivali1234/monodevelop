// AboutMonoDevelopTabPage.cs
//
// Author:
//   Viktoria Dudka (viktoriad@remobjects.com)
//   Mike Krüger <mkrueger@xamarin.com>
//
// Copyright (c) 2009 RemObjects Software
// Copyright (c) 2011 Xamarin Inc. (http://xamarin.com)
//
// Permission is hereby granted, free of charge, to any person obtaining a copy
// of this software and associated documentation files (the "Software"), to deal
// in the Software without restriction, including without limitation the rights
// to use, copy, modify, merge, publish, distribute, sublicense, and/or sell
// copies of the Software, and to permit persons to whom the Software is
// furnished to do so, subject to the following conditions:
//
// The above copyright notice and this permission notice shall be included in
// all copies or substantial portions of the Software.
//
// THE SOFTWARE IS PROVIDED "AS IS", WITHOUT WARRANTY OF ANY KIND, EXPRESS OR
// IMPLIED, INCLUDING BUT NOT LIMITED TO THE WARRANTIES OF MERCHANTABILITY,
// FITNESS FOR A PARTICULAR PURPOSE AND NONINFRINGEMENT. IN NO EVENT SHALL THE
// AUTHORS OR COPYRIGHT HOLDERS BE LIABLE FOR ANY CLAIM, DAMAGES OR OTHER
// LIABILITY, WHETHER IN AN ACTION OF CONTRACT, TORT OR OTHERWISE, ARISING FROM,
// OUT OF OR IN CONNECTION WITH THE SOFTWARE OR THE USE OR OTHER DEALINGS IN
// THE SOFTWARE.
//
//
using System;
using System.IO;
using System.Text;

using MonoDevelop.Core;
using MonoDevelop.Ide.Gui;

using Gdk;
using Gtk;
using GLib;
using Pango;
<<<<<<< HEAD

=======
using System.Reflection;
>>>>>>> f36dd68c

namespace MonoDevelop.Ide.Gui.Dialogs
{
	class AboutMonoDevelopTabPage: VBox
	{
		ScrollBox aboutPictureScrollBox;
		Pixbuf imageSep;

		public AboutMonoDevelopTabPage ()
		{
			BorderWidth = 0;

			aboutPictureScrollBox = new ScrollBox ();

			PackStart (aboutPictureScrollBox, false, false, 0);
<<<<<<< HEAD
			imageSep = new Pixbuf (typeof(CommonAboutDialog).Assembly, "AboutImageSep.png");
			PackStart (new Gtk.Image (imageSep), false, false, 0);
			
			var label = new Label();
=======
			using (var stream = BrandingService.GetStream ("AboutImageSep.png"))
				imageSep = new Pixbuf (stream);
			PackStart (new Gtk.Image (imageSep), false, false, 0);
			
			var label = new Label ();
>>>>>>> f36dd68c
			label.Markup = string.Format (
				"<b>{0}</b>\n    {1}", 
				GettextCatalog.GetString ("Version"), 
				BuildVariables.PackageVersion == BuildVariables.PackageVersionLabel ? BuildVariables.PackageVersionLabel : String.Format ("{0} ({1})", 
				BuildVariables.PackageVersionLabel, 
				BuildVariables.PackageVersion));
			
			var hBoxVersion = new HBox ();
			hBoxVersion.PackStart (label, false, false, 5);
			this.PackStart (hBoxVersion, false, true, 0);
			
			label = null;
			label = new Label ();
			label.Markup = GettextCatalog.GetString ("<b>License</b>\n    {0}", GettextCatalog.GetString ("Released under the GNU Lesser General Public License."));
			var hBoxLicense = new HBox ();
			hBoxLicense.PackStart (label, false, false, 5);
			this.PackStart (hBoxLicense, false, true, 5);
			
			label = null;
			label = new Label ();
			label.Markup = GettextCatalog.GetString ("<b>Copyright</b>\n    (c) 2004-{0} by MonoDevelop contributors", DateTime.Now.Year);
			var hBoxCopyright = new HBox ();
			hBoxCopyright.PackStart (label, false, false, 5);
			this.PackStart (hBoxCopyright, false, true, 5);
			
			this.ShowAll ();
		}
		
		internal class ScrollBox : DrawingArea
		{
			Pixbuf image;
			Pixbuf monoPowered;
			int scroll;
			Pango.Layout layout;
			int monoLogoSpacing = 80;
			int textTop;
			int scrollPause;
			int scrollStart;
			Gdk.GC backGc;
<<<<<<< HEAD
	
			internal uint TimerHandle;
	
=======
			internal uint TimerHandle;
>>>>>>> f36dd68c
			string[] authors = new string[] {
				"Lluis Sanchez Gual",
				"Michael Hutchinson",
				"Mike Krüger",
				"Mike Kestner",
				"Ankit Jain",
				"Jonathan Pobst",
				"Christian Hergert",
				"Levi Bard",
				"Carlo Kok",
				"Viktoria Dudka",
				"Marc Christensen",
				"Andrew Jorgensen",
				"Jérémie Laval",
				"Luciano N. Callero",
				"Zach Lute",
				"Andrea Krüger",
				"Jakub Steiner"
			};
<<<<<<< HEAD
			
=======
>>>>>>> f36dd68c
			string[] oldAuthors = new string[] {
				"Aaron Bockover",
				"Alberto Paro",
				"Alejandro Serrano",
				"Alexandre Gomes",
				"Alex Graveley",
				"Alfonso Santos Luaces",
				"Andre Filipe de Assuncao e Brito",
				"Andrea Krüger",
				"Andrés G. Aragoneses",
				"Andrew Jorgensen",
				"Ankit Jain",
				"Antonio Ognio",
				"Ben Maurer",
				"Ben Motmans",
				"Carlo Kok",
				"Christian Hergert",
				"Daniel Kornhauser",
				"Daniel Morgan",
				"David Makovský",
				"Eric Butler",
				"Erik Dasque",
				"Geoff Norton",
				"Gustavo Giráldez",
				"Iain McCoy",
				"Inigo Illan",
				"Jacob Ilsø Christensen",
				"Jakub Steiner",
				"James Fitzsimons",
				"Jeff Stedfast",
				"Jérémie Laval",
				"Jeroen Zwartepoorte",
				"John BouAnton",
				"John Luke",
				"Joshua Tauberer",
				"Jonathan Hernández Velasco",
				"Jonathan Pobst",
				"Levi Bard",
				"Lluis Sanchez Gual",
				"Luciano N. Callero",
				"Marc Christensen",
				"Marcos David Marín Amador",
				"Martin Willemoes Hansen",
				"Marek Sieradzki",
				"Matej Urbas",
				"Maurício de Lemos Rodrigues Collares Neto",
				"Michael Hutchinson",
				"Miguel de Icaza",
				"Mike Krüger",
				"Mike Kestner",
				"Mitchell Wheeler",
				"Muthiah Annamalai",
				"Nick Drochak",
				"Nikhil Sarda",
				"nricciar",
				"Paco Martínez",
				"Pawel Rozanski",
				"Pedro Abelleira Seco",
				"Peter Johanson",
				"Philip Turnbull",
				"Richard Torkar",
				"Rolf Bjarne Kvinge",
				"Rusty Howell",
				"Sanjoy Das",
				"Scott Ellington",
				"Thomas Wiest",
				"Todd Berman",
				"Vincent Daron",
				"Vinicius Depizzol",
				"Viktoria Dudka",
				"Wade Berrier",
				"Yan-ren Tsai",
				"Zach Lute"
			};
<<<<<<< HEAD
	
			public ScrollBox ()
			{
				this.Realized += new EventHandler (OnRealized);
				this.ModifyBg (Gtk.StateType.Normal, new Gdk.Color (49, 49, 74));
				
				image = new Gdk.Pixbuf (GetType ().Assembly, "AboutImage.png");
=======
			
			Gdk.Color bgColor = new Gdk.Color (49, 49, 74);
			Gdk.Color textColor = new Gdk.Color (0xFF, 0xFF, 0xFF);
			
			void LoadBranding ()
			{
				try {
					var textColStr = BrandingService.GetString ("AboutBox", "TextColor");
					if (textColStr != null)
						Gdk.Color.Parse (textColStr, ref textColor);
					var bgColStr = BrandingService.GetString ("AboutBox", "BackgroundColor");
					if (bgColStr != null)
						Gdk.Color.Parse (bgColStr, ref bgColor);
				} catch (Exception ex) {
					LoggingService.LogError ("Error loading about box branding", ex);
				}
			}
			
			public ScrollBox ()
			{
				LoadBranding ();
				this.Realized += new EventHandler (OnRealized);
				this.ModifyBg (Gtk.StateType.Normal, bgColor);
				this.ModifyText (Gtk.StateType.Normal, textColor);
				using (var stream = BrandingService.GetStream ("AboutImage.png"))
					image = new Gdk.Pixbuf (stream);
>>>>>>> f36dd68c
				monoPowered = new Gdk.Pixbuf (GetType ().Assembly, "mono-powered.png");
				this.SetSizeRequest (450, image.Height - 1);
				
				TimerHandle = GLib.Timeout.Add (50, new TimeoutHandler (ScrollDown));
			}
			
			string CreditText {
				get {
					var sb = new StringBuilder ();
					sb.Append (GettextCatalog.GetString ("<b>Contributors to this Release</b>\n\n"));
					
					for (int n = 0; n < authors.Length; n++) {
<<<<<<< HEAD
						sb.Append (authors[n]);
=======
						sb.Append (authors [n]);
>>>>>>> f36dd68c
						if (n % 2 == 1)
							sb.Append ("\n");
						else if (n < authors.Length - 1)
							sb.Append (",  ");
					}
					
					sb.Append ("\n\n<b>" + GettextCatalog.GetString ("Previous Contributors") + "</b>\n\n");
					for (int n = 0; n < oldAuthors.Length; n++) {
<<<<<<< HEAD
						sb.Append (oldAuthors[n]);
=======
						sb.Append (oldAuthors [n]);
>>>>>>> f36dd68c
						if (n % 2 == 1)
							sb.Append ("\n");
						else if (n < oldAuthors.Length - 1)
							sb.Append (",  ");
					}
	
					string trans = GettextCatalog.GetString ("translator-credits");
					if (trans != "translator-credits") {
						sb.Append (GettextCatalog.GetString ("\n\n<b>Translated by:</b>\n\n"));
						sb.Append (trans);
					}
					sb.AppendLine ();
					sb.AppendLine ();
					sb.AppendLine (GettextCatalog.GetString ("<b>Using some icons from:</b>"));
					sb.AppendLine ();
					sb.Append ("http://www.famfamfam.com/lab/icons/silk");
					return sb.ToString ();
				}
			}
			
			bool ScrollDown ()
			{
				if (scrollPause > 0) {
					if (--scrollPause == 0)
						++scroll;
				} else
					++scroll;
				int w, h;
				this.GdkWindow.GetSize (out w, out h);
				this.QueueDrawArea (0, 0, w, image.Height);
				return true;
			}
			
			void DrawImage ()
			{
				if (image != null) {
					int w, h;
					this.GdkWindow.GetSize (out w, out h);
					this.GdkWindow.DrawPixbuf (backGc, image, 0, 0, (w - image.Width) / 2, 0, -1, -1, RgbDither.Normal, 0, 0);
				}
			}
			
			void DrawText ()
			{
				int width, height;
				GdkWindow.GetSize (out width, out height);
				
				int widthPixel, heightPixel;
				layout.GetPixelSize (out widthPixel, out heightPixel);
				
<<<<<<< HEAD
				GdkWindow.DrawLayout (Style.WhiteGC, 0, textTop - scroll, layout);
=======
				GdkWindow.DrawLayout (Style.TextGC (StateType.Normal), 0, textTop - scroll, layout);
>>>>>>> f36dd68c
				GdkWindow.DrawPixbuf (backGc, monoPowered, 0, 0, (width / 2) - (monoPowered.Width / 2), textTop - scroll + heightPixel + monoLogoSpacing, -1, -1, RgbDither.Normal, 0, 0);
				
				heightPixel = heightPixel - 80 + image.Height;
				
				if ((scroll == heightPixel) && (scrollPause == 0))
					scrollPause = 60;
				if (scroll > heightPixel + monoLogoSpacing + monoPowered.Height)
					scroll = scrollStart;
			}
			
			protected override bool OnExposeEvent (Gdk.EventExpose evnt)
			{
				int w, h;
				
				this.GdkWindow.GetSize (out w, out h);
				this.DrawText ();
				this.DrawImage ();
<<<<<<< HEAD
	//			this.GdkWindow.DrawRectangle (backGc, true, 0, 210, w, 10);
=======
				//			this.GdkWindow.DrawRectangle (backGc, true, 0, 210, w, 10);
>>>>>>> f36dd68c
				return false;
			}
			
			protected void OnRealized (object o, EventArgs args)
			{
				int x, y;
				int w, h;
				GdkWindow.GetOrigin (out x, out y);
				GdkWindow.GetSize (out w, out h);
				
				textTop = y + image.Height - 30;
				scrollStart = -(image.Height - textTop);
				scroll = scrollStart;
				
				layout = new Pango.Layout (this.PangoContext);
				// FIXME: this seems wrong but works
				layout.Width = w * (int)Pango.Scale.PangoScale;
				layout.Wrap = Pango.WrapMode.Word;
				layout.Alignment = Pango.Alignment.Center;
				FontDescription fd = FontDescription.FromString ("Tahoma 10");
				layout.FontDescription = fd;
				layout.SetMarkup (CreditText);
				
				backGc = new Gdk.GC (GdkWindow);
<<<<<<< HEAD
				backGc.RgbBgColor = new Gdk.Color (49, 49, 74);
=======
				backGc.RgbBgColor = bgColor;
>>>>>>> f36dd68c
			}
			
			protected override void OnDestroyed ()
			{
				base.OnDestroyed ();
				backGc.Dispose ();
<<<<<<< HEAD
				
=======
>>>>>>> f36dd68c
				GLib.Source.Remove (TimerHandle);
			}
		}
	}
}<|MERGE_RESOLUTION|>--- conflicted
+++ resolved
@@ -37,11 +37,7 @@
 using Gtk;
 using GLib;
 using Pango;
-<<<<<<< HEAD
-
-=======
 using System.Reflection;
->>>>>>> f36dd68c
 
 namespace MonoDevelop.Ide.Gui.Dialogs
 {
@@ -57,18 +53,11 @@
 			aboutPictureScrollBox = new ScrollBox ();
 
 			PackStart (aboutPictureScrollBox, false, false, 0);
-<<<<<<< HEAD
-			imageSep = new Pixbuf (typeof(CommonAboutDialog).Assembly, "AboutImageSep.png");
-			PackStart (new Gtk.Image (imageSep), false, false, 0);
-			
-			var label = new Label();
-=======
 			using (var stream = BrandingService.GetStream ("AboutImageSep.png"))
 				imageSep = new Pixbuf (stream);
 			PackStart (new Gtk.Image (imageSep), false, false, 0);
 			
 			var label = new Label ();
->>>>>>> f36dd68c
 			label.Markup = string.Format (
 				"<b>{0}</b>\n    {1}", 
 				GettextCatalog.GetString ("Version"), 
@@ -108,13 +97,7 @@
 			int scrollPause;
 			int scrollStart;
 			Gdk.GC backGc;
-<<<<<<< HEAD
-	
 			internal uint TimerHandle;
-	
-=======
-			internal uint TimerHandle;
->>>>>>> f36dd68c
 			string[] authors = new string[] {
 				"Lluis Sanchez Gual",
 				"Michael Hutchinson",
@@ -134,10 +117,6 @@
 				"Andrea Krüger",
 				"Jakub Steiner"
 			};
-<<<<<<< HEAD
-			
-=======
->>>>>>> f36dd68c
 			string[] oldAuthors = new string[] {
 				"Aaron Bockover",
 				"Alberto Paro",
@@ -212,15 +191,6 @@
 				"Yan-ren Tsai",
 				"Zach Lute"
 			};
-<<<<<<< HEAD
-	
-			public ScrollBox ()
-			{
-				this.Realized += new EventHandler (OnRealized);
-				this.ModifyBg (Gtk.StateType.Normal, new Gdk.Color (49, 49, 74));
-				
-				image = new Gdk.Pixbuf (GetType ().Assembly, "AboutImage.png");
-=======
 			
 			Gdk.Color bgColor = new Gdk.Color (49, 49, 74);
 			Gdk.Color textColor = new Gdk.Color (0xFF, 0xFF, 0xFF);
@@ -247,7 +217,6 @@
 				this.ModifyText (Gtk.StateType.Normal, textColor);
 				using (var stream = BrandingService.GetStream ("AboutImage.png"))
 					image = new Gdk.Pixbuf (stream);
->>>>>>> f36dd68c
 				monoPowered = new Gdk.Pixbuf (GetType ().Assembly, "mono-powered.png");
 				this.SetSizeRequest (450, image.Height - 1);
 				
@@ -260,11 +229,7 @@
 					sb.Append (GettextCatalog.GetString ("<b>Contributors to this Release</b>\n\n"));
 					
 					for (int n = 0; n < authors.Length; n++) {
-<<<<<<< HEAD
-						sb.Append (authors[n]);
-=======
 						sb.Append (authors [n]);
->>>>>>> f36dd68c
 						if (n % 2 == 1)
 							sb.Append ("\n");
 						else if (n < authors.Length - 1)
@@ -273,11 +238,7 @@
 					
 					sb.Append ("\n\n<b>" + GettextCatalog.GetString ("Previous Contributors") + "</b>\n\n");
 					for (int n = 0; n < oldAuthors.Length; n++) {
-<<<<<<< HEAD
-						sb.Append (oldAuthors[n]);
-=======
 						sb.Append (oldAuthors [n]);
->>>>>>> f36dd68c
 						if (n % 2 == 1)
 							sb.Append ("\n");
 						else if (n < oldAuthors.Length - 1)
@@ -328,11 +289,7 @@
 				int widthPixel, heightPixel;
 				layout.GetPixelSize (out widthPixel, out heightPixel);
 				
-<<<<<<< HEAD
-				GdkWindow.DrawLayout (Style.WhiteGC, 0, textTop - scroll, layout);
-=======
 				GdkWindow.DrawLayout (Style.TextGC (StateType.Normal), 0, textTop - scroll, layout);
->>>>>>> f36dd68c
 				GdkWindow.DrawPixbuf (backGc, monoPowered, 0, 0, (width / 2) - (monoPowered.Width / 2), textTop - scroll + heightPixel + monoLogoSpacing, -1, -1, RgbDither.Normal, 0, 0);
 				
 				heightPixel = heightPixel - 80 + image.Height;
@@ -350,11 +307,7 @@
 				this.GdkWindow.GetSize (out w, out h);
 				this.DrawText ();
 				this.DrawImage ();
-<<<<<<< HEAD
-	//			this.GdkWindow.DrawRectangle (backGc, true, 0, 210, w, 10);
-=======
 				//			this.GdkWindow.DrawRectangle (backGc, true, 0, 210, w, 10);
->>>>>>> f36dd68c
 				return false;
 			}
 			
@@ -379,21 +332,13 @@
 				layout.SetMarkup (CreditText);
 				
 				backGc = new Gdk.GC (GdkWindow);
-<<<<<<< HEAD
-				backGc.RgbBgColor = new Gdk.Color (49, 49, 74);
-=======
 				backGc.RgbBgColor = bgColor;
->>>>>>> f36dd68c
 			}
 			
 			protected override void OnDestroyed ()
 			{
 				base.OnDestroyed ();
 				backGc.Dispose ();
-<<<<<<< HEAD
-				
-=======
->>>>>>> f36dd68c
 				GLib.Source.Remove (TimerHandle);
 			}
 		}
