--- conflicted
+++ resolved
@@ -50,9 +50,9 @@
 			extensionContext.RegisterCondition ("ItemType", new ItemTypeCondition (DataObject.GetType ()));
 			extensionContext.RegisterCondition ("ActiveLanguage", new ProjectLanguageCondition (DataObject));
 			if (DataObject is Project) {
-<<<<<<< HEAD
 				extensionContext.RegisterCondition ("FlavorType", new FlavorTypeCondition ((Project)DataObject));
 				extensionContext.RegisterCondition ("ProjectTypeId", new ProjectTypeIdCondition ((Project)DataObject));
+				extensionContext.RegisterCondition ("SupportsTarget", new SupportsTargetCondition ((Project)DataObject));
 			} else {
 				extensionContext.RegisterCondition ("FlavorType", new FalseCondition ());
 				extensionContext.RegisterCondition ("ProjectTypeId", new FalseCondition ());
@@ -64,9 +64,6 @@
 			public override bool Evaluate (NodeElement conditionNode)
 			{
 				return false;
-=======
-				extensionContext.RegisterCondition ("SupportsTarget", new SupportsTargetCondition ((Project)DataObject));
->>>>>>> 693f7536
 			}
 		}
 	}
