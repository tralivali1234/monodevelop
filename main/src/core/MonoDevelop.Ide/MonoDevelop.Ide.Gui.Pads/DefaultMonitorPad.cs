--- conflicted
+++ resolved
@@ -151,17 +151,10 @@
 			logView.Clear ();
 			monitor = (LogViewProgressMonitor) logView.GetProgressMonitor ();
 
-<<<<<<< HEAD
-			DispatchService.GuiDispatch (delegate {
+			Runtime.RunInMainThread (delegate {
 				Window.HasNewData = false;
 				Window.HasErrors = false;
 				Window.IsWorking = true;
-=======
-			Runtime.RunInMainThread (delegate {
-				window.HasNewData = false;
-				window.HasErrors = false;
-				window.IsWorking = true;
->>>>>>> cb1a77e2
 				buttonStop.Sensitive = true;
 			});
 			
@@ -174,15 +167,9 @@
 
 		public void EndProgress ()
 		{
-<<<<<<< HEAD
-			DispatchService.GuiDispatch (delegate {
+			Runtime.RunInMainThread (delegate {
 				if (Window != null) {
 					Window.IsWorking = false;
-=======
-			Runtime.RunInMainThread (delegate {
-				if (window != null) {
-					window.IsWorking = false;
->>>>>>> cb1a77e2
 					if (monitor.Errors.Length > 0)
 						Window.HasErrors = true;
 					else
