--- conflicted
+++ resolved
@@ -141,9 +141,7 @@
 			var renderer = (CellRendererText) cell;
 			TreeIter parent;
 
-<<<<<<< HEAD
 			renderer.Sensitive = !(target is ExecutionTargetGroup) && (target != null && target.Enabled);
-=======
 			if (cmd != null) {
 				var ci = IdeApp.CommandService.GetCommandInfo (cmd.Id, new CommandTargetRoute (LastCommandTarget));
 				renderer.Text = RemoveUnderline (ci.Text);
@@ -153,7 +151,6 @@
 				return;
 			}
 			renderer.Sensitive = !(target is ExecutionTargetGroup);
->>>>>>> f9994f18
 
 			if (target == null) {
 				renderer.Xpad = (uint) 0;
