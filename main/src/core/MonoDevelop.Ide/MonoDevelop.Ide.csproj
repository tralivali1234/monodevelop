<?xml version="1.0" encoding="utf-8"?>
<Project DefaultTargets="Build" xmlns="http://schemas.microsoft.com/developer/msbuild/2003" ToolsVersion="4.0">
  <PropertyGroup>
    <Configuration Condition=" '$(Configuration)' == '' ">Debug</Configuration>
    <Platform Condition=" '$(Platform)' == '' ">AnyCPU</Platform>
    <ProductVersion>8.0.30703</ProductVersion>
    <SchemaVersion>2.0</SchemaVersion>
    <ProjectGuid>{27096E7F-C91C-4AC6-B289-6897A701DF21}</ProjectGuid>
    <OutputType>Library</OutputType>
    <AssemblyName>MonoDevelop.Ide</AssemblyName>
    <RootNamespace>MonoDevelop.Ide</RootNamespace>
    <TargetFrameworkVersion>v4.5</TargetFrameworkVersion>
  </PropertyGroup>
  <PropertyGroup Condition=" '$(Configuration)|$(Platform)' == 'Debug|AnyCPU' ">
    <DebugSymbols>True</DebugSymbols>
    <DebugType>full</DebugType>
    <Optimize>False</Optimize>
    <OutputPath>..\..\..\build\bin</OutputPath>
    <ErrorReport>prompt</ErrorReport>
    <WarningLevel>3</WarningLevel>
    <Execution>
      <Execution clr-version="Net_2_0" />
    </Execution>
    <AllowUnsafeBlocks>True</AllowUnsafeBlocks>
    <DefineConstants>DEBUG</DefineConstants>
    <NoWarn>1591;1573</NoWarn>
    <DocumentationFile>..\..\..\build\bin\MonoDevelop.Ide.xml</DocumentationFile>
  </PropertyGroup>
  <PropertyGroup Condition=" '$(Configuration)|$(Platform)' == 'Release|AnyCPU' ">
    <DebugType>pdbonly</DebugType>
    <Optimize>True</Optimize>
    <OutputPath>..\..\..\build\bin</OutputPath>
    <ErrorReport>prompt</ErrorReport>
    <WarningLevel>4</WarningLevel>
    <Execution>
      <Execution clr-version="Net_2_0" />
    </Execution>
    <AllowUnsafeBlocks>True</AllowUnsafeBlocks>
    <DebugSymbols>true</DebugSymbols>
    <NoWarn>1591;1573</NoWarn>
    <DocumentationFile>..\..\..\build\AddIns\MonoDevelop.Ide.xml</DocumentationFile>
  </PropertyGroup>
  <PropertyGroup Condition=" '$(Configuration)|$(Platform)' == 'DebugMac|AnyCPU' ">
    <DebugSymbols>true</DebugSymbols>
    <DebugType>full</DebugType>
    <Optimize>false</Optimize>
    <OutputPath>..\..\..\build\bin</OutputPath>
    <DefineConstants>DEBUG,MAC</DefineConstants>
    <ErrorReport>prompt</ErrorReport>
    <WarningLevel>3</WarningLevel>
    <DocumentationFile>..\..\..\build\bin\MonoDevelop.Ide.xml</DocumentationFile>
    <AllowUnsafeBlocks>true</AllowUnsafeBlocks>
    <Execution>
      <Execution clr-version="Net_2_0" />
    </Execution>
    <NoWarn>1591;1573</NoWarn>
  </PropertyGroup>
  <PropertyGroup Condition=" '$(Configuration)|$(Platform)' == 'ReleaseMac|AnyCPU' ">
    <DebugSymbols>true</DebugSymbols>
    <DebugType>pdbonly</DebugType>
    <Optimize>true</Optimize>
    <OutputPath>..\..\..\build\bin</OutputPath>
    <DefineConstants>MAC</DefineConstants>
    <ErrorReport>prompt</ErrorReport>
    <WarningLevel>4</WarningLevel>
    <DocumentationFile>..\..\..\build\AddIns\MonoDevelop.Ide.xml</DocumentationFile>
    <AllowUnsafeBlocks>true</AllowUnsafeBlocks>
    <Execution>
      <Execution clr-version="Net_2_0" />
    </Execution>
    <NoWarn>1591;1573</NoWarn>
  </PropertyGroup>
  <ItemGroup>
    <Reference Include="System" />
    <Reference Include="System.Drawing" />
    <Reference Include="System.Xml" />
    <Reference Include="System.Data" />
    <Reference Include="System.Web.Services" />
    <Reference Include="Mono.Posix" />
    <Reference Include="System.Runtime.Remoting" />
    <Reference Include="monodoc, Version=1.0.0.0, Culture=neutral, PublicKeyToken=0738eb9f132ed756" />
    <Reference Include="gdk-sharp, Version=2.12.0.0, Culture=neutral, PublicKeyToken=35e10195dab3c99f">
      <SpecificVersion>False</SpecificVersion>
    </Reference>
    <Reference Include="atk-sharp, Version=2.12.0.0, Culture=neutral, PublicKeyToken=35e10195dab3c99f">
      <SpecificVersion>False</SpecificVersion>
    </Reference>
    <Reference Include="pango-sharp, Version=2.12.0.0, Culture=neutral, PublicKeyToken=35e10195dab3c99f">
      <SpecificVersion>False</SpecificVersion>
    </Reference>
    <Reference Include="glib-sharp, Version=2.12.0.0, Culture=neutral, PublicKeyToken=35e10195dab3c99f">
      <SpecificVersion>False</SpecificVersion>
    </Reference>
    <Reference Include="gtk-sharp, Version=2.12.0.0, Culture=neutral, PublicKeyToken=35e10195dab3c99f">
      <SpecificVersion>False</SpecificVersion>
    </Reference>
    <Reference Include="System.Core" />
    <Reference Include="ICSharpCode.SharpZipLib" />
    <Reference Include="Mono.Cairo" />
    <Reference Include="System.Web" />
    <Reference Include="System.Xml.Linq" />
    <Reference Include="System.Design" />
    <Reference Include="System.Windows.Forms" />
    <Reference Include="Xamarin.Mac" Condition=" '$(Configuration)' == 'DebugMac' Or '$(Configuration)' == 'ReleaseMac' ">
      <HintPath>..\..\..\external\Xamarin.Mac.dll</HintPath>
    </Reference>
  </ItemGroup>
  <ItemGroup>
    <ProjectReference Include="..\MonoDevelop.Core\MonoDevelop.Core.csproj">
      <Project>{7525BB88-6142-4A26-93B9-A30C6983390A}</Project>
      <Name>MonoDevelop.Core</Name>
      <Private>False</Private>
    </ProjectReference>
    <ProjectReference Include="..\Mono.Texteditor\Mono.TextEditor.csproj">
      <Project>{A2329308-3751-4DBD-9A75-5F7B8B024625}</Project>
      <Name>Mono.TextEditor</Name>
      <Private>False</Private>
    </ProjectReference>
    <ProjectReference Include="..\MonoDevelop.Projects.Formats.MSBuild\MonoDevelop.Projects.Formats.MSBuild.csproj">
      <Project>{A437F1A3-78DF-4F00-8053-D32A8B1EB679}</Project>
      <Name>MonoDevelop.Projects.Formats.MSBuild</Name>
      <Private>False</Private>
    </ProjectReference>
    <ProjectReference Include="..\..\..\external\nrefactory\ICSharpCode.NRefactory\ICSharpCode.NRefactory.csproj">
      <Project>{3B2A5653-EC97-4001-BB9B-D90F1AF2C371}</Project>
      <Name>ICSharpCode.NRefactory</Name>
      <Private>False</Private>
    </ProjectReference>
    <ProjectReference Include="..\..\..\external\nrefactory\ICSharpCode.NRefactory.CSharp\ICSharpCode.NRefactory.CSharp.csproj">
      <Project>{53DCA265-3C3C-42F9-B647-F72BA678122B}</Project>
      <Name>ICSharpCode.NRefactory.CSharp</Name>
      <Private>False</Private>
    </ProjectReference>
    <ProjectReference Include="..\..\..\external\xwt\Xwt\Xwt.csproj">
      <Project>{92494904-35FA-4DC9-BDE9-3A3E87AC49D3}</Project>
      <Name>Xwt</Name>
    </ProjectReference>
    <ProjectReference Include="..\..\..\external\xwt\Xwt.Gtk\Xwt.Gtk.csproj">
      <Project>{C3887A93-B2BD-4097-8E2F-3A063EFF32FD}</Project>
      <Name>Xwt.Gtk</Name>
    </ProjectReference>
    <ProjectReference Include="..\..\..\external\mono-addins\Mono.Addins\Mono.Addins.csproj">
      <Project>{91DD5A2D-9FE3-4C3C-9253-876141874DAD}</Project>
      <Name>Mono.Addins</Name>
      <Private>False</Private>
    </ProjectReference>
    <ProjectReference Include="..\..\..\external\mono-addins\Mono.Addins.Setup\Mono.Addins.Setup.csproj">
      <Project>{A85C9721-C054-4BD8-A1F3-0227615F0A36}</Project>
      <Name>Mono.Addins.Setup</Name>
      <Private>False</Private>
    </ProjectReference>
    <ProjectReference Include="..\..\..\external\mono-addins\Mono.Addins.Gui\Mono.Addins.Gui.csproj">
      <Project>{FEC19BDA-4904-4005-8C09-68E82E8BEF6A}</Project>
      <Name>Mono.Addins.Gui</Name>
      <Private>False</Private>
    </ProjectReference>
    <ProjectReference Include="..\..\..\external\cecil\Mono.Cecil.csproj">
      <Project>{D68133BD-1E63-496E-9EDE-4FBDBF77B486}</Project>
      <Name>Mono.Cecil</Name>
    </ProjectReference>
    <ProjectReference Include="..\..\..\external\debugger-libs\Mono.Debugging\Mono.Debugging.csproj">
      <Project>{90C99ADB-7D4B-4EB4-98C2-40BD1B14C7D2}</Project>
      <Name>Mono.Debugging</Name>
    </ProjectReference>
    <ProjectReference Include="..\..\..\external\nrefactory\ICSharpCode.NRefactory.IKVM\ICSharpCode.NRefactory.IKVM.csproj">
      <Project>{A727169F-D94F-443F-B305-B057D7F3B420}</Project>
      <Name>ICSharpCode.NRefactory.IKVM</Name>
    </ProjectReference>
    <ProjectReference Include="..\..\..\external\ikvm\reflect\IKVM.Reflection.csproj">
      <Project>{4CB170EF-DFE6-4A56-9E1B-A85449E827A7}</Project>
      <Name>IKVM.Reflection</Name>
    </ProjectReference>
  </ItemGroup>
  <ItemGroup>
    <EmbeddedResource Include="templates\AppConfigFile.xft.xml">
      <LogicalName>AppConfigFile.xft.xml</LogicalName>
    </EmbeddedResource>
    <EmbeddedResource Include="templates\BlankCombine.xpt.xml">
      <LogicalName>BlankCombine.xpt.xml</LogicalName>
    </EmbeddedResource>
    <EmbeddedResource Include="templates\EmptyClass.xft.xml">
      <LogicalName>EmptyClass.xft.xml</LogicalName>
    </EmbeddedResource>
    <EmbeddedResource Include="templates\EmptyEnum.xft.xml">
      <LogicalName>EmptyEnum.xft.xml</LogicalName>
    </EmbeddedResource>
    <EmbeddedResource Include="templates\EmptyHTMLFile.xft.xml">
      <LogicalName>EmptyHTMLFile.xft.xml</LogicalName>
    </EmbeddedResource>
    <EmbeddedResource Include="templates\EmptyInterface.xft.xml">
      <LogicalName>EmptyInterface.xft.xml</LogicalName>
    </EmbeddedResource>
    <EmbeddedResource Include="templates\EmptyResourceFile.xft.xml">
      <LogicalName>EmptyResourceFile.xft.xml</LogicalName>
    </EmbeddedResource>
    <EmbeddedResource Include="templates\EmptyStruct.xft.xml">
      <LogicalName>EmptyStruct.xft.xml</LogicalName>
    </EmbeddedResource>
    <EmbeddedResource Include="templates\EmptyTextFile.xft.xml">
      <LogicalName>EmptyTextFile.xft.xml</LogicalName>
    </EmbeddedResource>
    <EmbeddedResource Include="templates\EmptyXMLFile.xft.xml">
      <LogicalName>EmptyXMLFile.xft.xml</LogicalName>
    </EmbeddedResource>
    <EmbeddedResource Include="icons\assembly-reference-overlay-16.png">
      <LogicalName>assembly-reference-overlay-16.png</LogicalName>
    </EmbeddedResource>
    <EmbeddedResource Include="icons\assembly-reference-overlay-16%402x.png">
      <LogicalName>assembly-reference-overlay-16@2x.png</LogicalName>
    </EmbeddedResource>
    <EmbeddedResource Include="icons\invalid-reference-overlay-16.png">
      <LogicalName>invalid-reference-overlay-16.png</LogicalName>
    </EmbeddedResource>
    <EmbeddedResource Include="icons\invalid-reference-overlay-16%402x.png">
      <LogicalName>invalid-reference-overlay-16@2x.png</LogicalName>
    </EmbeddedResource>
    <EmbeddedResource Include="icons\project-reference-overlay-16.png">
      <LogicalName>project-reference-overlay-16.png</LogicalName>
    </EmbeddedResource>
    <EmbeddedResource Include="icons\project-reference-overlay-16%402x.png">
      <LogicalName>project-reference-overlay-16@2x.png</LogicalName>
    </EmbeddedResource>
    <EmbeddedResource Include="templates\GenericProject.xpt.xml">
      <LogicalName>GenericProject.xpt.xml</LogicalName>
    </EmbeddedResource>
    <EmbeddedResource Include="gtk-gui\gui.stetic">
      <LogicalName>gui.stetic</LogicalName>
    </EmbeddedResource>
    <EmbeddedResource Include="icons\pin-down-16.png">
      <LogicalName>pin-down-16.png</LogicalName>
    </EmbeddedResource>
    <EmbeddedResource Include="icons\pin-down-16%402x.png">
      <LogicalName>pin-down-16@2x.png</LogicalName>
    </EmbeddedResource>
    <EmbeddedResource Include="icons\pin-down-16~dark.png">
      <LogicalName>pin-down-16~dark.png</LogicalName>
    </EmbeddedResource>
    <EmbeddedResource Include="icons\pin-down-16~dark%402x.png">
      <LogicalName>pin-down-16~dark@2x.png</LogicalName>
    </EmbeddedResource>
    <EmbeddedResource Include="icons\pin-up-16.png">
      <LogicalName>pin-up-16.png</LogicalName>
    </EmbeddedResource>
    <EmbeddedResource Include="icons\pin-up-16%402x.png">
      <LogicalName>pin-up-16@2x.png</LogicalName>
    </EmbeddedResource>
    <EmbeddedResource Include="icons\pin-up-16~dark.png">
      <LogicalName>pin-up-16~dark.png</LogicalName>
    </EmbeddedResource>
    <EmbeddedResource Include="icons\pin-up-16~dark%402x.png">
      <LogicalName>pin-up-16~dark@2x.png</LogicalName>
    </EmbeddedResource>
    <EmbeddedResource Include="options\KeyBindingSchemeEmacs.xml">
      <LogicalName>KeyBindingSchemeEmacs.xml</LogicalName>
    </EmbeddedResource>
    <EmbeddedResource Include="options\KeyBindingSchemeVisualStudio.xml">
      <LogicalName>KeyBindingSchemeVisualStudio.xml</LogicalName>
    </EmbeddedResource>
    <EmbeddedResource Include="templates\Workspace.xpt.xml">
      <LogicalName>Workspace.xpt.xml</LogicalName>
    </EmbeddedResource>
    <EmbeddedResource Include="options\KeyBindingSchemeMonoDevelop1.xml">
      <LogicalName>KeyBindingSchemeMonoDevelop1.xml</LogicalName>
    </EmbeddedResource>
    <EmbeddedResource Include="icons\navigate-next-16.png">
      <LogicalName>navigate-next-16.png</LogicalName>
    </EmbeddedResource>
    <EmbeddedResource Include="icons\navigate-previous-16.png">
      <LogicalName>navigate-previous-16.png</LogicalName>
    </EmbeddedResource>
    <EmbeddedResource Include="options\KeyBindingSchemeMonoDevelop2.xml">
      <LogicalName>KeyBindingSchemeMonoDevelop2.xml</LogicalName>
    </EmbeddedResource>
    <EmbeddedResource Include="MonoDevelop.Ide.StandardHeader\MITX11LicencePolicy.xml">
      <LogicalName>MITX11LicencePolicy.xml</LogicalName>
    </EmbeddedResource>
    <EmbeddedResource Include="MonoDevelop.Ide.StandardHeader\Apache2LicencePolicy.xml">
      <LogicalName>Apache2LicencePolicy.xml</LogicalName>
    </EmbeddedResource>
    <EmbeddedResource Include="MonoDevelop.Ide.StandardHeader\GPL2LicencePolicy.xml">
      <LogicalName>GPL2LicencePolicy.xml</LogicalName>
    </EmbeddedResource>
    <EmbeddedResource Include="MonoDevelop.Ide.StandardHeader\GPL3LicencePolicy.xml">
      <LogicalName>GPL3LicencePolicy.xml</LogicalName>
    </EmbeddedResource>
    <EmbeddedResource Include="MonoDevelop.Ide.StandardHeader\LGPL2-1LicencePolicy.xml">
      <LogicalName>LGPL2-1LicencePolicy.xml</LogicalName>
    </EmbeddedResource>
    <EmbeddedResource Include="MonoDevelop.Ide.StandardHeader\NewBSDLicencePolicy.xml">
      <LogicalName>NewBSDLicencePolicy.xml</LogicalName>
    </EmbeddedResource>
    <EmbeddedResource Include="MonoDevelop.Ide.CodeTemplates\MonoDevelop-templates.xml">
      <LogicalName>MonoDevelop-templates.xml</LogicalName>
    </EmbeddedResource>
    <EmbeddedResource Include="MonoDevelop.Ide.CodeFormatting\MonoTextStylePolicy.xml">
      <LogicalName>MonoTextStylePolicy.xml</LogicalName>
    </EmbeddedResource>
    <EmbeddedResource Include="MonoDevelop.Ide.CodeFormatting\VisualStudioTextStylePolicy.xml">
      <LogicalName>VisualStudioTextStylePolicy.xml</LogicalName>
    </EmbeddedResource>
    <EmbeddedResource Include="MonoDevelop.Ide.StandardHeader\LGPL3LicencePolicy.xml">
      <LogicalName>LGPL3LicencePolicy.xml</LogicalName>
    </EmbeddedResource>
    <EmbeddedResource Include="MonoDevelop.Ide.CodeFormatting\InvariantTextStylePolicy.xml">
      <LogicalName>InvariantTextStylePolicy.xml</LogicalName>
    </EmbeddedResource>
    <EmbeddedResource Include="icons\add-namespace-16.png">
      <LogicalName>add-namespace-16.png</LogicalName>
    </EmbeddedResource>
    <EmbeddedResource Include="icons\assembly-project-16.png">
      <LogicalName>assembly-project-16.png</LogicalName>
    </EmbeddedResource>
    <EmbeddedResource Include="icons\assembly-project-16%402x.png">
      <LogicalName>assembly-project-16@2x.png</LogicalName>
    </EmbeddedResource>
    <EmbeddedResource Include="icons\breakpoint-16.png">
      <LogicalName>breakpoint-16.png</LogicalName>
    </EmbeddedResource>
    <EmbeddedResource Include="icons\breakpoint-16%402x.png">
      <LogicalName>breakpoint-16@2x.png</LogicalName>
    </EmbeddedResource>
    <EmbeddedResource Include="icons\breakpoint-disable-all-16.png">
      <LogicalName>breakpoint-disable-all-16.png</LogicalName>
    </EmbeddedResource>
    <EmbeddedResource Include="icons\breakpoint-disable-all-16%402x.png">
      <LogicalName>breakpoint-disable-all-16@2x.png</LogicalName>
    </EmbeddedResource>
    <EmbeddedResource Include="icons\breakpoint-disabled-16.png">
      <LogicalName>breakpoint-disabled-16.png</LogicalName>
    </EmbeddedResource>
    <EmbeddedResource Include="icons\breakpoint-disabled-16%402x.png">
      <LogicalName>breakpoint-disabled-16@2x.png</LogicalName>
    </EmbeddedResource>
    <EmbeddedResource Include="icons\breakpoint-invalid-16.png">
      <LogicalName>breakpoint-invalid-16.png</LogicalName>
    </EmbeddedResource>
    <EmbeddedResource Include="icons\breakpoint-invalid-16%402x.png">
      <LogicalName>breakpoint-invalid-16@2x.png</LogicalName>
    </EmbeddedResource>
    <EmbeddedResource Include="icons\breakpoint-new-16.png">
      <LogicalName>breakpoint-new-16.png</LogicalName>
    </EmbeddedResource>
    <EmbeddedResource Include="icons\breakpoint-new-16%402x.png">
      <LogicalName>breakpoint-new-16@2x.png</LogicalName>
    </EmbeddedResource>
    <EmbeddedResource Include="icons\breakpoint-on-off-16.png">
      <LogicalName>breakpoint-on-off-16.png</LogicalName>
    </EmbeddedResource>
    <EmbeddedResource Include="icons\breakpoint-on-off-16%402x.png">
      <LogicalName>breakpoint-on-off-16@2x.png</LogicalName>
    </EmbeddedResource>
    <EmbeddedResource Include="icons\build-project-16.png">
      <LogicalName>build-project-16.png</LogicalName>
    </EmbeddedResource>
    <EmbeddedResource Include="icons\build-solution-16.png">
      <LogicalName>build-solution-16.png</LogicalName>
    </EmbeddedResource>
    <EmbeddedResource Include="icons\element-template-16.png">
      <LogicalName>element-template-16.png</LogicalName>
    </EmbeddedResource>
    <EmbeddedResource Include="icons\element-template-16%402x.png">
      <LogicalName>element-template-16@2x.png</LogicalName>
    </EmbeddedResource>
    <EmbeddedResource Include="icons\element-template-surroundwith-16.png">
      <LogicalName>element-template-surroundwith-16.png</LogicalName>
    </EmbeddedResource>
    <EmbeddedResource Include="icons\element-template-surroundwith-16%402x.png">
      <LogicalName>element-template-surroundwith-16@2x.png</LogicalName>
    </EmbeddedResource>
    <EmbeddedResource Include="icons\comment-16.png">
      <LogicalName>comment-16.png</LogicalName>
    </EmbeddedResource>
    <EmbeddedResource Include="icons\comment-16%402x.png">
      <LogicalName>comment-16@2x.png</LogicalName>
    </EmbeddedResource>
    <EmbeddedResource Include="icons\edit-find-next-16.png">
      <LogicalName>edit-find-next-16.png</LogicalName>
    </EmbeddedResource>
    <EmbeddedResource Include="icons\edit-select-all-16.png">
      <LogicalName>edit-select-all-16.png</LogicalName>
    </EmbeddedResource>
    <EmbeddedResource Include="icons\element-class-16.png">
      <LogicalName>element-class-16.png</LogicalName>
    </EmbeddedResource>
    <EmbeddedResource Include="icons\element-class-16%402x.png">
      <LogicalName>element-class-16@2x.png</LogicalName>
    </EmbeddedResource>
    <EmbeddedResource Include="icons\element-delegate-16.png">
      <LogicalName>element-delegate-16.png</LogicalName>
    </EmbeddedResource>
    <EmbeddedResource Include="icons\element-delegate-16%402x.png">
      <LogicalName>element-delegate-16@2x.png</LogicalName>
    </EmbeddedResource>
    <EmbeddedResource Include="icons\element-enumeration-16.png">
      <LogicalName>element-enumeration-16.png</LogicalName>
    </EmbeddedResource>
    <EmbeddedResource Include="icons\element-enumeration-16%402x.png">
      <LogicalName>element-enumeration-16@2x.png</LogicalName>
    </EmbeddedResource>
    <EmbeddedResource Include="icons\element-event-16.png">
      <LogicalName>element-event-16.png</LogicalName>
    </EmbeddedResource>
    <EmbeddedResource Include="icons\element-event-16%402x.png">
      <LogicalName>element-event-16@2x.png</LogicalName>
    </EmbeddedResource>
    <EmbeddedResource Include="icons\element-extensionmethod-16.png">
      <LogicalName>element-extensionmethod-16.png</LogicalName>
    </EmbeddedResource>
    <EmbeddedResource Include="icons\element-extensionmethod-16%402x.png">
      <LogicalName>element-extensionmethod-16@2x.png</LogicalName>
    </EmbeddedResource>
    <EmbeddedResource Include="icons\element-field-16.png">
      <LogicalName>element-field-16.png</LogicalName>
    </EmbeddedResource>
    <EmbeddedResource Include="icons\element-field-16%402x.png">
      <LogicalName>element-field-16@2x.png</LogicalName>
    </EmbeddedResource>
    <EmbeddedResource Include="icons\element-interface-16.png">
      <LogicalName>element-interface-16.png</LogicalName>
    </EmbeddedResource>
    <EmbeddedResource Include="icons\element-interface-16%402x.png">
      <LogicalName>element-interface-16@2x.png</LogicalName>
    </EmbeddedResource>
    <EmbeddedResource Include="icons\element-constant-16.png">
      <LogicalName>element-constant-16.png</LogicalName>
    </EmbeddedResource>
    <EmbeddedResource Include="icons\element-constant-16%402x.png">
      <LogicalName>element-constant-16@2x.png</LogicalName>
    </EmbeddedResource>
    <EmbeddedResource Include="icons\element-method-16.png">
      <LogicalName>element-method-16.png</LogicalName>
    </EmbeddedResource>
    <EmbeddedResource Include="icons\element-method-16%402x.png">
      <LogicalName>element-method-16@2x.png</LogicalName>
    </EmbeddedResource>
    <EmbeddedResource Include="icons\element-method-new-16.png">
      <LogicalName>element-method-new-16.png</LogicalName>
    </EmbeddedResource>
    <EmbeddedResource Include="icons\element-method-new-16%402x.png">
      <LogicalName>element-method-new-16@2x.png</LogicalName>
    </EmbeddedResource>
    <EmbeddedResource Include="icons\element-namespace-16.png">
      <LogicalName>element-namespace-16.png</LogicalName>
    </EmbeddedResource>
    <EmbeddedResource Include="icons\element-namespace-16%402x.png">
      <LogicalName>element-namespace-16@2x.png</LogicalName>
    </EmbeddedResource>
    <EmbeddedResource Include="icons\element-property-16.png">
      <LogicalName>element-property-16.png</LogicalName>
    </EmbeddedResource>
    <EmbeddedResource Include="icons\element-property-16%402x.png">
      <LogicalName>element-property-16@2x.png</LogicalName>
    </EmbeddedResource>
    <EmbeddedResource Include="icons\element-structure-16.png">
      <LogicalName>element-structure-16.png</LogicalName>
    </EmbeddedResource>
    <EmbeddedResource Include="icons\element-structure-16%402x.png">
      <LogicalName>element-structure-16@2x.png</LogicalName>
    </EmbeddedResource>
    <EmbeddedResource Include="icons\file-class-32.png">
      <LogicalName>file-class-32.png</LogicalName>
    </EmbeddedResource>
    <EmbeddedResource Include="icons\file-class-32%402x.png">
      <LogicalName>file-class-32@2x.png</LogicalName>
    </EmbeddedResource>
    <EmbeddedResource Include="icons\file-enumeration-32.png">
      <LogicalName>file-enumeration-32.png</LogicalName>
    </EmbeddedResource>
    <EmbeddedResource Include="icons\file-enumeration-32%402x.png">
      <LogicalName>file-enumeration-32@2x.png</LogicalName>
    </EmbeddedResource>
    <EmbeddedResource Include="icons\file-interface-32.png">
      <LogicalName>file-interface-32.png</LogicalName>
    </EmbeddedResource>
    <EmbeddedResource Include="icons\file-interface-32%402x.png">
      <LogicalName>file-interface-32@2x.png</LogicalName>
    </EmbeddedResource>
    <EmbeddedResource Include="icons\file-struct-32.png">
      <LogicalName>file-struct-32.png</LogicalName>
    </EmbeddedResource>
    <EmbeddedResource Include="icons\file-struct-32%402x.png">
      <LogicalName>file-struct-32@2x.png</LogicalName>
    </EmbeddedResource>
    <EmbeddedResource Include="icons\file-xml-16.png">
      <LogicalName>file-xml-16.png</LogicalName>
    </EmbeddedResource>
    <EmbeddedResource Include="icons\file-xml-16%402x.png">
      <LogicalName>file-xml-16@2x.png</LogicalName>
    </EmbeddedResource>
    <EmbeddedResource Include="icons\file-xml-32.png">
      <LogicalName>file-xml-32.png</LogicalName>
    </EmbeddedResource>
    <EmbeddedResource Include="icons\file-xml-32%402x.png">
      <LogicalName>file-xml-32@2x.png</LogicalName>
    </EmbeddedResource>
    <EmbeddedResource Include="icons\file-script-16.png">
      <LogicalName>file-script-16.png</LogicalName>
    </EmbeddedResource>
    <EmbeddedResource Include="icons\file-script-16%402x.png">
      <LogicalName>file-script-16@2x.png</LogicalName>
    </EmbeddedResource>
    <EmbeddedResource Include="icons\file-script-32.png">
      <LogicalName>file-script-32.png</LogicalName>
    </EmbeddedResource>
    <EmbeddedResource Include="icons\file-script-32%402x.png">
      <LogicalName>file-script-32@2x.png</LogicalName>
    </EmbeddedResource>
    <EmbeddedResource Include="icons\folder-new-16.png">
      <LogicalName>folder-new-16.png</LogicalName>
    </EmbeddedResource>
    <EmbeddedResource Include="icons\element-keyword-16.png">
      <LogicalName>element-keyword-16.png</LogicalName>
    </EmbeddedResource>
    <EmbeddedResource Include="icons\element-keyword-16%402x.png">
      <LogicalName>element-keyword-16@2x.png</LogicalName>
    </EmbeddedResource>
    <EmbeddedResource Include="icons\monodevelop-16.png">
      <LogicalName>monodevelop-16.png</LogicalName>
    </EmbeddedResource>
    <EmbeddedResource Include="icons\monodevelop-22.png">
      <LogicalName>monodevelop-22.png</LogicalName>
    </EmbeddedResource>
    <EmbeddedResource Include="icons\monodevelop-32.png">
      <LogicalName>monodevelop-32.png</LogicalName>
    </EmbeddedResource>
    <EmbeddedResource Include="icons\monodevelop-48.png">
      <LogicalName>monodevelop-48.png</LogicalName>
    </EmbeddedResource>
    <EmbeddedResource Include="icons\package-16.png">
      <LogicalName>package-16.png</LogicalName>
    </EmbeddedResource>
    <EmbeddedResource Include="icons\package-16%402x.png">
      <LogicalName>package-16@2x.png</LogicalName>
    </EmbeddedResource>
    <EmbeddedResource Include="icons\package-16~dark.png">
      <LogicalName>package-16~dark.png</LogicalName>
    </EmbeddedResource>
    <EmbeddedResource Include="icons\package-16~dark%402x.png">
      <LogicalName>package-16~dark@2x.png</LogicalName>
    </EmbeddedResource>
    <EmbeddedResource Include="icons\package-24.png">
      <LogicalName>package-24.png</LogicalName>
    </EmbeddedResource>
    <EmbeddedResource Include="icons\package-24%402x.png">
      <LogicalName>package-24@2x.png</LogicalName>
    </EmbeddedResource>
    <EmbeddedResource Include="icons\package-24~dark.png">
      <LogicalName>package-24~dark.png</LogicalName>
    </EmbeddedResource>
    <EmbeddedResource Include="icons\package-24~dark%402x.png">
      <LogicalName>package-24~dark@2x.png</LogicalName>
    </EmbeddedResource>
    <EmbeddedResource Include="icons\package-32.png">
      <LogicalName>package-32.png</LogicalName>
    </EmbeddedResource>
    <EmbeddedResource Include="icons\package-32%402x.png">
      <LogicalName>package-32@2x.png</LogicalName>
    </EmbeddedResource>
    <EmbeddedResource Include="icons\package-32~dark.png">
      <LogicalName>package-32~dark.png</LogicalName>
    </EmbeddedResource>
    <EmbeddedResource Include="icons\package-32~dark%402x.png">
      <LogicalName>package-32~dark@2x.png</LogicalName>
    </EmbeddedResource>
    <EmbeddedResource Include="icons\package-48.png">
      <LogicalName>package-48.png</LogicalName>
    </EmbeddedResource>
    <EmbeddedResource Include="icons\package-48%402x.png">
      <LogicalName>package-48@2x.png</LogicalName>
    </EmbeddedResource>
    <EmbeddedResource Include="icons\package-48~dark.png">
      <LogicalName>package-48~dark.png</LogicalName>
    </EmbeddedResource>
    <EmbeddedResource Include="icons\package-48~dark%402x.png">
      <LogicalName>package-48~dark@2x.png</LogicalName>
    </EmbeddedResource>
    <EmbeddedResource Include="icons\pad-task-list-16.png">
      <LogicalName>pad-task-list-16.png</LogicalName>
    </EmbeddedResource>
    <EmbeddedResource Include="icons\pad-task-list-16%402x.png">
      <LogicalName>pad-task-list-16@2x.png</LogicalName>
    </EmbeddedResource>
    <EmbeddedResource Include="icons\project-16.png">
      <LogicalName>project-16.png</LogicalName>
    </EmbeddedResource>
    <EmbeddedResource Include="icons\project-16%402x.png">
      <LogicalName>project-16@2x.png</LogicalName>
    </EmbeddedResource>
    <EmbeddedResource Include="icons\project-16~dark.png">
      <LogicalName>project-16~dark.png</LogicalName>
    </EmbeddedResource>
    <EmbeddedResource Include="icons\project-16~dark%402x.png">
      <LogicalName>project-16~dark@2x.png</LogicalName>
    </EmbeddedResource>
    <EmbeddedResource Include="icons\project-32.png">
      <LogicalName>project-32.png</LogicalName>
    </EmbeddedResource>
    <EmbeddedResource Include="icons\project-32%402x.png">
      <LogicalName>project-32@2x.png</LogicalName>
    </EmbeddedResource>
    <EmbeddedResource Include="icons\project-32~dark.png">
      <LogicalName>project-32~dark.png</LogicalName>
    </EmbeddedResource>
    <EmbeddedResource Include="icons\project-32~dark%402x.png">
      <LogicalName>project-32~dark@2x.png</LogicalName>
    </EmbeddedResource>
    <EmbeddedResource Include="icons\project-console-overlay-32.png">
      <LogicalName>project-console-overlay-32.png</LogicalName>
    </EmbeddedResource>
    <EmbeddedResource Include="icons\project-console-overlay-32%402x.png">
      <LogicalName>project-console-overlay-32@2x.png</LogicalName>
    </EmbeddedResource>
    <EmbeddedResource Include="icons\project-gui-overlay-32.png">
      <LogicalName>project-gui-overlay-32.png</LogicalName>
    </EmbeddedResource>
    <EmbeddedResource Include="icons\project-gui-overlay-32%402x.png">
      <LogicalName>project-gui-overlay-32@2x.png</LogicalName>
    </EmbeddedResource>
    <EmbeddedResource Include="icons\project-library-overlay-32.png">
      <LogicalName>project-library-overlay-32.png</LogicalName>
    </EmbeddedResource>
    <EmbeddedResource Include="icons\project-library-overlay-32%402x.png">
      <LogicalName>project-library-overlay-32@2x.png</LogicalName>
    </EmbeddedResource>
    <EmbeddedResource Include="icons\project-shared-assets-overlay-32.png">
      <LogicalName>project-shared-assets-overlay-32.png</LogicalName>
    </EmbeddedResource>
    <EmbeddedResource Include="icons\project-shared-assets-overlay-32%402x.png">
      <LogicalName>project-shared-assets-overlay-32@2x.png</LogicalName>
    </EmbeddedResource>
    <EmbeddedResource Include="icons\project-package-overlay-32.png">
      <LogicalName>project-package-overlay-32.png</LogicalName>
    </EmbeddedResource>
    <EmbeddedResource Include="icons\project-package-overlay-32%402x.png">
      <LogicalName>project-package-overlay-32@2x.png</LogicalName>
    </EmbeddedResource>
    <EmbeddedResource Include="icons\project-new-16.png">
      <LogicalName>project-new-16.png</LogicalName>
    </EmbeddedResource>
    <EmbeddedResource Include="icons\package-source-16.png">
      <LogicalName>package-source-16.png</LogicalName>
    </EmbeddedResource>
    <EmbeddedResource Include="icons\package-source-16%402x.png">
      <LogicalName>package-source-16@2x.png</LogicalName>
    </EmbeddedResource>
    <EmbeddedResource Include="icons\package-source-16~dark.png">
      <LogicalName>package-source-16~dark.png</LogicalName>
    </EmbeddedResource>
    <EmbeddedResource Include="icons\package-source-16~dark%402x.png">
      <LogicalName>package-source-16~dark@2x.png</LogicalName>
    </EmbeddedResource>
    <EmbeddedResource Include="icons\reference-16.png">
      <LogicalName>reference-16.png</LogicalName>
    </EmbeddedResource>
    <EmbeddedResource Include="icons\reference-16%402x.png">
      <LogicalName>reference-16@2x.png</LogicalName>
    </EmbeddedResource>
    <EmbeddedResource Include="icons\reference-16~dark.png">
      <LogicalName>reference-16~dark.png</LogicalName>
    </EmbeddedResource>
    <EmbeddedResource Include="icons\reference-16~dark%402x.png">
      <LogicalName>reference-16~dark@2x.png</LogicalName>
    </EmbeddedResource>
    <EmbeddedResource Include="icons\solution-16.png">
      <LogicalName>solution-16.png</LogicalName>
    </EmbeddedResource>
    <EmbeddedResource Include="icons\solution-16%402x.png">
      <LogicalName>solution-16@2x.png</LogicalName>
    </EmbeddedResource>
    <EmbeddedResource Include="icons\solution-16~dark.png">
      <LogicalName>solution-16~dark.png</LogicalName>
    </EmbeddedResource>
    <EmbeddedResource Include="icons\solution-16~dark%402x.png">
      <LogicalName>solution-16~dark@2x.png</LogicalName>
    </EmbeddedResource>
    <EmbeddedResource Include="icons\solution-32.png">
      <LogicalName>solution-32.png</LogicalName>
    </EmbeddedResource>
    <EmbeddedResource Include="icons\solution-32%402x.png">
      <LogicalName>solution-32@2x.png</LogicalName>
    </EmbeddedResource>
    <EmbeddedResource Include="icons\solution-32~dark.png">
      <LogicalName>solution-32~dark.png</LogicalName>
    </EmbeddedResource>
    <EmbeddedResource Include="icons\solution-32~dark%402x.png">
      <LogicalName>solution-32~dark@2x.png</LogicalName>
    </EmbeddedResource>
    <EmbeddedResource Include="icons\solution-folder-new-16.png">
      <LogicalName>solution-folder-new-16.png</LogicalName>
    </EmbeddedResource>
    <EmbeddedResource Include="icons\solution-new-16.png">
      <LogicalName>solution-new-16.png</LogicalName>
    </EmbeddedResource>
    <EmbeddedResource Include="icons\element-visibility-internal-overlay-16.png">
      <LogicalName>element-visibility-internal-overlay-16.png</LogicalName>
    </EmbeddedResource>
    <EmbeddedResource Include="icons\element-visibility-internal-overlay-16%402x.png">
      <LogicalName>element-visibility-internal-overlay-16@2x.png</LogicalName>
    </EmbeddedResource>
    <EmbeddedResource Include="icons\element-visibility-private-overlay-16.png">
      <LogicalName>element-visibility-private-overlay-16.png</LogicalName>
    </EmbeddedResource>
    <EmbeddedResource Include="icons\element-visibility-private-overlay-16%402x.png">
      <LogicalName>element-visibility-private-overlay-16@2x.png</LogicalName>
    </EmbeddedResource>
    <EmbeddedResource Include="icons\element-visibility-protected-overlay-16.png">
      <LogicalName>element-visibility-protected-overlay-16.png</LogicalName>
    </EmbeddedResource>
    <EmbeddedResource Include="icons\element-visibility-protected-overlay-16%402x.png">
      <LogicalName>element-visibility-protected-overlay-16@2x.png</LogicalName>
    </EmbeddedResource>
    <EmbeddedResource Include="icons\element-visibility-internal-an-protected-overlay-16.png">
      <LogicalName>element-visibility-internal-an-protected-overlay-16.png</LogicalName>
    </EmbeddedResource>
    <EmbeddedResource Include="icons\element-visibility-internal-an-protected-overlay-16%402x.png">
      <LogicalName>element-visibility-internal-an-protected-overlay-16@2x.png</LogicalName>
    </EmbeddedResource>
    <EmbeddedResource Include="icons\element-visibility-internal-or-protected-overlay-16.png">
      <LogicalName>element-visibility-internal-or-protected-overlay-16.png</LogicalName>
    </EmbeddedResource>
    <EmbeddedResource Include="icons\element-visibility-internal-or-protected-overlay-16%402x.png">
      <LogicalName>element-visibility-internal-or-protected-overlay-16@2x.png</LogicalName>
    </EmbeddedResource>
    <EmbeddedResource Include="icons\element-visibility-static-overlay-16.png">
      <LogicalName>element-visibility-static-overlay-16.png</LogicalName>
    </EmbeddedResource>
    <EmbeddedResource Include="icons\element-visibility-static-overlay-16%402x.png">
      <LogicalName>element-visibility-static-overlay-16@2x.png</LogicalName>
    </EmbeddedResource>
    <EmbeddedResource Include="icons\project-web-overlay-32.png">
      <LogicalName>project-web-overlay-32.png</LogicalName>
    </EmbeddedResource>
    <EmbeddedResource Include="icons\project-web-overlay-32%402x.png">
      <LogicalName>project-web-overlay-32@2x.png</LogicalName>
    </EmbeddedResource>
    <EmbeddedResource Include="icons\workspace-16.png">
      <LogicalName>workspace-16.png</LogicalName>
    </EmbeddedResource>
    <EmbeddedResource Include="icons\workspace-16%402x.png">
      <LogicalName>workspace-16@2x.png</LogicalName>
    </EmbeddedResource>
    <EmbeddedResource Include="icons\workspace-32.png">
      <LogicalName>workspace-32.png</LogicalName>
    </EmbeddedResource>
    <EmbeddedResource Include="icons\workspace-32%402x.png">
      <LogicalName>workspace-32@2x.png</LogicalName>
    </EmbeddedResource>
    <EmbeddedResource Include="MonoDevelop.Components.Docking\icons\pad-minimize-9.png">
      <LogicalName>pad-minimize-9.png</LogicalName>
    </EmbeddedResource>
    <EmbeddedResource Include="MonoDevelop.Components.Docking\icons\pad-minimize-9%402x.png">
      <LogicalName>pad-minimize-9@2x.png</LogicalName>
    </EmbeddedResource>
    <EmbeddedResource Include="MonoDevelop.Components.Docking\icons\pad-close-9.png">
      <LogicalName>pad-close-9.png</LogicalName>
    </EmbeddedResource>
    <EmbeddedResource Include="MonoDevelop.Components.Docking\icons\pad-close-9%402x.png">
      <LogicalName>pad-close-9@2x.png</LogicalName>
    </EmbeddedResource>
    <EmbeddedResource Include="MonoDevelop.Components.Docking\icons\pad-dock-9.png">
      <LogicalName>pad-dock-9.png</LogicalName>
    </EmbeddedResource>
    <EmbeddedResource Include="MonoDevelop.Components.Docking\icons\pad-dock-9%402x.png">
      <LogicalName>pad-dock-9@2x.png</LogicalName>
    </EmbeddedResource>
    <EmbeddedResource Include="MonoDevelop.Ide.Gui.Pads.ProjectPad\ProjectPadContextMenu.addin.xml">
      <LogicalName>ProjectPadContextMenu.addin.xml</LogicalName>
    </EmbeddedResource>
    <EmbeddedResource Include="ExtensionModel\Commands.addin.xml">
      <LogicalName>Commands.addin.xml</LogicalName>
    </EmbeddedResource>
    <EmbeddedResource Include="ExtensionModel\DefaultPolicyPanels.addin.xml">
      <LogicalName>DefaultPolicyPanels.addin.xml</LogicalName>
    </EmbeddedResource>
    <EmbeddedResource Include="ExtensionModel\GlobalOptionsDialog.addin.xml">
      <LogicalName>GlobalOptionsDialog.addin.xml</LogicalName>
    </EmbeddedResource>
    <EmbeddedResource Include="ExtensionModel\ItemOptionPanels.addin.xml">
      <LogicalName>ItemOptionPanels.addin.xml</LogicalName>
    </EmbeddedResource>
    <EmbeddedResource Include="ExtensionModel\MainMenu.addin.xml">
      <LogicalName>MainMenu.addin.xml</LogicalName>
    </EmbeddedResource>
    <EmbeddedResource Include="ExtensionModel\MainToolbar.addin.xml">
      <LogicalName>MainToolbar.addin.xml</LogicalName>
    </EmbeddedResource>
    <EmbeddedResource Include="ExtensionModel\MimeTypes.addin.xml">
      <LogicalName>MimeTypes.addin.xml</LogicalName>
    </EmbeddedResource>
    <EmbeddedResource Include="ExtensionModel\Pads.addin.xml">
      <LogicalName>Pads.addin.xml</LogicalName>
    </EmbeddedResource>
    <EmbeddedResource Include="ExtensionModel\StockIcons.addin.xml">
      <LogicalName>StockIcons.addin.xml</LogicalName>
    </EmbeddedResource>
    <EmbeddedResource Include="ExtensionModel\Templates.addin.xml">
      <LogicalName>Templates.addin.xml</LogicalName>
    </EmbeddedResource>
    <EmbeddedResource Include="ExtensionModel\MonoDevelop.Ide.addin.xml">
      <LogicalName>MonoDevelop.Ide.addin.xml</LogicalName>
    </EmbeddedResource>
    <EmbeddedResource Include="ExtensionModel\Policies.addin.xml">
      <LogicalName>Policies.addin.xml</LogicalName>
    </EmbeddedResource>
    <EmbeddedResource Include="MonoDevelop.Components.Commands\CommandsExtensionModel.addin.xml">
      <LogicalName>CommandsExtensionModel.addin.xml</LogicalName>
    </EmbeddedResource>
    <EmbeddedResource Include="MonoDevelop.Ide.Gui.Pads.ClassPad\ClassPadContextMenu.addin.xml">
      <LogicalName>ClassPadContextMenu.addin.xml</LogicalName>
    </EmbeddedResource>
    <EmbeddedResource Include="icons\feedback-16.png">
      <LogicalName>feedback-16.png</LogicalName>
    </EmbeddedResource>
    <EmbeddedResource Include="icons\feedback-16%402x.png">
      <LogicalName>feedback-16@2x.png</LogicalName>
    </EmbeddedResource>
    <EmbeddedResource Include="icons\feedback-16~dark.png">
      <LogicalName>feedback-16~dark.png</LogicalName>
    </EmbeddedResource>
    <EmbeddedResource Include="icons\feedback-16~dark%402x.png">
      <LogicalName>feedback-16~dark@2x.png</LogicalName>
    </EmbeddedResource>
    <EmbeddedResource Include="icons\updates-16.png">
      <LogicalName>updates-16.png</LogicalName>
    </EmbeddedResource>
    <EmbeddedResource Include="icons\updates-16%402x.png">
      <LogicalName>updates-16@2x.png</LogicalName>
    </EmbeddedResource>
    <EmbeddedResource Include="icons\updates-16~dark.png">
      <LogicalName>updates-16~dark.png</LogicalName>
    </EmbeddedResource>
    <EmbeddedResource Include="icons\updates-16~dark%402x.png">
      <LogicalName>updates-16~dark@2x.png</LogicalName>
    </EmbeddedResource>
    <EmbeddedResource Include="branding\WelcomePage_Logo.png">
      <LogicalName>WelcomePage_Logo.png</LogicalName>
    </EmbeddedResource>
    <EmbeddedResource Include="branding\WelcomePage_TopBorderRepeat.png">
      <LogicalName>WelcomePage_TopBorderRepeat.png</LogicalName>
    </EmbeddedResource>
    <EmbeddedResource Include="branding\AboutImage.png">
      <LogicalName>AboutImage.png</LogicalName>
    </EmbeddedResource>
    <EmbeddedResource Include="icons\popup-close-16.png">
      <LogicalName>popup-close-16.png</LogicalName>
    </EmbeddedResource>
    <EmbeddedResource Include="icons\popup-close-16%402x.png">
      <LogicalName>popup-close-16@2x.png</LogicalName>
    </EmbeddedResource>
    <EmbeddedResource Include="icons\popup-close-16~dark.png">
      <LogicalName>popup-close-16~dark.png</LogicalName>
    </EmbeddedResource>
    <EmbeddedResource Include="icons\popup-close-16~dark%402x.png">
      <LogicalName>popup-close-16~dark@2x.png</LogicalName>
    </EmbeddedResource>
    <EmbeddedResource Include="icons\popup-close-hover-16.png">
      <LogicalName>popup-close-hover-16.png</LogicalName>
    </EmbeddedResource>
    <EmbeddedResource Include="icons\popup-close-hover-16%402x.png">
      <LogicalName>popup-close-hover-16@2x.png</LogicalName>
    </EmbeddedResource>
    <EmbeddedResource Include="icons\popup-close-hover-16~dark.png">
      <LogicalName>popup-close-hover-16~dark.png</LogicalName>
    </EmbeddedResource>
    <EmbeddedResource Include="icons\popup-close-hover-16~dark%402x.png">
      <LogicalName>popup-close-hover-16~dark@2x.png</LogicalName>
    </EmbeddedResource>
    <EmbeddedResource Include="MonoDevelop.Components.MainToolbar\assets\btn-debug-base-left-cap-normal.png">
      <LogicalName>btn-debug-base-left-cap-normal.png</LogicalName>
    </EmbeddedResource>
    <EmbeddedResource Include="MonoDevelop.Components.MainToolbar\assets\btn-debug-base-left-cap-normal%402x.png">
      <LogicalName>btn-debug-base-left-cap-normal@2x.png</LogicalName>
    </EmbeddedResource>
    <EmbeddedResource Include="MonoDevelop.Components.MainToolbar\assets\btn-debug-base-left-cap-pressed.png">
      <LogicalName>btn-debug-base-left-cap-pressed.png</LogicalName>
    </EmbeddedResource>
    <EmbeddedResource Include="MonoDevelop.Components.MainToolbar\assets\btn-debug-base-left-cap-pressed%402x.png">
      <LogicalName>btn-debug-base-left-cap-pressed@2x.png</LogicalName>
    </EmbeddedResource>
    <EmbeddedResource Include="MonoDevelop.Components.MainToolbar\assets\btn-debug-base-middle-cap-normal.png">
      <LogicalName>btn-debug-base-middle-cap-normal.png</LogicalName>
    </EmbeddedResource>
    <EmbeddedResource Include="MonoDevelop.Components.MainToolbar\assets\btn-debug-base-middle-cap-normal%402x.png">
      <LogicalName>btn-debug-base-middle-cap-normal@2x.png</LogicalName>
    </EmbeddedResource>
    <EmbeddedResource Include="MonoDevelop.Components.MainToolbar\assets\btn-debug-base-middle-cap-pressed.png">
      <LogicalName>btn-debug-base-middle-cap-pressed.png</LogicalName>
    </EmbeddedResource>
    <EmbeddedResource Include="MonoDevelop.Components.MainToolbar\assets\btn-debug-base-middle-cap-pressed%402x.png">
      <LogicalName>btn-debug-base-middle-cap-pressed@2x.png</LogicalName>
    </EmbeddedResource>
    <EmbeddedResource Include="MonoDevelop.Components.MainToolbar\assets\btn-debug-base-right-cap-normal.png">
      <LogicalName>btn-debug-base-right-cap-normal.png</LogicalName>
    </EmbeddedResource>
    <EmbeddedResource Include="MonoDevelop.Components.MainToolbar\assets\btn-debug-base-right-cap-normal%402x.png">
      <LogicalName>btn-debug-base-right-cap-normal@2x.png</LogicalName>
    </EmbeddedResource>
    <EmbeddedResource Include="MonoDevelop.Components.MainToolbar\assets\btn-debug-base-right-cap-pressed.png">
      <LogicalName>btn-debug-base-right-cap-pressed.png</LogicalName>
    </EmbeddedResource>
    <EmbeddedResource Include="MonoDevelop.Components.MainToolbar\assets\btn-debug-base-right-cap-pressed%402x.png">
      <LogicalName>btn-debug-base-right-cap-pressed@2x.png</LogicalName>
    </EmbeddedResource>
    <EmbeddedResource Include="MonoDevelop.Components.MainToolbar\assets\btn-execute-disabled-32.png">
      <LogicalName>btn-execute-disabled-32.png</LogicalName>
    </EmbeddedResource>
    <EmbeddedResource Include="MonoDevelop.Components.MainToolbar\assets\btn-execute-disabled-32%402x.png">
      <LogicalName>btn-execute-disabled-32@2x.png</LogicalName>
    </EmbeddedResource>
    <EmbeddedResource Include="MonoDevelop.Components.MainToolbar\assets\btn-execute-hover-32.png">
      <LogicalName>btn-execute-hover-32.png</LogicalName>
    </EmbeddedResource>
    <EmbeddedResource Include="MonoDevelop.Components.MainToolbar\assets\btn-execute-hover-32%402x.png">
      <LogicalName>btn-execute-hover-32@2x.png</LogicalName>
    </EmbeddedResource>
    <EmbeddedResource Include="MonoDevelop.Components.MainToolbar\assets\btn-execute-normal-32.png">
      <LogicalName>btn-execute-normal-32.png</LogicalName>
    </EmbeddedResource>
    <EmbeddedResource Include="MonoDevelop.Components.MainToolbar\assets\btn-execute-normal-32%402x.png">
      <LogicalName>btn-execute-normal-32@2x.png</LogicalName>
    </EmbeddedResource>
    <EmbeddedResource Include="MonoDevelop.Components.MainToolbar\assets\btn-execute-pressed-32.png">
      <LogicalName>btn-execute-pressed-32.png</LogicalName>
    </EmbeddedResource>
    <EmbeddedResource Include="MonoDevelop.Components.MainToolbar\assets\btn-execute-pressed-32%402x.png">
      <LogicalName>btn-execute-pressed-32@2x.png</LogicalName>
    </EmbeddedResource>
    <EmbeddedResource Include="MonoDevelop.Components.MainToolbar\icons\ico-execute-disabled-32.png">
      <LogicalName>ico-execute-disabled-32.png</LogicalName>
    </EmbeddedResource>
    <EmbeddedResource Include="MonoDevelop.Components.MainToolbar\icons\ico-execute-disabled-32%402x.png">
      <LogicalName>ico-execute-disabled-32@2x.png</LogicalName>
    </EmbeddedResource>
    <EmbeddedResource Include="MonoDevelop.Components.MainToolbar\icons\ico-execute-normal-32.png">
      <LogicalName>ico-execute-normal-32.png</LogicalName>
    </EmbeddedResource>
    <EmbeddedResource Include="MonoDevelop.Components.MainToolbar\icons\ico-execute-normal-32%402x.png">
      <LogicalName>ico-execute-normal-32@2x.png</LogicalName>
    </EmbeddedResource>
    <EmbeddedResource Include="MonoDevelop.Components.MainToolbar\icons\ico-stop-disabled-32.png">
      <LogicalName>ico-stop-disabled-32.png</LogicalName>
    </EmbeddedResource>
    <EmbeddedResource Include="MonoDevelop.Components.MainToolbar\icons\ico-stop-disabled-32%402x.png">
      <LogicalName>ico-stop-disabled-32@2x.png</LogicalName>
    </EmbeddedResource>
    <EmbeddedResource Include="MonoDevelop.Components.MainToolbar\icons\ico-stop-normal-32.png">
      <LogicalName>ico-stop-normal-32.png</LogicalName>
    </EmbeddedResource>
    <EmbeddedResource Include="MonoDevelop.Components.MainToolbar\icons\ico-stop-normal-32%402x.png">
      <LogicalName>ico-stop-normal-32@2x.png</LogicalName>
    </EmbeddedResource>
    <EmbeddedResource Include="icons\disclose-arrow-down-16.png">
      <LogicalName>disclose-arrow-down-16.png</LogicalName>
    </EmbeddedResource>
    <EmbeddedResource Include="icons\disclose-arrow-down-16%402x.png">
      <LogicalName>disclose-arrow-down-16@2x.png</LogicalName>
    </EmbeddedResource>
    <EmbeddedResource Include="icons\disclose-arrow-down-16~dark.png">
      <LogicalName>disclose-arrow-down-16~dark.png</LogicalName>
    </EmbeddedResource>
    <EmbeddedResource Include="icons\disclose-arrow-down-16~dark%402x.png">
      <LogicalName>disclose-arrow-down-16~dark@2x.png</LogicalName>
    </EmbeddedResource>
    <EmbeddedResource Include="icons\disclose-arrow-down-16~dark~sel.png">
      <LogicalName>disclose-arrow-down-16~dark~sel.png</LogicalName>
    </EmbeddedResource>
    <EmbeddedResource Include="icons\disclose-arrow-down-16~dark~sel%402x.png">
      <LogicalName>disclose-arrow-down-16~dark~sel@2x.png</LogicalName>
    </EmbeddedResource>
    <EmbeddedResource Include="icons\disclose-arrow-down-16~sel.png">
      <LogicalName>disclose-arrow-down-16~sel.png</LogicalName>
    </EmbeddedResource>
    <EmbeddedResource Include="icons\disclose-arrow-down-16~sel%402x.png">
      <LogicalName>disclose-arrow-down-16~sel@2x.png</LogicalName>
    </EmbeddedResource>
    <EmbeddedResource Include="icons\disclose-arrow-up-16.png">
      <LogicalName>disclose-arrow-up-16.png</LogicalName>
    </EmbeddedResource>
    <EmbeddedResource Include="icons\disclose-arrow-up-16%402x.png">
      <LogicalName>disclose-arrow-up-16@2x.png</LogicalName>
    </EmbeddedResource>
    <EmbeddedResource Include="icons\disclose-arrow-up-16~dark.png">
      <LogicalName>disclose-arrow-up-16~dark.png</LogicalName>
    </EmbeddedResource>
    <EmbeddedResource Include="icons\disclose-arrow-up-16~dark%402x.png">
      <LogicalName>disclose-arrow-up-16~dark@2x.png</LogicalName>
    </EmbeddedResource>
    <EmbeddedResource Include="icons\disclose-arrow-up-16~dark~sel.png">
      <LogicalName>disclose-arrow-up-16~dark~sel.png</LogicalName>
    </EmbeddedResource>
    <EmbeddedResource Include="icons\disclose-arrow-up-16~dark~sel%402x.png">
      <LogicalName>disclose-arrow-up-16~dark~sel@2x.png</LogicalName>
    </EmbeddedResource>
    <EmbeddedResource Include="icons\disclose-arrow-up-16~sel.png">
      <LogicalName>disclose-arrow-up-16~sel.png</LogicalName>
    </EmbeddedResource>
    <EmbeddedResource Include="icons\disclose-arrow-up-16~sel%402x.png">
      <LogicalName>disclose-arrow-up-16~sel@2x.png</LogicalName>
    </EmbeddedResource>
    <EmbeddedResource Include="icons\pad-search-results-16.png">
      <LogicalName>pad-search-results-16.png</LogicalName>
    </EmbeddedResource>
    <EmbeddedResource Include="icons\pad-search-results-16%402x.png">
      <LogicalName>pad-search-results-16@2x.png</LogicalName>
    </EmbeddedResource>
    <EmbeddedResource Include="icons\searchbox-clear-16.png">
      <LogicalName>searchbox-clear-16.png</LogicalName>
    </EmbeddedResource>
    <EmbeddedResource Include="icons\searchbox-clear-16%402x.png">
      <LogicalName>searchbox-clear-16@2x.png</LogicalName>
    </EmbeddedResource>
    <EmbeddedResource Include="icons\searchbox-clear-16~dark.png">
      <LogicalName>searchbox-clear-16~dark.png</LogicalName>
    </EmbeddedResource>
    <EmbeddedResource Include="icons\searchbox-clear-16~dark%402x.png">
      <LogicalName>searchbox-clear-16~dark@2x.png</LogicalName>
    </EmbeddedResource>
    <EmbeddedResource Include="icons\searchbox-clear-16~dark~sel.png">
      <LogicalName>searchbox-clear-16~dark~sel.png</LogicalName>
    </EmbeddedResource>
    <EmbeddedResource Include="icons\searchbox-clear-16~dark~sel%402x.png">
      <LogicalName>searchbox-clear-16~dark~sel@2x.png</LogicalName>
    </EmbeddedResource>
    <EmbeddedResource Include="icons\searchbox-clear-16~sel.png">
      <LogicalName>searchbox-clear-16~sel.png</LogicalName>
    </EmbeddedResource>
    <EmbeddedResource Include="icons\searchbox-clear-16~sel%402x.png">
      <LogicalName>searchbox-clear-16~sel@2x.png</LogicalName>
    </EmbeddedResource>
    <EmbeddedResource Include="icons\searchbox-search-16.png">
      <LogicalName>searchbox-search-16.png</LogicalName>
    </EmbeddedResource>
    <EmbeddedResource Include="icons\searchbox-search-16%402x.png">
      <LogicalName>searchbox-search-16@2x.png</LogicalName>
    </EmbeddedResource>
    <EmbeddedResource Include="icons\searchbox-search-16~dark.png">
      <LogicalName>searchbox-search-16~dark.png</LogicalName>
    </EmbeddedResource>
    <EmbeddedResource Include="icons\searchbox-search-16~dark%402x.png">
      <LogicalName>searchbox-search-16~dark@2x.png</LogicalName>
    </EmbeddedResource>
    <EmbeddedResource Include="icons\searchbox-search-16~dark~sel.png">
      <LogicalName>searchbox-search-16~dark~sel.png</LogicalName>
    </EmbeddedResource>
    <EmbeddedResource Include="icons\searchbox-search-16~dark~sel%402x.png">
      <LogicalName>searchbox-search-16~dark~sel@2x.png</LogicalName>
    </EmbeddedResource>
    <EmbeddedResource Include="icons\searchbox-search-16~sel.png">
      <LogicalName>searchbox-search-16~sel.png</LogicalName>
    </EmbeddedResource>
    <EmbeddedResource Include="icons\searchbox-search-16~sel%402x.png">
      <LogicalName>searchbox-search-16~sel@2x.png</LogicalName>
    </EmbeddedResource>
    <EmbeddedResource Include="icons\tree-popup-button.png">
      <LogicalName>tree-popup-button.png</LogicalName>
    </EmbeddedResource>
    <EmbeddedResource Include="icons\tree-popup-button%402x.png">
      <LogicalName>tree-popup-button@2x.png</LogicalName>
    </EmbeddedResource>
    <EmbeddedResource Include="icons\tree-popup-button-hover.png">
      <LogicalName>tree-popup-button-hover.png</LogicalName>
    </EmbeddedResource>
    <EmbeddedResource Include="icons\tree-popup-button-hover%402x.png">
      <LogicalName>tree-popup-button-hover@2x.png</LogicalName>
    </EmbeddedResource>
    <EmbeddedResource Include="icons\tree-popup-button-down.png">
      <LogicalName>tree-popup-button-down.png</LogicalName>
    </EmbeddedResource>
    <EmbeddedResource Include="icons\tree-popup-button-down%402x.png">
      <LogicalName>tree-popup-button-down@2x.png</LogicalName>
    </EmbeddedResource>
    <EmbeddedResource Include="icons\clear-all-bookmarks-16.png">
      <LogicalName>clear-all-bookmarks-16.png</LogicalName>
    </EmbeddedResource>
    <EmbeddedResource Include="icons\close-all-documents-16.png">
      <LogicalName>close-all-documents-16.png</LogicalName>
    </EmbeddedResource>
    <EmbeddedResource Include="icons\close-solution-16.png">
      <LogicalName>close-solution-16.png</LogicalName>
    </EmbeddedResource>
    <EmbeddedResource Include="icons\empty-16.png">
      <LogicalName>empty-16.png</LogicalName>
    </EmbeddedResource>
    <EmbeddedResource Include="icons\find-in-files-16.png">
      <LogicalName>find-in-files-16.png</LogicalName>
    </EmbeddedResource>
    <EmbeddedResource Include="icons\goto-next-bookmark-16.png">
      <LogicalName>goto-next-bookmark-16.png</LogicalName>
    </EmbeddedResource>
    <EmbeddedResource Include="icons\goto-prev-bookmark-16.png">
      <LogicalName>goto-prev-bookmark-16.png</LogicalName>
    </EmbeddedResource>
    <EmbeddedResource Include="icons\pad-application-output-16.png">
      <LogicalName>pad-application-output-16.png</LogicalName>
    </EmbeddedResource>
    <EmbeddedResource Include="icons\pad-application-output-16%402x.png">
      <LogicalName>pad-application-output-16@2x.png</LogicalName>
    </EmbeddedResource>
    <EmbeddedResource Include="icons\pad-immediate-16.png">
      <LogicalName>pad-immediate-16.png</LogicalName>
    </EmbeddedResource>
    <EmbeddedResource Include="icons\pad-immediate-16%402x.png">
      <LogicalName>pad-immediate-16@2x.png</LogicalName>
    </EmbeddedResource>
    <EmbeddedResource Include="icons\pad-generic-pad-16.png">
      <LogicalName>pad-generic-pad-16.png</LogicalName>
    </EmbeddedResource>
    <EmbeddedResource Include="icons\pad-generic-pad-16%402x.png">
      <LogicalName>pad-generic-pad-16@2x.png</LogicalName>
    </EmbeddedResource>
    <EmbeddedResource Include="icons\replace-in-files-16.png">
      <LogicalName>replace-in-files-16.png</LogicalName>
    </EmbeddedResource>
    <EmbeddedResource Include="icons\file-resource-16.png">
      <LogicalName>file-resource-16.png</LogicalName>
    </EmbeddedResource>
    <EmbeddedResource Include="icons\file-resource-16%402x.png">
      <LogicalName>file-resource-16@2x.png</LogicalName>
    </EmbeddedResource>
    <EmbeddedResource Include="icons\file-resource-32.png">
      <LogicalName>file-resource-32.png</LogicalName>
    </EmbeddedResource>
    <EmbeddedResource Include="icons\file-resource-32%402x.png">
      <LogicalName>file-resource-32@2x.png</LogicalName>
    </EmbeddedResource>
    <EmbeddedResource Include="icons\file-text-32.png">
      <LogicalName>file-text-32.png</LogicalName>
    </EmbeddedResource>
    <EmbeddedResource Include="icons\file-text-32%402x.png">
      <LogicalName>file-text-32@2x.png</LogicalName>
    </EmbeddedResource>
    <EmbeddedResource Include="icons\file-text-16.png">
      <LogicalName>file-text-16.png</LogicalName>
    </EmbeddedResource>
    <EmbeddedResource Include="icons\file-text-16%402x.png">
      <LogicalName>file-text-16@2x.png</LogicalName>
    </EmbeddedResource>
    <EmbeddedResource Include="icons\toggle-bookmark-16.png">
      <LogicalName>toggle-bookmark-16.png</LogicalName>
    </EmbeddedResource>
    <EmbeddedResource Include="icons\web-search-16.png">
      <LogicalName>web-search-16.png</LogicalName>
    </EmbeddedResource>
    <EmbeddedResource Include="icons\file-generic-16.png">
      <LogicalName>file-generic-16.png</LogicalName>
    </EmbeddedResource>
    <EmbeddedResource Include="icons\file-generic-16%402x.png">
      <LogicalName>file-generic-16@2x.png</LogicalName>
    </EmbeddedResource>
    <EmbeddedResource Include="icons\file-generic-32.png">
      <LogicalName>file-generic-32.png</LogicalName>
    </EmbeddedResource>
    <EmbeddedResource Include="icons\file-generic-32%402x.png">
      <LogicalName>file-generic-32@2x.png</LogicalName>
    </EmbeddedResource>
    <EmbeddedResource Include="icons\tabbar-prev-12.png">
      <LogicalName>tabbar-prev-12.png</LogicalName>
    </EmbeddedResource>
    <EmbeddedResource Include="icons\tabbar-prev-12%402x.png">
      <LogicalName>tabbar-prev-12@2x.png</LogicalName>
    </EmbeddedResource>
    <EmbeddedResource Include="icons\tabbar-next-12.png">
      <LogicalName>tabbar-next-12.png</LogicalName>
    </EmbeddedResource>
    <EmbeddedResource Include="icons\tabbar-next-12%402x.png">
      <LogicalName>tabbar-next-12@2x.png</LogicalName>
    </EmbeddedResource>
    <EmbeddedResource Include="icons\breadcrumb-previous-16.png">
      <LogicalName>breadcrumb-previous-16.png</LogicalName>
    </EmbeddedResource>
    <EmbeddedResource Include="icons\breadcrumb-previous-16%402x.png">
      <LogicalName>breadcrumb-previous-16@2x.png</LogicalName>
    </EmbeddedResource>
    <EmbeddedResource Include="icons\breadcrumb-previous-16~dark.png">
      <LogicalName>breadcrumb-previous-16~dark.png</LogicalName>
    </EmbeddedResource>
    <EmbeddedResource Include="icons\breadcrumb-previous-16~dark%402x.png">
      <LogicalName>breadcrumb-previous-16~dark@2x.png</LogicalName>
    </EmbeddedResource>
    <EmbeddedResource Include="icons\breadcrumb-previous-16~dark~sel.png">
      <LogicalName>breadcrumb-previous-16~dark~sel.png</LogicalName>
    </EmbeddedResource>
    <EmbeddedResource Include="icons\breadcrumb-previous-16~dark~sel%402x.png">
      <LogicalName>breadcrumb-previous-16~dark~sel@2x.png</LogicalName>
    </EmbeddedResource>
    <EmbeddedResource Include="icons\breadcrumb-previous-16~sel.png">
      <LogicalName>breadcrumb-previous-16~sel.png</LogicalName>
    </EmbeddedResource>
    <EmbeddedResource Include="icons\breadcrumb-previous-16~sel%402x.png">
      <LogicalName>breadcrumb-previous-16~sel@2x.png</LogicalName>
    </EmbeddedResource>
    <EmbeddedResource Include="icons\breadcrumb-next-16.png">
      <LogicalName>breadcrumb-next-16.png</LogicalName>
    </EmbeddedResource>
    <EmbeddedResource Include="icons\breadcrumb-next-16%402x.png">
      <LogicalName>breadcrumb-next-16@2x.png</LogicalName>
    </EmbeddedResource>
    <EmbeddedResource Include="icons\breadcrumb-next-16~dark.png">
      <LogicalName>breadcrumb-next-16~dark.png</LogicalName>
    </EmbeddedResource>
    <EmbeddedResource Include="icons\breadcrumb-next-16~dark%402x.png">
      <LogicalName>breadcrumb-next-16~dark@2x.png</LogicalName>
    </EmbeddedResource>
    <EmbeddedResource Include="icons\breadcrumb-next-16~dark~sel.png">
      <LogicalName>breadcrumb-next-16~dark~sel.png</LogicalName>
    </EmbeddedResource>
    <EmbeddedResource Include="icons\breadcrumb-next-16~dark~sel%402x.png">
      <LogicalName>breadcrumb-next-16~dark~sel@2x.png</LogicalName>
    </EmbeddedResource>
    <EmbeddedResource Include="icons\breadcrumb-next-16~sel.png">
      <LogicalName>breadcrumb-next-16~sel.png</LogicalName>
    </EmbeddedResource>
    <EmbeddedResource Include="icons\breadcrumb-next-16~sel%402x.png">
      <LogicalName>breadcrumb-next-16~sel@2x.png</LogicalName>
    </EmbeddedResource>
    <EmbeddedResource Include="icons\information-16.png">
      <LogicalName>information-16.png</LogicalName>
    </EmbeddedResource>
    <EmbeddedResource Include="icons\information-16%402x.png">
      <LogicalName>information-16@2x.png</LogicalName>
    </EmbeddedResource>
    <EmbeddedResource Include="icons\information-16~dark.png">
      <LogicalName>information-16~dark.png</LogicalName>
    </EmbeddedResource>
    <EmbeddedResource Include="icons\information-16~dark%402x.png">
      <LogicalName>information-16~dark@2x.png</LogicalName>
    </EmbeddedResource>
    <EmbeddedResource Include="icons\information-24.png">
      <LogicalName>information-24.png</LogicalName>
    </EmbeddedResource>
    <EmbeddedResource Include="icons\information-24%402x.png">
      <LogicalName>information-24@2x.png</LogicalName>
    </EmbeddedResource>
    <EmbeddedResource Include="icons\information-24~dark.png">
      <LogicalName>information-24~dark.png</LogicalName>
    </EmbeddedResource>
    <EmbeddedResource Include="icons\information-24~dark%402x.png">
      <LogicalName>information-24~dark@2x.png</LogicalName>
    </EmbeddedResource>
    <EmbeddedResource Include="icons\information-32.png">
      <LogicalName>information-32.png</LogicalName>
    </EmbeddedResource>
    <EmbeddedResource Include="icons\information-32%402x.png">
      <LogicalName>information-32@2x.png</LogicalName>
    </EmbeddedResource>
    <EmbeddedResource Include="icons\information-32~dark.png">
      <LogicalName>information-32~dark.png</LogicalName>
    </EmbeddedResource>
    <EmbeddedResource Include="icons\information-32~dark%402x.png">
      <LogicalName>information-32~dark@2x.png</LogicalName>
    </EmbeddedResource>
    <EmbeddedResource Include="icons\information-48.png">
      <LogicalName>information-48.png</LogicalName>
    </EmbeddedResource>
    <EmbeddedResource Include="icons\information-48%402x.png">
      <LogicalName>information-48@2x.png</LogicalName>
    </EmbeddedResource>
    <EmbeddedResource Include="icons\information-48~dark.png">
      <LogicalName>information-48~dark.png</LogicalName>
    </EmbeddedResource>
    <EmbeddedResource Include="icons\information-48~dark%402x.png">
      <LogicalName>information-48~dark@2x.png</LogicalName>
    </EmbeddedResource>
    <EmbeddedResource Include="icons\question-16.png">
      <LogicalName>question-16.png</LogicalName>
    </EmbeddedResource>
    <EmbeddedResource Include="icons\question-16%402x.png">
      <LogicalName>question-16@2x.png</LogicalName>
    </EmbeddedResource>
    <EmbeddedResource Include="icons\question-16~dark.png">
      <LogicalName>question-16~dark.png</LogicalName>
    </EmbeddedResource>
    <EmbeddedResource Include="icons\question-16~dark%402x.png">
      <LogicalName>question-16~dark@2x.png</LogicalName>
    </EmbeddedResource>
    <EmbeddedResource Include="icons\question-24.png">
      <LogicalName>question-24.png</LogicalName>
    </EmbeddedResource>
    <EmbeddedResource Include="icons\question-24%402x.png">
      <LogicalName>question-24@2x.png</LogicalName>
    </EmbeddedResource>
    <EmbeddedResource Include="icons\question-32.png">
      <LogicalName>question-32.png</LogicalName>
    </EmbeddedResource>
    <EmbeddedResource Include="icons\question-32%402x.png">
      <LogicalName>question-32@2x.png</LogicalName>
    </EmbeddedResource>
    <EmbeddedResource Include="icons\question-32~dark.png">
      <LogicalName>question-32~dark.png</LogicalName>
    </EmbeddedResource>
    <EmbeddedResource Include="icons\question-32~dark%402x.png">
      <LogicalName>question-32~dark@2x.png</LogicalName>
    </EmbeddedResource>
    <EmbeddedResource Include="icons\question-48.png">
      <LogicalName>question-48.png</LogicalName>
    </EmbeddedResource>
    <EmbeddedResource Include="icons\question-48%402x.png">
      <LogicalName>question-48@2x.png</LogicalName>
    </EmbeddedResource>
    <EmbeddedResource Include="icons\question-48~dark.png">
      <LogicalName>question-48~dark.png</LogicalName>
    </EmbeddedResource>
    <EmbeddedResource Include="icons\question-48~dark%402x.png">
      <LogicalName>question-48~dark@2x.png</LogicalName>
    </EmbeddedResource>
    <EmbeddedResource Include="icons\command-16.png">
      <LogicalName>command-16.png</LogicalName>
    </EmbeddedResource>
    <EmbeddedResource Include="icons\command-16%402x.png">
      <LogicalName>command-16@2x.png</LogicalName>
    </EmbeddedResource>
    <EmbeddedResource Include="icons\command-16~dark.png">
      <LogicalName>command-16~dark.png</LogicalName>
    </EmbeddedResource>
    <EmbeddedResource Include="icons\command-16~dark%402x.png">
      <LogicalName>command-16~dark@2x.png</LogicalName>
    </EmbeddedResource>
    <EmbeddedResource Include="MonoDevelop.Components.MainToolbar\icons\ico-build-disabled-32.png">
      <LogicalName>ico-build-disabled-32.png</LogicalName>
    </EmbeddedResource>
    <EmbeddedResource Include="MonoDevelop.Components.MainToolbar\icons\ico-build-disabled-32%402x.png">
      <LogicalName>ico-build-disabled-32@2x.png</LogicalName>
    </EmbeddedResource>
    <EmbeddedResource Include="MonoDevelop.Components.MainToolbar\icons\ico-build-normal-32.png">
      <LogicalName>ico-build-normal-32.png</LogicalName>
    </EmbeddedResource>
    <EmbeddedResource Include="MonoDevelop.Components.MainToolbar\icons\ico-build-normal-32%402x.png">
      <LogicalName>ico-build-normal-32@2x.png</LogicalName>
    </EmbeddedResource>
    <EmbeddedResource Include="icons\stop-16.png">
      <LogicalName>stop-16.png</LogicalName>
    </EmbeddedResource>
    <EmbeddedResource Include="icons\stop-16%402x.png">
      <LogicalName>stop-16@2x.png</LogicalName>
    </EmbeddedResource>
    <EmbeddedResource Include="icons\stop-16~dark.png">
      <LogicalName>stop-16~dark.png</LogicalName>
    </EmbeddedResource>
    <EmbeddedResource Include="icons\stop-16~dark%402x.png">
      <LogicalName>stop-16~dark@2x.png</LogicalName>
    </EmbeddedResource>
    <EmbeddedResource Include="icons\clear-16.png">
      <LogicalName>clear-16.png</LogicalName>
    </EmbeddedResource>
    <EmbeddedResource Include="icons\clear-16%402x.png">
      <LogicalName>clear-16@2x.png</LogicalName>
    </EmbeddedResource>
    <EmbeddedResource Include="icons\clear-16~dark.png">
      <LogicalName>clear-16~dark.png</LogicalName>
    </EmbeddedResource>
    <EmbeddedResource Include="icons\clear-16~dark%402x.png">
      <LogicalName>clear-16~dark@2x.png</LogicalName>
    </EmbeddedResource>
    <EmbeddedResource Include="MonoDevelop.Ide.WelcomePage\icons\link-chat.png">
      <LogicalName>link-chat.png</LogicalName>
    </EmbeddedResource>
    <EmbeddedResource Include="MonoDevelop.Ide.WelcomePage\icons\link-cloud.png">
      <LogicalName>link-cloud.png</LogicalName>
    </EmbeddedResource>
    <EmbeddedResource Include="MonoDevelop.Ide.WelcomePage\icons\link-heart.png">
      <LogicalName>link-heart.png</LogicalName>
    </EmbeddedResource>
    <EmbeddedResource Include="MonoDevelop.Ide.WelcomePage\icons\link-info.png">
      <LogicalName>link-info.png</LogicalName>
    </EmbeddedResource>
    <EmbeddedResource Include="MonoDevelop.Ide.WelcomePage\icons\new_solution.png">
      <LogicalName>new_solution.png</LogicalName>
    </EmbeddedResource>
    <EmbeddedResource Include="MonoDevelop.Ide.WelcomePage\icons\open_solution.png">
      <LogicalName>open_solution.png</LogicalName>
    </EmbeddedResource>
    <EmbeddedResource Include="icons\link-overlay-16.png">
      <LogicalName>link-overlay-16.png</LogicalName>
    </EmbeddedResource>
    <EmbeddedResource Include="icons\link-overlay-16%402x.png">
      <LogicalName>link-overlay-16@2x.png</LogicalName>
    </EmbeddedResource>
    <EmbeddedResource Include="icons\pad-error-list-16.png">
      <LogicalName>pad-error-list-16.png</LogicalName>
    </EmbeddedResource>
    <EmbeddedResource Include="icons\pad-error-list-16%402x.png">
      <LogicalName>pad-error-list-16@2x.png</LogicalName>
    </EmbeddedResource>
    <EmbeddedResource Include="icons\pad-error-list-errors-16.png">
      <LogicalName>pad-error-list-errors-16.png</LogicalName>
    </EmbeddedResource>
    <EmbeddedResource Include="icons\pad-error-list-errors-16%402x.png">
      <LogicalName>pad-error-list-errors-16@2x.png</LogicalName>
    </EmbeddedResource>
    <EmbeddedResource Include="icons\pad-error-list-warnings-16.png">
      <LogicalName>pad-error-list-warnings-16.png</LogicalName>
    </EmbeddedResource>
    <EmbeddedResource Include="icons\pad-error-list-warnings-16%402x.png">
      <LogicalName>pad-error-list-warnings-16@2x.png</LogicalName>
    </EmbeddedResource>
    <EmbeddedResource Include="MonoDevelop.Ide.WelcomePage\icons\starburst.png">
      <LogicalName>starburst.png</LogicalName>
    </EmbeddedResource>
    <EmbeddedResource Include="icons\element-variable-16.png">
      <LogicalName>element-variable-16.png</LogicalName>
    </EmbeddedResource>
    <EmbeddedResource Include="icons\element-variable-16%402x.png">
      <LogicalName>element-variable-16@2x.png</LogicalName>
    </EmbeddedResource>
    <EmbeddedResource Include="icons\element-exception-16.png">
      <LogicalName>element-exception-16.png</LogicalName>
    </EmbeddedResource>
    <EmbeddedResource Include="icons\element-exception-16%402x.png">
      <LogicalName>element-exception-16@2x.png</LogicalName>
    </EmbeddedResource>
    <EmbeddedResource Include="icons\element-fs-field-16.png">
      <LogicalName>element-fs-field-16.png</LogicalName>
    </EmbeddedResource>
    <EmbeddedResource Include="icons\element-fs-field-16%402x.png">
      <LogicalName>element-fs-field-16@2x.png</LogicalName>
    </EmbeddedResource>
    <EmbeddedResource Include="icons\element-module-16.png">
      <LogicalName>element-module-16.png</LogicalName>
    </EmbeddedResource>
    <EmbeddedResource Include="icons\element-module-16%402x.png">
      <LogicalName>element-module-16@2x.png</LogicalName>
    </EmbeddedResource>
    <EmbeddedResource Include="icons\element-other-declaration-16.png">
      <LogicalName>element-other-declaration-16.png</LogicalName>
    </EmbeddedResource>
    <EmbeddedResource Include="icons\element-other-declaration-16%402x.png">
      <LogicalName>element-other-declaration-16@2x.png</LogicalName>
    </EmbeddedResource>
    <EmbeddedResource Include="icons\element-type-16.png">
      <LogicalName>element-type-16.png</LogicalName>
    </EmbeddedResource>
    <EmbeddedResource Include="icons\element-type-16%402x.png">
      <LogicalName>element-type-16@2x.png</LogicalName>
    </EmbeddedResource>
    <EmbeddedResource Include="icons\file-source-16.png">
      <LogicalName>file-source-16.png</LogicalName>
    </EmbeddedResource>
    <EmbeddedResource Include="icons\file-source-16%402x.png">
      <LogicalName>file-source-16@2x.png</LogicalName>
    </EmbeddedResource>
    <EmbeddedResource Include="icons\file-source-32.png">
      <LogicalName>file-source-32.png</LogicalName>
    </EmbeddedResource>
    <EmbeddedResource Include="icons\file-source-32%402x.png">
      <LogicalName>file-source-32@2x.png</LogicalName>
    </EmbeddedResource>
    <EmbeddedResource Include="icons\file-header-16.png">
      <LogicalName>file-header-16.png</LogicalName>
    </EmbeddedResource>
    <EmbeddedResource Include="icons\file-header-16%402x.png">
      <LogicalName>file-header-16@2x.png</LogicalName>
    </EmbeddedResource>
    <EmbeddedResource Include="icons\file-header-32.png">
      <LogicalName>file-header-32.png</LogicalName>
    </EmbeddedResource>
    <EmbeddedResource Include="icons\file-header-32%402x.png">
      <LogicalName>file-header-32@2x.png</LogicalName>
    </EmbeddedResource>
    <EmbeddedResource Include="icons\file-unit-test-32.png">
      <LogicalName>file-unit-test-32.png</LogicalName>
    </EmbeddedResource>
    <EmbeddedResource Include="icons\file-unit-test-32%402x.png">
      <LogicalName>file-unit-test-32@2x.png</LogicalName>
    </EmbeddedResource>
    <EmbeddedResource Include="icons\file-web-16.png">
      <LogicalName>file-web-16.png</LogicalName>
    </EmbeddedResource>
    <EmbeddedResource Include="icons\file-web-16%402x.png">
      <LogicalName>file-web-16@2x.png</LogicalName>
    </EmbeddedResource>
    <EmbeddedResource Include="icons\file-web-32.png">
      <LogicalName>file-web-32.png</LogicalName>
    </EmbeddedResource>
    <EmbeddedResource Include="icons\file-web-32%402x.png">
      <LogicalName>file-web-32@2x.png</LogicalName>
    </EmbeddedResource>
    <EmbeddedResource Include="icons\file-gtk-32.png">
      <LogicalName>file-gtk-32.png</LogicalName>
    </EmbeddedResource>
    <EmbeddedResource Include="icons\file-gtk-32%402x.png">
      <LogicalName>file-gtk-32@2x.png</LogicalName>
    </EmbeddedResource>
    <EmbeddedResource Include="icons\folder-component-mac-16.png">
      <LogicalName>folder-component-mac-16.png</LogicalName>
    </EmbeddedResource>
    <EmbeddedResource Include="icons\folder-component-mac-16%402x.png">
      <LogicalName>folder-component-mac-16@2x.png</LogicalName>
    </EmbeddedResource>
    <EmbeddedResource Include="icons\folder-component-win-16.png">
      <LogicalName>folder-component-win-16.png</LogicalName>
    </EmbeddedResource>
    <EmbeddedResource Include="icons\folder-component-win-16%402x.png">
      <LogicalName>folder-component-win-16@2x.png</LogicalName>
    </EmbeddedResource>
    <EmbeddedResource Include="icons\folder-generic-mac-16.png">
      <LogicalName>folder-generic-mac-16.png</LogicalName>
    </EmbeddedResource>
    <EmbeddedResource Include="icons\folder-generic-mac-16%402x.png">
      <LogicalName>folder-generic-mac-16@2x.png</LogicalName>
    </EmbeddedResource>
    <EmbeddedResource Include="icons\folder-generic-win-16.png">
      <LogicalName>folder-generic-win-16.png</LogicalName>
    </EmbeddedResource>
    <EmbeddedResource Include="icons\folder-generic-win-16%402x.png">
      <LogicalName>folder-generic-win-16@2x.png</LogicalName>
    </EmbeddedResource>
    <EmbeddedResource Include="icons\folder-special-mac-16.png">
      <LogicalName>folder-special-mac-16.png</LogicalName>
    </EmbeddedResource>
    <EmbeddedResource Include="icons\folder-special-mac-16%402x.png">
      <LogicalName>folder-special-mac-16@2x.png</LogicalName>
    </EmbeddedResource>
    <EmbeddedResource Include="icons\folder-special-win-16.png">
      <LogicalName>folder-special-win-16.png</LogicalName>
    </EmbeddedResource>
    <EmbeddedResource Include="icons\folder-special-win-16%402x.png">
      <LogicalName>folder-special-win-16@2x.png</LogicalName>
    </EmbeddedResource>
    <EmbeddedResource Include="icons\folder-web-reference-mac-16.png">
      <LogicalName>folder-web-reference-mac-16.png</LogicalName>
    </EmbeddedResource>
    <EmbeddedResource Include="icons\folder-web-reference-mac-16%402x.png">
      <LogicalName>folder-web-reference-mac-16@2x.png</LogicalName>
    </EmbeddedResource>
    <EmbeddedResource Include="icons\folder-web-reference-win-16.png">
      <LogicalName>folder-web-reference-win-16.png</LogicalName>
    </EmbeddedResource>
    <EmbeddedResource Include="icons\folder-web-reference-win-16%402x.png">
      <LogicalName>folder-web-reference-win-16@2x.png</LogicalName>
    </EmbeddedResource>
    <EmbeddedResource Include="icons\pad-help-16.png">
      <LogicalName>pad-help-16.png</LogicalName>
    </EmbeddedResource>
    <EmbeddedResource Include="icons\pad-help-16%402x.png">
      <LogicalName>pad-help-16@2x.png</LogicalName>
    </EmbeddedResource>
    <EmbeddedResource Include="icons\preferences-16.png">
      <LogicalName>preferences-16.png</LogicalName>
    </EmbeddedResource>
    <EmbeddedResource Include="icons\preferences-16%402x.png">
      <LogicalName>preferences-16@2x.png</LogicalName>
    </EmbeddedResource>
    <EmbeddedResource Include="icons\preferences-16~dark.png">
      <LogicalName>preferences-16~dark.png</LogicalName>
    </EmbeddedResource>
    <EmbeddedResource Include="icons\preferences-16~dark%402x.png">
      <LogicalName>preferences-16~dark@2x.png</LogicalName>
    </EmbeddedResource>
    <EmbeddedResource Include="icons\sort-alphabetically-16.png">
      <LogicalName>sort-alphabetically-16.png</LogicalName>
    </EmbeddedResource>
    <EmbeddedResource Include="icons\sort-alphabetically-16%402x.png">
      <LogicalName>sort-alphabetically-16@2x.png</LogicalName>
    </EmbeddedResource>
    <EmbeddedResource Include="icons\sort-alphabetically-16~dark.png">
      <LogicalName>sort-alphabetically-16~dark.png</LogicalName>
    </EmbeddedResource>
    <EmbeddedResource Include="icons\sort-alphabetically-16~dark%402x.png">
      <LogicalName>sort-alphabetically-16~dark@2x.png</LogicalName>
    </EmbeddedResource>
    <EmbeddedResource Include="icons\group-by-category-16.png">
      <LogicalName>group-by-category-16.png</LogicalName>
    </EmbeddedResource>
    <EmbeddedResource Include="icons\group-by-category-16%402x.png">
      <LogicalName>group-by-category-16@2x.png</LogicalName>
    </EmbeddedResource>
    <EmbeddedResource Include="icons\group-by-category-16~dark.png">
      <LogicalName>group-by-category-16~dark.png</LogicalName>
    </EmbeddedResource>
    <EmbeddedResource Include="icons\group-by-category-16~dark%402x.png">
      <LogicalName>group-by-category-16~dark@2x.png</LogicalName>
    </EmbeddedResource>
    <EmbeddedResource Include="icons\add-16.png">
      <LogicalName>add-16.png</LogicalName>
    </EmbeddedResource>
    <EmbeddedResource Include="icons\add-16%402x.png">
      <LogicalName>add-16@2x.png</LogicalName>
    </EmbeddedResource>
    <EmbeddedResource Include="icons\add-16~dark.png">
      <LogicalName>add-16~dark.png</LogicalName>
    </EmbeddedResource>
    <EmbeddedResource Include="icons\add-16~dark%402x.png">
      <LogicalName>add-16~dark@2x.png</LogicalName>
    </EmbeddedResource>
    <EmbeddedResource Include="icons\warning-overlay-9.png">
      <LogicalName>warning-overlay-9.png</LogicalName>
    </EmbeddedResource>
    <EmbeddedResource Include="icons\warning-overlay-9%402x.png">
      <LogicalName>warning-overlay-9@2x.png</LogicalName>
    </EmbeddedResource>
    <EmbeddedResource Include="icons\warning-8.png">
      <LogicalName>warning-8.png</LogicalName>
    </EmbeddedResource>
    <EmbeddedResource Include="icons\warning-8%402x.png">
      <LogicalName>warning-8@2x.png</LogicalName>
    </EmbeddedResource>
    <EmbeddedResource Include="icons\warning-8~dark.png">
      <LogicalName>warning-8~dark.png</LogicalName>
    </EmbeddedResource>
    <EmbeddedResource Include="icons\warning-8~dark%402x.png">
      <LogicalName>warning-8~dark@2x.png</LogicalName>
    </EmbeddedResource>
    <EmbeddedResource Include="icons\warning-16.png">
      <LogicalName>warning-16.png</LogicalName>
    </EmbeddedResource>
    <EmbeddedResource Include="icons\warning-16%402x.png">
      <LogicalName>warning-16@2x.png</LogicalName>
    </EmbeddedResource>
    <EmbeddedResource Include="icons\warning-16~dark.png">
      <LogicalName>warning-16~dark.png</LogicalName>
    </EmbeddedResource>
    <EmbeddedResource Include="icons\warning-16~dark%402x.png">
      <LogicalName>warning-16~dark@2x.png</LogicalName>
    </EmbeddedResource>
    <EmbeddedResource Include="icons\warning-24.png">
      <LogicalName>warning-24.png</LogicalName>
    </EmbeddedResource>
    <EmbeddedResource Include="icons\warning-24%402x.png">
      <LogicalName>warning-24@2x.png</LogicalName>
    </EmbeddedResource>
    <EmbeddedResource Include="icons\warning-24~dark.png">
      <LogicalName>warning-24~dark.png</LogicalName>
    </EmbeddedResource>
    <EmbeddedResource Include="icons\warning-24~dark%402x.png">
      <LogicalName>warning-24~dark@2x.png</LogicalName>
    </EmbeddedResource>
    <EmbeddedResource Include="icons\warning-32.png">
      <LogicalName>warning-32.png</LogicalName>
    </EmbeddedResource>
    <EmbeddedResource Include="icons\warning-32%402x.png">
      <LogicalName>warning-32@2x.png</LogicalName>
    </EmbeddedResource>
    <EmbeddedResource Include="icons\warning-32~dark.png">
      <LogicalName>warning-32~dark.png</LogicalName>
    </EmbeddedResource>
    <EmbeddedResource Include="icons\warning-32~dark%402x.png">
      <LogicalName>warning-32~dark@2x.png</LogicalName>
    </EmbeddedResource>
    <EmbeddedResource Include="icons\warning-48.png">
      <LogicalName>warning-48.png</LogicalName>
    </EmbeddedResource>
    <EmbeddedResource Include="icons\warning-48%402x.png">
      <LogicalName>warning-48@2x.png</LogicalName>
    </EmbeddedResource>
    <EmbeddedResource Include="icons\warning-48~dark.png">
      <LogicalName>warning-48~dark.png</LogicalName>
    </EmbeddedResource>
    <EmbeddedResource Include="icons\warning-48~dark%402x.png">
      <LogicalName>warning-48~dark@2x.png</LogicalName>
    </EmbeddedResource>
    <EmbeddedResource Include="icons\error-16.png">
      <LogicalName>error-16.png</LogicalName>
    </EmbeddedResource>
    <EmbeddedResource Include="icons\error-16%402x.png">
      <LogicalName>error-16@2x.png</LogicalName>
    </EmbeddedResource>
    <EmbeddedResource Include="icons\error-16~dark.png">
      <LogicalName>error-16~dark.png</LogicalName>
    </EmbeddedResource>
    <EmbeddedResource Include="icons\error-16~dark%402x.png">
      <LogicalName>error-16~dark@2x.png</LogicalName>
    </EmbeddedResource>
    <EmbeddedResource Include="icons\error-24.png">
      <LogicalName>error-24.png</LogicalName>
    </EmbeddedResource>
    <EmbeddedResource Include="icons\error-24%402x.png">
      <LogicalName>error-24@2x.png</LogicalName>
    </EmbeddedResource>
    <EmbeddedResource Include="icons\error-24~dark.png">
      <LogicalName>error-24~dark.png</LogicalName>
    </EmbeddedResource>
    <EmbeddedResource Include="icons\error-24~dark%402x.png">
      <LogicalName>error-24~dark@2x.png</LogicalName>
    </EmbeddedResource>
    <EmbeddedResource Include="icons\error-32.png">
      <LogicalName>error-32.png</LogicalName>
    </EmbeddedResource>
    <EmbeddedResource Include="icons\error-32%402x.png">
      <LogicalName>error-32@2x.png</LogicalName>
    </EmbeddedResource>
    <EmbeddedResource Include="icons\error-32~dark.png">
      <LogicalName>error-32~dark.png</LogicalName>
    </EmbeddedResource>
    <EmbeddedResource Include="icons\error-32~dark%402x.png">
      <LogicalName>error-32~dark@2x.png</LogicalName>
    </EmbeddedResource>
    <EmbeddedResource Include="icons\error-48.png">
      <LogicalName>error-48.png</LogicalName>
    </EmbeddedResource>
    <EmbeddedResource Include="icons\error-48%402x.png">
      <LogicalName>error-48@2x.png</LogicalName>
    </EmbeddedResource>
    <EmbeddedResource Include="icons\error-48~dark.png">
      <LogicalName>error-48~dark.png</LogicalName>
    </EmbeddedResource>
    <EmbeddedResource Include="icons\error-48~dark%402x.png">
      <LogicalName>error-48~dark@2x.png</LogicalName>
    </EmbeddedResource>
    <EmbeddedResource Include="icons\done-16.png">
      <LogicalName>done-16.png</LogicalName>
    </EmbeddedResource>
    <EmbeddedResource Include="icons\done-16%402x.png">
      <LogicalName>done-16@2x.png</LogicalName>
    </EmbeddedResource>
    <EmbeddedResource Include="icons\done-16~dark.png">
      <LogicalName>done-16~dark.png</LogicalName>
    </EmbeddedResource>
    <EmbeddedResource Include="icons\done-16~dark%402x.png">
      <LogicalName>done-16~dark@2x.png</LogicalName>
    </EmbeddedResource>
    <EmbeddedResource Include="icons\done-24.png">
      <LogicalName>done-24.png</LogicalName>
    </EmbeddedResource>
    <EmbeddedResource Include="icons\done-24%402x.png">
      <LogicalName>done-24@2x.png</LogicalName>
    </EmbeddedResource>
    <EmbeddedResource Include="icons\done-24~dark.png">
      <LogicalName>done-24~dark.png</LogicalName>
    </EmbeddedResource>
    <EmbeddedResource Include="icons\done-24~dark%402x.png">
      <LogicalName>done-24~dark@2x.png</LogicalName>
    </EmbeddedResource>
    <EmbeddedResource Include="icons\done-32.png">
      <LogicalName>done-32.png</LogicalName>
    </EmbeddedResource>
    <EmbeddedResource Include="icons\done-32%402x.png">
      <LogicalName>done-32@2x.png</LogicalName>
    </EmbeddedResource>
    <EmbeddedResource Include="icons\done-32~dark.png">
      <LogicalName>done-32~dark.png</LogicalName>
    </EmbeddedResource>
    <EmbeddedResource Include="icons\done-32~dark%402x.png">
      <LogicalName>done-32~dark@2x.png</LogicalName>
    </EmbeddedResource>
    <EmbeddedResource Include="icons\done-48.png">
      <LogicalName>done-48.png</LogicalName>
    </EmbeddedResource>
    <EmbeddedResource Include="icons\done-48%402x.png">
      <LogicalName>done-48@2x.png</LogicalName>
    </EmbeddedResource>
    <EmbeddedResource Include="icons\done-48~dark.png">
      <LogicalName>done-48~dark.png</LogicalName>
    </EmbeddedResource>
    <EmbeddedResource Include="icons\done-48~dark%402x.png">
      <LogicalName>done-48~dark@2x.png</LogicalName>
    </EmbeddedResource>
    <EmbeddedResource Include="icons\edit-16.png">
      <LogicalName>edit-16.png</LogicalName>
    </EmbeddedResource>
    <EmbeddedResource Include="icons\edit-16%402x.png">
      <LogicalName>edit-16@2x.png</LogicalName>
    </EmbeddedResource>
    <EmbeddedResource Include="icons\edit-16~dark.png">
      <LogicalName>edit-16~dark.png</LogicalName>
    </EmbeddedResource>
    <EmbeddedResource Include="icons\edit-16~dark%402x.png">
      <LogicalName>edit-16~dark@2x.png</LogicalName>
    </EmbeddedResource>
    <EmbeddedResource Include="icons\star-16.png">
      <LogicalName>star-16.png</LogicalName>
    </EmbeddedResource>
    <EmbeddedResource Include="icons\star-16%402x.png">
      <LogicalName>star-16@2x.png</LogicalName>
    </EmbeddedResource>
    <EmbeddedResource Include="icons\star-hover-16.png">
      <LogicalName>star-hover-16.png</LogicalName>
    </EmbeddedResource>
    <EmbeddedResource Include="icons\star-hover-16%402x.png">
      <LogicalName>star-hover-16@2x.png</LogicalName>
    </EmbeddedResource>
    <EmbeddedResource Include="icons\star-overlay-16.png">
      <LogicalName>star-overlay-16.png</LogicalName>
    </EmbeddedResource>
    <EmbeddedResource Include="icons\star-overlay-16%402x.png">
      <LogicalName>star-overlay-16@2x.png</LogicalName>
    </EmbeddedResource>
    <EmbeddedResource Include="icons\star-overlay-hover-16.png">
      <LogicalName>star-overlay-hover-16.png</LogicalName>
    </EmbeddedResource>
    <EmbeddedResource Include="icons\star-overlay-hover-16%402x.png">
      <LogicalName>star-overlay-hover-16@2x.png</LogicalName>
    </EmbeddedResource>
    <EmbeddedResource Include="icons\unstar-16.png">
      <LogicalName>unstar-16.png</LogicalName>
    </EmbeddedResource>
    <EmbeddedResource Include="icons\unstar-16%402x.png">
      <LogicalName>unstar-16@2x.png</LogicalName>
    </EmbeddedResource>
    <EmbeddedResource Include="icons\unstar-hover-16.png">
      <LogicalName>unstar-hover-16.png</LogicalName>
    </EmbeddedResource>
    <EmbeddedResource Include="icons\unstar-hover-16%402x.png">
      <LogicalName>unstar-hover-16@2x.png</LogicalName>
    </EmbeddedResource>
    <EmbeddedResource Include="icons\unstar-overlay-16.png">
      <LogicalName>unstar-overlay-16.png</LogicalName>
    </EmbeddedResource>
    <EmbeddedResource Include="icons\unstar-overlay-16%402x.png">
      <LogicalName>unstar-overlay-16@2x.png</LogicalName>
    </EmbeddedResource>
    <EmbeddedResource Include="icons\unstar-overlay-hover-16.png">
      <LogicalName>unstar-overlay-hover-16.png</LogicalName>
    </EmbeddedResource>
    <EmbeddedResource Include="icons\unstar-overlay-hover-16%402x.png">
      <LogicalName>unstar-overlay-hover-16@2x.png</LogicalName>
    </EmbeddedResource>
    <EmbeddedResource Include="icons\remove-16.png">
      <LogicalName>remove-16.png</LogicalName>
    </EmbeddedResource>
    <EmbeddedResource Include="icons\remove-16%402x.png">
      <LogicalName>remove-16@2x.png</LogicalName>
    </EmbeddedResource>
    <EmbeddedResource Include="icons\remove-16~dark.png">
      <LogicalName>remove-16~dark.png</LogicalName>
    </EmbeddedResource>
    <EmbeddedResource Include="icons\remove-16~dark%402x.png">
      <LogicalName>remove-16~dark@2x.png</LogicalName>
    </EmbeddedResource>
    <EmbeddedResource Include="icons\properties-16.png">
      <LogicalName>properties-16.png</LogicalName>
    </EmbeddedResource>
    <EmbeddedResource Include="icons\properties-16%402x.png">
      <LogicalName>properties-16@2x.png</LogicalName>
    </EmbeddedResource>
    <EmbeddedResource Include="icons\prefs-load-save-16.png">
      <LogicalName>prefs-load-save-16.png</LogicalName>
    </EmbeddedResource>
    <EmbeddedResource Include="icons\prefs-load-save-16%402x.png">
      <LogicalName>prefs-load-save-16@2x.png</LogicalName>
    </EmbeddedResource>
    <EmbeddedResource Include="icons\prefs-code-formatting-16.png">
      <LogicalName>prefs-code-formatting-16.png</LogicalName>
    </EmbeddedResource>
    <EmbeddedResource Include="icons\prefs-code-formatting-16%402x.png">
      <LogicalName>prefs-code-formatting-16@2x.png</LogicalName>
    </EmbeddedResource>
    <EmbeddedResource Include="icons\prefs-language-16.png">
      <LogicalName>prefs-language-16.png</LogicalName>
    </EmbeddedResource>
    <EmbeddedResource Include="icons\prefs-language-16%402x.png">
      <LogicalName>prefs-language-16@2x.png</LogicalName>
    </EmbeddedResource>
    <EmbeddedResource Include="icons\prefs-key-bindings-16.png">
      <LogicalName>prefs-key-bindings-16.png</LogicalName>
    </EmbeddedResource>
    <EmbeddedResource Include="icons\prefs-key-bindings-16%402x.png">
      <LogicalName>prefs-key-bindings-16@2x.png</LogicalName>
    </EmbeddedResource>
    <EmbeddedResource Include="icons\prefs-fonts-16.png">
      <LogicalName>prefs-fonts-16.png</LogicalName>
    </EmbeddedResource>
    <EmbeddedResource Include="icons\prefs-fonts-16%402x.png">
      <LogicalName>prefs-fonts-16@2x.png</LogicalName>
    </EmbeddedResource>
    <EmbeddedResource Include="icons\prefs-author-information-16.png">
      <LogicalName>prefs-author-information-16.png</LogicalName>
    </EmbeddedResource>
    <EmbeddedResource Include="icons\prefs-author-information-16%402x.png">
      <LogicalName>prefs-author-information-16@2x.png</LogicalName>
    </EmbeddedResource>
    <EmbeddedResource Include="icons\prefs-sdk-locations-16.png">
      <LogicalName>prefs-sdk-locations-16.png</LogicalName>
    </EmbeddedResource>
    <EmbeddedResource Include="icons\prefs-sdk-locations-16%402x.png">
      <LogicalName>prefs-sdk-locations-16@2x.png</LogicalName>
    </EmbeddedResource>
    <EmbeddedResource Include="icons\prefs-external-tools-16.png">
      <LogicalName>prefs-external-tools-16.png</LogicalName>
    </EmbeddedResource>
    <EmbeddedResource Include="icons\prefs-external-tools-16%402x.png">
      <LogicalName>prefs-external-tools-16@2x.png</LogicalName>
    </EmbeddedResource>
    <EmbeddedResource Include="icons\prefs-build-16.png">
      <LogicalName>prefs-build-16.png</LogicalName>
    </EmbeddedResource>
    <EmbeddedResource Include="icons\prefs-build-16%402x.png">
      <LogicalName>prefs-build-16@2x.png</LogicalName>
    </EmbeddedResource>
    <EmbeddedResource Include="icons\prefs-play-16.png">
      <LogicalName>prefs-play-16.png</LogicalName>
    </EmbeddedResource>
    <EmbeddedResource Include="icons\prefs-play-16%402x.png">
      <LogicalName>prefs-play-16@2x.png</LogicalName>
    </EmbeddedResource>
    <EmbeddedResource Include="icons\prefs-updates-16.png">
      <LogicalName>prefs-updates-16.png</LogicalName>
    </EmbeddedResource>
    <EmbeddedResource Include="icons\prefs-updates-16%402x.png">
      <LogicalName>prefs-updates-16@2x.png</LogicalName>
    </EmbeddedResource>
    <EmbeddedResource Include="icons\prefs-task-list-16.png">
      <LogicalName>prefs-task-list-16.png</LogicalName>
    </EmbeddedResource>
    <EmbeddedResource Include="icons\prefs-task-list-16%402x.png">
      <LogicalName>prefs-task-list-16@2x.png</LogicalName>
    </EmbeddedResource>
    <EmbeddedResource Include="icons\prefs-generic-16.png">
      <LogicalName>prefs-generic-16.png</LogicalName>
    </EmbeddedResource>
    <EmbeddedResource Include="icons\prefs-generic-16%402x.png">
      <LogicalName>prefs-generic-16@2x.png</LogicalName>
    </EmbeddedResource>
    <EmbeddedResource Include="icons\prefs-csharp-16.png">
      <LogicalName>prefs-csharp-16.png</LogicalName>
    </EmbeddedResource>
    <EmbeddedResource Include="icons\prefs-csharp-16%402x.png">
      <LogicalName>prefs-csharp-16@2x.png</LogicalName>
    </EmbeddedResource>
    <EmbeddedResource Include="icons\prefs-standard-header-16.png">
      <LogicalName>prefs-standard-header-16.png</LogicalName>
    </EmbeddedResource>
    <EmbeddedResource Include="icons\prefs-standard-header-16%402x.png">
      <LogicalName>prefs-standard-header-16@2x.png</LogicalName>
    </EmbeddedResource>
    <EmbeddedResource Include="icons\prefs-dotnet-naming-policies-16.png">
      <LogicalName>prefs-dotnet-naming-policies-16.png</LogicalName>
    </EmbeddedResource>
    <EmbeddedResource Include="icons\prefs-dotnet-naming-policies-16%402x.png">
      <LogicalName>prefs-dotnet-naming-policies-16@2x.png</LogicalName>
    </EmbeddedResource>
    <EmbeddedResource Include="icons\prefs-code-templates-16.png">
      <LogicalName>prefs-code-templates-16.png</LogicalName>
    </EmbeddedResource>
    <EmbeddedResource Include="icons\prefs-code-templates-16%402x.png">
      <LogicalName>prefs-code-templates-16@2x.png</LogicalName>
    </EmbeddedResource>
    <EmbeddedResource Include="icons\prefs-name-conventions-16.png">
      <LogicalName>prefs-name-conventions-16.png</LogicalName>
    </EmbeddedResource>
    <EmbeddedResource Include="icons\prefs-name-conventions-16%402x.png">
      <LogicalName>prefs-name-conventions-16@2x.png</LogicalName>
    </EmbeddedResource>
    <EmbeddedResource Include="icons\copy-16.png">
      <LogicalName>copy-16.png</LogicalName>
    </EmbeddedResource>
    <EmbeddedResource Include="icons\copy-16%402x.png">
      <LogicalName>copy-16@2x.png</LogicalName>
    </EmbeddedResource>
    <EmbeddedResource Include="icons\copy-16~dark.png">
      <LogicalName>copy-16~dark.png</LogicalName>
    </EmbeddedResource>
    <EmbeddedResource Include="icons\copy-16~dark%402x.png">
      <LogicalName>copy-16~dark@2x.png</LogicalName>
    </EmbeddedResource>
    <EmbeddedResource Include="icons\find-16.png">
      <LogicalName>find-16.png</LogicalName>
    </EmbeddedResource>
    <EmbeddedResource Include="icons\find-16%402x.png">
      <LogicalName>find-16@2x.png</LogicalName>
    </EmbeddedResource>
    <EmbeddedResource Include="icons\find-16~dark.png">
      <LogicalName>find-16~dark.png</LogicalName>
    </EmbeddedResource>
    <EmbeddedResource Include="icons\find-16~dark%402x.png">
      <LogicalName>find-16~dark@2x.png</LogicalName>
    </EmbeddedResource>
    <EmbeddedResource Include="icons\find-and-replace-16.png">
      <LogicalName>find-and-replace-16.png</LogicalName>
    </EmbeddedResource>
    <EmbeddedResource Include="icons\find-and-replace-16%402x.png">
      <LogicalName>find-and-replace-16@2x.png</LogicalName>
    </EmbeddedResource>
    <EmbeddedResource Include="icons\go-back-16.png">
      <LogicalName>go-back-16.png</LogicalName>
    </EmbeddedResource>
    <EmbeddedResource Include="icons\go-back-16%402x.png">
      <LogicalName>go-back-16@2x.png</LogicalName>
    </EmbeddedResource>
    <EmbeddedResource Include="icons\go-back-16~dark.png">
      <LogicalName>go-back-16~dark.png</LogicalName>
    </EmbeddedResource>
    <EmbeddedResource Include="icons\go-back-16~dark%402x.png">
      <LogicalName>go-back-16~dark@2x.png</LogicalName>
    </EmbeddedResource>
    <EmbeddedResource Include="icons\go-down-16.png">
      <LogicalName>go-down-16.png</LogicalName>
    </EmbeddedResource>
    <EmbeddedResource Include="icons\go-down-16%402x.png">
      <LogicalName>go-down-16@2x.png</LogicalName>
    </EmbeddedResource>
    <EmbeddedResource Include="icons\go-down-16~dark.png">
      <LogicalName>go-down-16~dark.png</LogicalName>
    </EmbeddedResource>
    <EmbeddedResource Include="icons\go-down-16~dark%402x.png">
      <LogicalName>go-down-16~dark@2x.png</LogicalName>
    </EmbeddedResource>
    <EmbeddedResource Include="icons\go-forward-16.png">
      <LogicalName>go-forward-16.png</LogicalName>
    </EmbeddedResource>
    <EmbeddedResource Include="icons\go-forward-16%402x.png">
      <LogicalName>go-forward-16@2x.png</LogicalName>
    </EmbeddedResource>
    <EmbeddedResource Include="icons\go-forward-16~dark.png">
      <LogicalName>go-forward-16~dark.png</LogicalName>
    </EmbeddedResource>
    <EmbeddedResource Include="icons\go-forward-16~dark%402x.png">
      <LogicalName>go-forward-16~dark@2x.png</LogicalName>
    </EmbeddedResource>
    <EmbeddedResource Include="icons\go-up-16.png">
      <LogicalName>go-up-16.png</LogicalName>
    </EmbeddedResource>
    <EmbeddedResource Include="icons\go-up-16%402x.png">
      <LogicalName>go-up-16@2x.png</LogicalName>
    </EmbeddedResource>
    <EmbeddedResource Include="icons\go-up-16~dark.png">
      <LogicalName>go-up-16~dark.png</LogicalName>
    </EmbeddedResource>
    <EmbeddedResource Include="icons\go-up-16~dark%402x.png">
      <LogicalName>go-up-16~dark@2x.png</LogicalName>
    </EmbeddedResource>
    <EmbeddedResource Include="icons\undo-16.png">
      <LogicalName>undo-16.png</LogicalName>
    </EmbeddedResource>
    <EmbeddedResource Include="icons\undo-16%402x.png">
      <LogicalName>undo-16@2x.png</LogicalName>
    </EmbeddedResource>
    <EmbeddedResource Include="icons\undo-16~dark.png">
      <LogicalName>undo-16~dark.png</LogicalName>
    </EmbeddedResource>
    <EmbeddedResource Include="icons\undo-16~dark%402x.png">
      <LogicalName>undo-16~dark@2x.png</LogicalName>
    </EmbeddedResource>
    <EmbeddedResource Include="icons\home-16.png">
      <LogicalName>home-16.png</LogicalName>
    </EmbeddedResource>
    <EmbeddedResource Include="icons\home-16%402x.png">
      <LogicalName>home-16@2x.png</LogicalName>
    </EmbeddedResource>
    <EmbeddedResource Include="icons\home-16~dark.png">
      <LogicalName>home-16~dark.png</LogicalName>
    </EmbeddedResource>
    <EmbeddedResource Include="icons\home-16~dark%402x.png">
      <LogicalName>home-16~dark@2x.png</LogicalName>
    </EmbeddedResource>
    <EmbeddedResource Include="icons\home-16~dark~sel.png">
      <LogicalName>home-16~dark~sel.png</LogicalName>
    </EmbeddedResource>
    <EmbeddedResource Include="icons\home-16~dark~sel%402x.png">
      <LogicalName>home-16~dark~sel@2x.png</LogicalName>
    </EmbeddedResource>
    <EmbeddedResource Include="icons\home-16~sel.png">
      <LogicalName>home-16~sel.png</LogicalName>
    </EmbeddedResource>
    <EmbeddedResource Include="icons\home-16~sel%402x.png">
      <LogicalName>home-16~sel@2x.png</LogicalName>
    </EmbeddedResource>
    <EmbeddedResource Include="icons\jump-to-16.png">
      <LogicalName>jump-to-16.png</LogicalName>
    </EmbeddedResource>
    <EmbeddedResource Include="icons\jump-to-16%402x.png">
      <LogicalName>jump-to-16@2x.png</LogicalName>
    </EmbeddedResource>
    <EmbeddedResource Include="icons\jump-to-16~dark.png">
      <LogicalName>jump-to-16~dark.png</LogicalName>
    </EmbeddedResource>
    <EmbeddedResource Include="icons\jump-to-16~dark%402x.png">
      <LogicalName>jump-to-16~dark@2x.png</LogicalName>
    </EmbeddedResource>
    <EmbeddedResource Include="icons\media-play-16.png">
      <LogicalName>media-play-16.png</LogicalName>
    </EmbeddedResource>
    <EmbeddedResource Include="icons\media-play-16%402x.png">
      <LogicalName>media-play-16@2x.png</LogicalName>
    </EmbeddedResource>
    <EmbeddedResource Include="icons\media-play-16~dark.png">
      <LogicalName>media-play-16~dark.png</LogicalName>
    </EmbeddedResource>
    <EmbeddedResource Include="icons\media-play-16~dark%402x.png">
      <LogicalName>media-play-16~dark@2x.png</LogicalName>
    </EmbeddedResource>
    <EmbeddedResource Include="icons\missing-image-16.png">
      <LogicalName>missing-image-16.png</LogicalName>
    </EmbeddedResource>
    <EmbeddedResource Include="icons\missing-image-16%402x.png">
      <LogicalName>missing-image-16@2x.png</LogicalName>
    </EmbeddedResource>
    <EmbeddedResource Include="icons\missing-image-16~dark.png">
      <LogicalName>missing-image-16~dark.png</LogicalName>
    </EmbeddedResource>
    <EmbeddedResource Include="icons\missing-image-16~dark%402x.png">
      <LogicalName>missing-image-16~dark@2x.png</LogicalName>
    </EmbeddedResource>
    <EmbeddedResource Include="icons\open-16.png">
      <LogicalName>open-16.png</LogicalName>
    </EmbeddedResource>
    <EmbeddedResource Include="icons\refresh-16.png">
      <LogicalName>refresh-16.png</LogicalName>
    </EmbeddedResource>
    <EmbeddedResource Include="icons\refresh-16%402x.png">
      <LogicalName>refresh-16@2x.png</LogicalName>
    </EmbeddedResource>
    <EmbeddedResource Include="icons\refresh-16~dark.png">
      <LogicalName>refresh-16~dark.png</LogicalName>
    </EmbeddedResource>
    <EmbeddedResource Include="icons\refresh-16~dark%402x.png">
      <LogicalName>refresh-16~dark@2x.png</LogicalName>
    </EmbeddedResource>
    <EmbeddedResource Include="icons\save-16.png">
      <LogicalName>save-16.png</LogicalName>
    </EmbeddedResource>
    <EmbeddedResource Include="icons\save-all-16.png">
      <LogicalName>save-all-16.png</LogicalName>
    </EmbeddedResource>
    <EmbeddedResource Include="icons\zoom-in-16.png">
      <LogicalName>zoom-in-16.png</LogicalName>
    </EmbeddedResource>
    <EmbeddedResource Include="icons\zoom-in-16%402x.png">
      <LogicalName>zoom-in-16@2x.png</LogicalName>
    </EmbeddedResource>
    <EmbeddedResource Include="icons\zoom-in-16~dark.png">
      <LogicalName>zoom-in-16~dark.png</LogicalName>
    </EmbeddedResource>
    <EmbeddedResource Include="icons\zoom-in-16~dark%402x.png">
      <LogicalName>zoom-in-16~dark@2x.png</LogicalName>
    </EmbeddedResource>
    <EmbeddedResource Include="icons\zoom-in-16~dark~sel.png">
      <LogicalName>zoom-in-16~dark~sel.png</LogicalName>
    </EmbeddedResource>
    <EmbeddedResource Include="icons\zoom-in-16~dark~sel%402x.png">
      <LogicalName>zoom-in-16~dark~sel@2x.png</LogicalName>
    </EmbeddedResource>
    <EmbeddedResource Include="icons\zoom-in-16~sel.png">
      <LogicalName>zoom-in-16~sel.png</LogicalName>
    </EmbeddedResource>
    <EmbeddedResource Include="icons\zoom-in-16~sel%402x.png">
      <LogicalName>zoom-in-16~sel@2x.png</LogicalName>
    </EmbeddedResource>
    <EmbeddedResource Include="icons\zoom-out-16.png">
      <LogicalName>zoom-out-16.png</LogicalName>
    </EmbeddedResource>
    <EmbeddedResource Include="icons\zoom-out-16%402x.png">
      <LogicalName>zoom-out-16@2x.png</LogicalName>
    </EmbeddedResource>
    <EmbeddedResource Include="icons\zoom-out-16~dark.png">
      <LogicalName>zoom-out-16~dark.png</LogicalName>
    </EmbeddedResource>
    <EmbeddedResource Include="icons\zoom-out-16~dark%402x.png">
      <LogicalName>zoom-out-16~dark@2x.png</LogicalName>
    </EmbeddedResource>
    <EmbeddedResource Include="icons\zoom-out-16~dark~sel.png">
      <LogicalName>zoom-out-16~dark~sel.png</LogicalName>
    </EmbeddedResource>
    <EmbeddedResource Include="icons\zoom-out-16~dark~sel%402x.png">
      <LogicalName>zoom-out-16~dark~sel@2x.png</LogicalName>
    </EmbeddedResource>
    <EmbeddedResource Include="icons\zoom-out-16~sel.png">
      <LogicalName>zoom-out-16~sel.png</LogicalName>
    </EmbeddedResource>
    <EmbeddedResource Include="icons\zoom-out-16~sel%402x.png">
      <LogicalName>zoom-out-16~sel@2x.png</LogicalName>
    </EmbeddedResource>
    <EmbeddedResource Include="icons\spinner-14-1.png">
      <LogicalName>spinner-14-1.png</LogicalName>
    </EmbeddedResource>
    <EmbeddedResource Include="icons\spinner-14-1%402x.png">
      <LogicalName>spinner-14-1@2x.png</LogicalName>
    </EmbeddedResource>
    <EmbeddedResource Include="icons\spinner-14-2.png">
      <LogicalName>spinner-14-2.png</LogicalName>
    </EmbeddedResource>
    <EmbeddedResource Include="icons\spinner-14-2%402x.png">
      <LogicalName>spinner-14-2@2x.png</LogicalName>
    </EmbeddedResource>
    <EmbeddedResource Include="icons\spinner-14-3.png">
      <LogicalName>spinner-14-3.png</LogicalName>
    </EmbeddedResource>
    <EmbeddedResource Include="icons\spinner-14-3%402x.png">
      <LogicalName>spinner-14-3@2x.png</LogicalName>
    </EmbeddedResource>
    <EmbeddedResource Include="icons\spinner-14-4.png">
      <LogicalName>spinner-14-4.png</LogicalName>
    </EmbeddedResource>
    <EmbeddedResource Include="icons\spinner-14-4%402x.png">
      <LogicalName>spinner-14-4@2x.png</LogicalName>
    </EmbeddedResource>
    <EmbeddedResource Include="icons\spinner-14-5.png">
      <LogicalName>spinner-14-5.png</LogicalName>
    </EmbeddedResource>
    <EmbeddedResource Include="icons\spinner-14-5%402x.png">
      <LogicalName>spinner-14-5@2x.png</LogicalName>
    </EmbeddedResource>
    <EmbeddedResource Include="icons\spinner-18-1.png">
      <LogicalName>spinner-18-1.png</LogicalName>
    </EmbeddedResource>
    <EmbeddedResource Include="icons\spinner-18-1%402x.png">
      <LogicalName>spinner-18-1@2x.png</LogicalName>
    </EmbeddedResource>
    <EmbeddedResource Include="icons\spinner-18-2.png">
      <LogicalName>spinner-18-2.png</LogicalName>
    </EmbeddedResource>
    <EmbeddedResource Include="icons\spinner-18-2%402x.png">
      <LogicalName>spinner-18-2@2x.png</LogicalName>
    </EmbeddedResource>
    <EmbeddedResource Include="icons\spinner-18-3.png">
      <LogicalName>spinner-18-3.png</LogicalName>
    </EmbeddedResource>
    <EmbeddedResource Include="icons\spinner-18-3%402x.png">
      <LogicalName>spinner-18-3@2x.png</LogicalName>
    </EmbeddedResource>
    <EmbeddedResource Include="icons\spinner-18-4.png">
      <LogicalName>spinner-18-4.png</LogicalName>
    </EmbeddedResource>
    <EmbeddedResource Include="icons\spinner-18-4%402x.png">
      <LogicalName>spinner-18-4@2x.png</LogicalName>
    </EmbeddedResource>
    <EmbeddedResource Include="icons\spinner-18-5.png">
      <LogicalName>spinner-18-5.png</LogicalName>
    </EmbeddedResource>
    <EmbeddedResource Include="icons\spinner-18-5%402x.png">
      <LogicalName>spinner-18-5@2x.png</LogicalName>
    </EmbeddedResource>
    <EmbeddedResource Include="icons\catchpoint-16.png">
      <LogicalName>catchpoint-16.png</LogicalName>
    </EmbeddedResource>
    <EmbeddedResource Include="icons\catchpoint-16%402x.png">
      <LogicalName>catchpoint-16@2x.png</LogicalName>
    </EmbeddedResource>
    <EmbeddedResource Include="icons\catchpoint-disabled-16.png">
      <LogicalName>catchpoint-disabled-16.png</LogicalName>
    </EmbeddedResource>
    <EmbeddedResource Include="icons\catchpoint-disabled-16%402x.png">
      <LogicalName>catchpoint-disabled-16@2x.png</LogicalName>
    </EmbeddedResource>
    <EmbeddedResource Include="icons\project-status-information-16.png">
      <LogicalName>project-status-information-16.png</LogicalName>
    </EmbeddedResource>
    <EmbeddedResource Include="icons\project-status-information-16%402x.png">
      <LogicalName>project-status-information-16@2x.png</LogicalName>
    </EmbeddedResource>
    <EmbeddedResource Include="icons\project-status-warning-16.png">
      <LogicalName>project-status-warning-16.png</LogicalName>
    </EmbeddedResource>
    <EmbeddedResource Include="icons\project-status-warning-16%402x.png">
      <LogicalName>project-status-warning-16@2x.png</LogicalName>
    </EmbeddedResource>
    <EmbeddedResource Include="icons\project-status-error-16.png">
      <LogicalName>project-status-error-16.png</LogicalName>
    </EmbeddedResource>
    <EmbeddedResource Include="icons\project-status-error-16%402x.png">
      <LogicalName>project-status-error-16@2x.png</LogicalName>
    </EmbeddedResource>
    <EmbeddedResource Include="icons\platform-android-16%402x.png">
      <LogicalName>platform-android-light-16@2x.png</LogicalName>
    </EmbeddedResource>
    <EmbeddedResource Include="icons\platform-cross-platform-16.png">
      <LogicalName>platform-cross-platform-light-16.png</LogicalName>
    </EmbeddedResource>
    <EmbeddedResource Include="icons\platform-cross-platform-16%402x.png">
      <LogicalName>platform-cross-platform-light-16@2x.png</LogicalName>
    </EmbeddedResource>
    <EmbeddedResource Include="icons\platform-ios-16.png">
      <LogicalName>platform-ios-light-16.png</LogicalName>
    </EmbeddedResource>
    <EmbeddedResource Include="icons\platform-ios-16%402x.png">
      <LogicalName>platform-ios-light-16@2x.png</LogicalName>
    </EmbeddedResource>
    <EmbeddedResource Include="icons\platform-mac-16.png">
      <LogicalName>platform-mac-light-16.png</LogicalName>
    </EmbeddedResource>
    <EmbeddedResource Include="icons\platform-mac-16%402x.png">
      <LogicalName>platform-mac-light-16@2x.png</LogicalName>
    </EmbeddedResource>
    <EmbeddedResource Include="icons\platform-other-16.png">
      <LogicalName>platform-other-light-16.png</LogicalName>
    </EmbeddedResource>
    <EmbeddedResource Include="icons\platform-other-16%402x.png">
      <LogicalName>platform-other-light-16@2x.png</LogicalName>
    </EmbeddedResource>
    <EmbeddedResource Include="icons\platform-android-16.png">
      <LogicalName>platform-android-light-16.png</LogicalName>
    </EmbeddedResource>
    <EmbeddedResource Include="templates\images\generic-project.png">
      <LogicalName>generic-project.png</LogicalName>
    </EmbeddedResource>
    <EmbeddedResource Include="templates\images\generic-project%402x.png">
      <LogicalName>generic-project@2x.png</LogicalName>
    </EmbeddedResource>
    <EmbeddedResource Include="templates\images\blank-solution.png">
      <LogicalName>blank-solution.png</LogicalName>
    </EmbeddedResource>
    <EmbeddedResource Include="templates\images\blank-solution%402x.png">
      <LogicalName>blank-solution@2x.png</LogicalName>
    </EmbeddedResource>
    <EmbeddedResource Include="templates\images\console-project.png">
      <LogicalName>console-project.png</LogicalName>
    </EmbeddedResource>
    <EmbeddedResource Include="templates\images\console-project%402x.png">
      <LogicalName>console-project@2x.png</LogicalName>
    </EmbeddedResource>
    <EmbeddedResource Include="templates\images\library-project.png">
      <LogicalName>library-project.png</LogicalName>
    </EmbeddedResource>
    <EmbeddedResource Include="templates\images\library-project%402x.png">
      <LogicalName>library-project@2x.png</LogicalName>
    </EmbeddedResource>
    <EmbeddedResource Include="templates\images\pcl-project.png">
      <LogicalName>pcl-project.png</LogicalName>
    </EmbeddedResource>
    <EmbeddedResource Include="templates\images\pcl-project%402x.png">
      <LogicalName>pcl-project@2x.png</LogicalName>
    </EmbeddedResource>
    <EmbeddedResource Include="templates\images\shared-project.png">
      <LogicalName>shared-project.png</LogicalName>
    </EmbeddedResource>
    <EmbeddedResource Include="templates\images\shared-project%402x.png">
      <LogicalName>shared-project@2x.png</LogicalName>
    </EmbeddedResource>
    <EmbeddedResource Include="templates\images\workspace.png">
      <LogicalName>workspace.png</LogicalName>
    </EmbeddedResource>
    <EmbeddedResource Include="templates\images\workspace%402x.png">
      <LogicalName>workspace@2x.png</LogicalName>
    </EmbeddedResource>
    <EmbeddedResource Include="templates\images\gtk2-project.png">
      <LogicalName>gtk2-project.png</LogicalName>
    </EmbeddedResource>
    <EmbeddedResource Include="templates\images\gtk2-project%402x.png">
      <LogicalName>gtk2-project@2x.png</LogicalName>
    </EmbeddedResource>
    <EmbeddedResource Include="icons\preview-active-16.png">
      <LogicalName>preview-active-16.png</LogicalName>
    </EmbeddedResource>
    <EmbeddedResource Include="icons\preview-active-16%402x.png">
      <LogicalName>preview-active-16@2x.png</LogicalName>
    </EmbeddedResource>
    <EmbeddedResource Include="icons\preview-active-16~dark.png">
      <LogicalName>preview-active-16~dark.png</LogicalName>
    </EmbeddedResource>
    <EmbeddedResource Include="icons\preview-active-16~dark%402x.png">
      <LogicalName>preview-active-16~dark@2x.png</LogicalName>
    </EmbeddedResource>
    <EmbeddedResource Include="icons\preview-hover-16.png">
      <LogicalName>preview-hover-16.png</LogicalName>
    </EmbeddedResource>
    <EmbeddedResource Include="icons\preview-hover-16%402x.png">
      <LogicalName>preview-hover-16@2x.png</LogicalName>
    </EmbeddedResource>
    <EmbeddedResource Include="icons\preview-hover-16~dark.png">
      <LogicalName>preview-hover-16~dark.png</LogicalName>
    </EmbeddedResource>
    <EmbeddedResource Include="icons\preview-hover-16~dark%402x.png">
      <LogicalName>preview-hover-16~dark@2x.png</LogicalName>
    </EmbeddedResource>
    <EmbeddedResource Include="icons\preview-hover-16~dark~sel.png">
      <LogicalName>preview-hover-16~dark~sel.png</LogicalName>
    </EmbeddedResource>
    <EmbeddedResource Include="icons\preview-hover-16~dark~sel%402x.png">
      <LogicalName>preview-hover-16~dark~sel@2x.png</LogicalName>
    </EmbeddedResource>
    <EmbeddedResource Include="icons\preview-hover-16~sel.png">
      <LogicalName>preview-hover-16~sel.png</LogicalName>
    </EmbeddedResource>
    <EmbeddedResource Include="icons\preview-hover-16~sel%402x.png">
      <LogicalName>preview-hover-16~sel@2x.png</LogicalName>
    </EmbeddedResource>
    <EmbeddedResource Include="icons\preview-16.png">
      <LogicalName>preview-16.png</LogicalName>
    </EmbeddedResource>
    <EmbeddedResource Include="icons\preview-16%402x.png">
      <LogicalName>preview-16@2x.png</LogicalName>
    </EmbeddedResource>
    <EmbeddedResource Include="icons\preview-16~dark.png">
      <LogicalName>preview-16~dark.png</LogicalName>
    </EmbeddedResource>
    <EmbeddedResource Include="icons\preview-16~dark%402x.png">
      <LogicalName>preview-16~dark@2x.png</LogicalName>
    </EmbeddedResource>
    <EmbeddedResource Include="icons\preview-16~dark~sel.png">
      <LogicalName>preview-16~dark~sel.png</LogicalName>
    </EmbeddedResource>
    <EmbeddedResource Include="icons\preview-16~dark~sel%402x.png">
      <LogicalName>preview-16~dark~sel@2x.png</LogicalName>
    </EmbeddedResource>
    <EmbeddedResource Include="icons\preview-16~sel.png">
      <LogicalName>preview-16~sel.png</LogicalName>
    </EmbeddedResource>
    <EmbeddedResource Include="icons\preview-16~sel%402x.png">
      <LogicalName>preview-16~sel@2x.png</LogicalName>
    </EmbeddedResource>
    <EmbeddedResource Include="icons\spinner-normal-1-16.png">
      <LogicalName>spinner-normal-1-16.png</LogicalName>
    </EmbeddedResource>
    <EmbeddedResource Include="icons\spinner-normal-1-16%402x.png">
      <LogicalName>spinner-normal-1-16@2x.png</LogicalName>
    </EmbeddedResource>
    <EmbeddedResource Include="icons\spinner-normal-2-16.png">
      <LogicalName>spinner-normal-2-16.png</LogicalName>
    </EmbeddedResource>
    <EmbeddedResource Include="icons\spinner-normal-2-16%402x.png">
      <LogicalName>spinner-normal-2-16@2x.png</LogicalName>
    </EmbeddedResource>
    <EmbeddedResource Include="icons\spinner-normal-3-16.png">
      <LogicalName>spinner-normal-3-16.png</LogicalName>
    </EmbeddedResource>
    <EmbeddedResource Include="icons\spinner-normal-3-16%402x.png">
      <LogicalName>spinner-normal-3-16@2x.png</LogicalName>
    </EmbeddedResource>
    <EmbeddedResource Include="icons\spinner-normal-4-16.png">
      <LogicalName>spinner-normal-4-16.png</LogicalName>
    </EmbeddedResource>
    <EmbeddedResource Include="icons\spinner-normal-4-16%402x.png">
      <LogicalName>spinner-normal-4-16@2x.png</LogicalName>
    </EmbeddedResource>
    <EmbeddedResource Include="icons\spinner-normal-5-16.png">
      <LogicalName>spinner-normal-5-16.png</LogicalName>
    </EmbeddedResource>
    <EmbeddedResource Include="icons\spinner-normal-5-16%402x.png">
      <LogicalName>spinner-normal-5-16@2x.png</LogicalName>
    </EmbeddedResource>
    <EmbeddedResource Include="icons\spinner-selected-1-16.png">
      <LogicalName>spinner-selected-1-16.png</LogicalName>
    </EmbeddedResource>
    <EmbeddedResource Include="icons\spinner-selected-1-16%402x.png">
      <LogicalName>spinner-selected-1-16@2x.png</LogicalName>
    </EmbeddedResource>
    <EmbeddedResource Include="icons\spinner-selected-2-16.png">
      <LogicalName>spinner-selected-2-16.png</LogicalName>
    </EmbeddedResource>
    <EmbeddedResource Include="icons\spinner-selected-2-16%402x.png">
      <LogicalName>spinner-selected-2-16@2x.png</LogicalName>
    </EmbeddedResource>
    <EmbeddedResource Include="icons\spinner-selected-3-16.png">
      <LogicalName>spinner-selected-3-16.png</LogicalName>
    </EmbeddedResource>
    <EmbeddedResource Include="icons\spinner-selected-3-16%402x.png">
      <LogicalName>spinner-selected-3-16@2x.png</LogicalName>
    </EmbeddedResource>
    <EmbeddedResource Include="icons\spinner-selected-4-16.png">
      <LogicalName>spinner-selected-4-16.png</LogicalName>
    </EmbeddedResource>
    <EmbeddedResource Include="icons\spinner-selected-4-16%402x.png">
      <LogicalName>spinner-selected-4-16@2x.png</LogicalName>
    </EmbeddedResource>
    <EmbeddedResource Include="icons\spinner-selected-5-16.png">
      <LogicalName>spinner-selected-5-16.png</LogicalName>
    </EmbeddedResource>
    <EmbeddedResource Include="icons\spinner-selected-5-16%402x.png">
      <LogicalName>spinner-selected-5-16@2x.png</LogicalName>
    </EmbeddedResource>
<<<<<<< HEAD
=======
    <EmbeddedResource Include="icons\done-24.png">
      <LogicalName>done-24.png</LogicalName>
    </EmbeddedResource>
    <EmbeddedResource Include="icons\done-24%402x.png">
      <LogicalName>done-24@2x.png</LogicalName>
    </EmbeddedResource>
    <EmbeddedResource Include="icons\done-32.png">
      <LogicalName>done-32.png</LogicalName>
    </EmbeddedResource>
    <EmbeddedResource Include="icons\done-32%402x.png">
      <LogicalName>done-32@2x.png</LogicalName>
    </EmbeddedResource>
    <EmbeddedResource Include="icons\done-48.png">
      <LogicalName>done-48.png</LogicalName>
    </EmbeddedResource>
    <EmbeddedResource Include="icons\done-48%402x.png">
      <LogicalName>done-48@2x.png</LogicalName>
    </EmbeddedResource>
    <EmbeddedResource Include="icons\project-nunit-overlay-32.png">
      <LogicalName>project-nunit-overlay-32.png</LogicalName>
    </EmbeddedResource>
    <EmbeddedResource Include="icons\project-nunit-overlay-32%402x.png">
      <LogicalName>project-nunit-overlay-32@2x.png</LogicalName>
    </EmbeddedResource>
>>>>>>> 1e4952da
  </ItemGroup>
  <ItemGroup Condition=" '$(Configuration)' != 'DebugMac' AND '$(Configuration)' != 'ReleaseMac' ">
    <EmbeddedResource Include="icons\status-building-1-14.png">
      <LogicalName>status-building-1-14.png</LogicalName>
    </EmbeddedResource>
    <EmbeddedResource Include="icons\status-building-1-14%402x.png">
      <LogicalName>status-building-1-14@2x.png</LogicalName>
    </EmbeddedResource>
    <EmbeddedResource Include="icons\status-building-2-14.png">
      <LogicalName>status-building-2-14.png</LogicalName>
    </EmbeddedResource>
    <EmbeddedResource Include="icons\status-building-2-14%402x.png">
      <LogicalName>status-building-2-14@2x.png</LogicalName>
    </EmbeddedResource>
    <EmbeddedResource Include="icons\status-building-3-14.png">
      <LogicalName>status-building-3-14.png</LogicalName>
    </EmbeddedResource>
    <EmbeddedResource Include="icons\status-building-3-14%402x.png">
      <LogicalName>status-building-3-14@2x.png</LogicalName>
    </EmbeddedResource>
    <EmbeddedResource Include="icons\status-building-4-14.png">
      <LogicalName>status-building-4-14.png</LogicalName>
    </EmbeddedResource>
    <EmbeddedResource Include="icons\status-building-4-14%402x.png">
      <LogicalName>status-building-4-14@2x.png</LogicalName>
    </EmbeddedResource>
    <EmbeddedResource Include="icons\status-building-5-14.png">
      <LogicalName>status-building-5-14.png</LogicalName>
    </EmbeddedResource>
    <EmbeddedResource Include="icons\status-building-5-14%402x.png">
      <LogicalName>status-building-5-14@2x.png</LogicalName>
    </EmbeddedResource>
    <EmbeddedResource Include="icons\status-searching-1-14.png">
      <LogicalName>status-searching-1-14.png</LogicalName>
    </EmbeddedResource>
    <EmbeddedResource Include="icons\status-searching-1-14%402x.png">
      <LogicalName>status-searching-1-14@2x.png</LogicalName>
    </EmbeddedResource>
    <EmbeddedResource Include="icons\status-searching-2-14.png">
      <LogicalName>status-searching-2-14.png</LogicalName>
    </EmbeddedResource>
    <EmbeddedResource Include="icons\status-searching-2-14%402x.png">
      <LogicalName>status-searching-2-14@2x.png</LogicalName>
    </EmbeddedResource>
    <EmbeddedResource Include="icons\status-searching-3-14.png">
      <LogicalName>status-searching-3-14.png</LogicalName>
    </EmbeddedResource>
    <EmbeddedResource Include="icons\status-searching-3-14%402x.png">
      <LogicalName>status-searching-3-14@2x.png</LogicalName>
    </EmbeddedResource>
    <EmbeddedResource Include="icons\status-searching-4-14.png">
      <LogicalName>status-searching-4-14.png</LogicalName>
    </EmbeddedResource>
    <EmbeddedResource Include="icons\status-searching-4-14%402x.png">
      <LogicalName>status-searching-4-14@2x.png</LogicalName>
    </EmbeddedResource>
    <EmbeddedResource Include="icons\status-pushing-1-14.png">
      <LogicalName>status-pushing-1-14.png</LogicalName>
    </EmbeddedResource>
    <EmbeddedResource Include="icons\status-pushing-1-14%402x.png">
      <LogicalName>status-pushing-1-14@2x.png</LogicalName>
    </EmbeddedResource>
    <EmbeddedResource Include="icons\status-pushing-2-14.png">
      <LogicalName>status-pushing-2-14.png</LogicalName>
    </EmbeddedResource>
    <EmbeddedResource Include="icons\status-pushing-2-14%402x.png">
      <LogicalName>status-pushing-2-14@2x.png</LogicalName>
    </EmbeddedResource>
    <EmbeddedResource Include="icons\status-pushing-3-14.png">
      <LogicalName>status-pushing-3-14.png</LogicalName>
    </EmbeddedResource>
    <EmbeddedResource Include="icons\status-pushing-3-14%402x.png">
      <LogicalName>status-pushing-3-14@2x.png</LogicalName>
    </EmbeddedResource>
    <EmbeddedResource Include="icons\status-pushing-4-14.png">
      <LogicalName>status-pushing-4-14.png</LogicalName>
    </EmbeddedResource>
    <EmbeddedResource Include="icons\status-pushing-4-14%402x.png">
      <LogicalName>status-pushing-4-14@2x.png</LogicalName>
    </EmbeddedResource>
    <EmbeddedResource Include="icons\status-pushing-5-14.png">
      <LogicalName>status-pushing-5-14.png</LogicalName>
    </EmbeddedResource>
    <EmbeddedResource Include="icons\status-pushing-5-14%402x.png">
      <LogicalName>status-pushing-5-14@2x.png</LogicalName>
    </EmbeddedResource>
    <EmbeddedResource Include="icons\status-pushing-6-14.png">
      <LogicalName>status-pushing-6-14.png</LogicalName>
    </EmbeddedResource>
    <EmbeddedResource Include="icons\status-pushing-6-14%402x.png">
      <LogicalName>status-pushing-6-14@2x.png</LogicalName>
    </EmbeddedResource>
    <EmbeddedResource Include="icons\status-pulling-1-14.png">
      <LogicalName>status-pulling-1-14.png</LogicalName>
    </EmbeddedResource>
    <EmbeddedResource Include="icons\status-pulling-1-14%402x.png">
      <LogicalName>status-pulling-1-14@2x.png</LogicalName>
    </EmbeddedResource>
    <EmbeddedResource Include="icons\status-pulling-2-14.png">
      <LogicalName>status-pulling-2-14.png</LogicalName>
    </EmbeddedResource>
    <EmbeddedResource Include="icons\status-pulling-2-14%402x.png">
      <LogicalName>status-pulling-2-14@2x.png</LogicalName>
    </EmbeddedResource>
    <EmbeddedResource Include="icons\status-pulling-3-14.png">
      <LogicalName>status-pulling-3-14.png</LogicalName>
    </EmbeddedResource>
    <EmbeddedResource Include="icons\status-pulling-3-14%402x.png">
      <LogicalName>status-pulling-3-14@2x.png</LogicalName>
    </EmbeddedResource>
    <EmbeddedResource Include="icons\status-pulling-4-14.png">
      <LogicalName>status-pulling-4-14.png</LogicalName>
    </EmbeddedResource>
    <EmbeddedResource Include="icons\status-pulling-4-14%402x.png">
      <LogicalName>status-pulling-4-14@2x.png</LogicalName>
    </EmbeddedResource>
    <EmbeddedResource Include="icons\status-pulling-5-14.png">
      <LogicalName>status-pulling-5-14.png</LogicalName>
    </EmbeddedResource>
    <EmbeddedResource Include="icons\status-pulling-5-14%402x.png">
      <LogicalName>status-pulling-5-14@2x.png</LogicalName>
    </EmbeddedResource>
    <EmbeddedResource Include="icons\status-pulling-6-14.png">
      <LogicalName>status-pulling-6-14.png</LogicalName>
    </EmbeddedResource>
    <EmbeddedResource Include="icons\status-pulling-6-14%402x.png">
      <LogicalName>status-pulling-6-14@2x.png</LogicalName>
    </EmbeddedResource>
    <EmbeddedResource Include="icons\status-opening-1-14.png">
      <LogicalName>status-opening-1-14.png</LogicalName>
    </EmbeddedResource>
    <EmbeddedResource Include="icons\status-opening-1-14%402x.png">
      <LogicalName>status-opening-1-14@2x.png</LogicalName>
    </EmbeddedResource>
    <EmbeddedResource Include="icons\status-opening-2-14.png">
      <LogicalName>status-opening-2-14.png</LogicalName>
    </EmbeddedResource>
    <EmbeddedResource Include="icons\status-opening-2-14%402x.png">
      <LogicalName>status-opening-2-14@2x.png</LogicalName>
    </EmbeddedResource>
    <EmbeddedResource Include="icons\status-opening-3-14.png">
      <LogicalName>status-opening-3-14.png</LogicalName>
    </EmbeddedResource>
    <EmbeddedResource Include="icons\status-opening-3-14%402x.png">
      <LogicalName>status-opening-3-14@2x.png</LogicalName>
    </EmbeddedResource>
    <EmbeddedResource Include="icons\status-opening-4-14.png">
      <LogicalName>status-opening-4-14.png</LogicalName>
    </EmbeddedResource>
    <EmbeddedResource Include="icons\status-opening-4-14%402x.png">
      <LogicalName>status-opening-4-14@2x.png</LogicalName>
    </EmbeddedResource>
    <EmbeddedResource Include="icons\status-opening-5-14.png">
      <LogicalName>status-opening-5-14.png</LogicalName>
    </EmbeddedResource>
    <EmbeddedResource Include="icons\status-opening-5-14%402x.png">
      <LogicalName>status-opening-5-14@2x.png</LogicalName>
    </EmbeddedResource>
    <EmbeddedResource Include="icons\status-opening-6-14.png">
      <LogicalName>status-opening-6-14.png</LogicalName>
    </EmbeddedResource>
    <EmbeddedResource Include="icons\status-opening-6-14%402x.png">
      <LogicalName>status-opening-6-14@2x.png</LogicalName>
    </EmbeddedResource>
    <EmbeddedResource Include="icons\status-ready-14.png">
      <LogicalName>status-ready-14.png</LogicalName>
    </EmbeddedResource>
    <EmbeddedResource Include="icons\status-ready-14%402x.png">
      <LogicalName>status-ready-14@2x.png</LogicalName>
    </EmbeddedResource>
    <EmbeddedResource Include="icons\status-success-14.png">
      <LogicalName>status-success-14.png</LogicalName>
    </EmbeddedResource>
    <EmbeddedResource Include="icons\status-success-14%402x.png">
      <LogicalName>status-success-14@2x.png</LogicalName>
    </EmbeddedResource>
    <EmbeddedResource Include="icons\status-warning-14.png">
      <LogicalName>status-warning-14.png</LogicalName>
    </EmbeddedResource>
    <EmbeddedResource Include="icons\status-warning-14%402x.png">
      <LogicalName>status-warning-14@2x.png</LogicalName>
    </EmbeddedResource>
    <EmbeddedResource Include="icons\status-failure-14.png">
      <LogicalName>status-failure-14.png</LogicalName>
    </EmbeddedResource>
    <EmbeddedResource Include="icons\status-failure-14%402x.png">
      <LogicalName>status-failure-14@2x.png</LogicalName>
    </EmbeddedResource>
    <EmbeddedResource Include="icons\status-connecting-1-14.png">
      <LogicalName>status-connecting-1-14.png</LogicalName>
    </EmbeddedResource>
    <EmbeddedResource Include="icons\status-connecting-1-14%402x.png">
      <LogicalName>status-connecting-1-14@2x.png</LogicalName>
    </EmbeddedResource>
    <EmbeddedResource Include="icons\status-connecting-2-14.png">
      <LogicalName>status-connecting-2-14.png</LogicalName>
    </EmbeddedResource>
    <EmbeddedResource Include="icons\status-connecting-2-14%402x.png">
      <LogicalName>status-connecting-2-14@2x.png</LogicalName>
    </EmbeddedResource>
    <EmbeddedResource Include="icons\status-connecting-3-14.png">
      <LogicalName>status-connecting-3-14.png</LogicalName>
    </EmbeddedResource>
    <EmbeddedResource Include="icons\status-connecting-3-14%402x.png">
      <LogicalName>status-connecting-3-14@2x.png</LogicalName>
    </EmbeddedResource>
    <EmbeddedResource Include="icons\status-connecting-4-14.png">
      <LogicalName>status-connecting-4-14.png</LogicalName>
    </EmbeddedResource>
    <EmbeddedResource Include="icons\status-connecting-4-14%402x.png">
      <LogicalName>status-connecting-4-14@2x.png</LogicalName>
    </EmbeddedResource>
    <EmbeddedResource Include="icons\status-connecting-5-14.png">
      <LogicalName>status-connecting-5-14.png</LogicalName>
    </EmbeddedResource>
    <EmbeddedResource Include="icons\status-connecting-5-14%402x.png">
      <LogicalName>status-connecting-5-14@2x.png</LogicalName>
    </EmbeddedResource>
    <EmbeddedResource Include="icons\status-connecting-6-14.png">
      <LogicalName>status-connecting-6-14.png</LogicalName>
    </EmbeddedResource>
    <EmbeddedResource Include="icons\status-connecting-6-14%402x.png">
      <LogicalName>status-connecting-6-14@2x.png</LogicalName>
    </EmbeddedResource>
    <EmbeddedResource Include="icons\status-waiting-1-14.png">
      <LogicalName>status-waiting-1-14.png</LogicalName>
    </EmbeddedResource>
    <EmbeddedResource Include="icons\status-waiting-1-14%402x.png">
      <LogicalName>status-waiting-1-14@2x.png</LogicalName>
    </EmbeddedResource>
    <EmbeddedResource Include="icons\status-waiting-2-14.png">
      <LogicalName>status-waiting-2-14.png</LogicalName>
    </EmbeddedResource>
    <EmbeddedResource Include="icons\status-waiting-2-14%402x.png">
      <LogicalName>status-waiting-2-14@2x.png</LogicalName>
    </EmbeddedResource>
    <EmbeddedResource Include="icons\status-waiting-3-14.png">
      <LogicalName>status-waiting-3-14.png</LogicalName>
    </EmbeddedResource>
    <EmbeddedResource Include="icons\status-waiting-3-14%402x.png">
      <LogicalName>status-waiting-3-14@2x.png</LogicalName>
    </EmbeddedResource>
    <EmbeddedResource Include="icons\status-waiting-4-14.png">
      <LogicalName>status-waiting-4-14.png</LogicalName>
    </EmbeddedResource>
    <EmbeddedResource Include="icons\status-waiting-4-14%402x.png">
      <LogicalName>status-waiting-4-14@2x.png</LogicalName>
    </EmbeddedResource>
    <EmbeddedResource Include="icons\status-waiting-5-14.png">
      <LogicalName>status-waiting-5-14.png</LogicalName>
    </EmbeddedResource>
    <EmbeddedResource Include="icons\status-waiting-5-14%402x.png">
      <LogicalName>status-waiting-5-14@2x.png</LogicalName>
    </EmbeddedResource>
    <EmbeddedResource Include="icons\parser-16.png">
      <LogicalName>parser-16.png</LogicalName>
    </EmbeddedResource>
    <EmbeddedResource Include="icons\parser-16%402x.png">
      <LogicalName>parser-16@2x.png</LogicalName>
    </EmbeddedResource>
    <EmbeddedResource Include="icons\parser-16~dark.png">
      <LogicalName>parser-16~dark.png</LogicalName>
    </EmbeddedResource>
    <EmbeddedResource Include="icons\parser-16~dark%402x.png">
      <LogicalName>parser-16~dark@2x.png</LogicalName>
    </EmbeddedResource>
  </ItemGroup>
  <ItemGroup Condition=" '$(Configuration)' == 'DebugMac' OR '$(Configuration)' == 'ReleaseMac' ">
    <EmbeddedResource Include="icons\mac\status-building-1-16.png">
      <LogicalName>status-building-1-16.png</LogicalName>
    </EmbeddedResource>
    <EmbeddedResource Include="icons\mac\status-building-1-16%402x.png">
      <LogicalName>status-building-1-16@2x.png</LogicalName>
    </EmbeddedResource>
    <EmbeddedResource Include="icons\mac\status-building-2-16.png">
      <LogicalName>status-building-2-16.png</LogicalName>
    </EmbeddedResource>
    <EmbeddedResource Include="icons\mac\status-building-2-16%402x.png">
      <LogicalName>status-building-2-16@2x.png</LogicalName>
    </EmbeddedResource>
    <EmbeddedResource Include="icons\mac\status-building-3-16.png">
      <LogicalName>status-building-3-16.png</LogicalName>
    </EmbeddedResource>
    <EmbeddedResource Include="icons\mac\status-building-3-16%402x.png">
      <LogicalName>status-building-3-16@2x.png</LogicalName>
    </EmbeddedResource>
    <EmbeddedResource Include="icons\mac\status-building-4-16.png">
      <LogicalName>status-building-4-16.png</LogicalName>
    </EmbeddedResource>
    <EmbeddedResource Include="icons\mac\status-building-4-16%402x.png">
      <LogicalName>status-building-4-16@2x.png</LogicalName>
    </EmbeddedResource>
    <EmbeddedResource Include="icons\mac\status-building-5-16.png">
      <LogicalName>status-building-5-16.png</LogicalName>
    </EmbeddedResource>
    <EmbeddedResource Include="icons\mac\status-building-5-16%402x.png">
      <LogicalName>status-building-5-16@2x.png</LogicalName>
    </EmbeddedResource>
    <EmbeddedResource Include="icons\mac\status-connecting-1-16.png">
      <LogicalName>status-connecting-1-16.png</LogicalName>
    </EmbeddedResource>
    <EmbeddedResource Include="icons\mac\status-connecting-1-16%402x.png">
      <LogicalName>status-connecting-1-16@2x.png</LogicalName>
    </EmbeddedResource>
    <EmbeddedResource Include="icons\mac\status-connecting-2-16.png">
      <LogicalName>status-connecting-2-16.png</LogicalName>
    </EmbeddedResource>
    <EmbeddedResource Include="icons\mac\status-connecting-2-16%402x.png">
      <LogicalName>status-connecting-2-16@2x.png</LogicalName>
    </EmbeddedResource>
    <EmbeddedResource Include="icons\mac\status-connecting-3-16.png">
      <LogicalName>status-connecting-3-16.png</LogicalName>
    </EmbeddedResource>
    <EmbeddedResource Include="icons\mac\status-connecting-3-16%402x.png">
      <LogicalName>status-connecting-3-16@2x.png</LogicalName>
    </EmbeddedResource>
    <EmbeddedResource Include="icons\mac\status-connecting-4-16.png">
      <LogicalName>status-connecting-4-16.png</LogicalName>
    </EmbeddedResource>
    <EmbeddedResource Include="icons\mac\status-connecting-4-16%402x.png">
      <LogicalName>status-connecting-4-16@2x.png</LogicalName>
    </EmbeddedResource>
    <EmbeddedResource Include="icons\mac\status-connecting-5-16.png">
      <LogicalName>status-connecting-5-16.png</LogicalName>
    </EmbeddedResource>
    <EmbeddedResource Include="icons\mac\status-connecting-5-16%402x.png">
      <LogicalName>status-connecting-5-16@2x.png</LogicalName>
    </EmbeddedResource>
    <EmbeddedResource Include="icons\mac\status-connecting-6-16.png">
      <LogicalName>status-connecting-6-16.png</LogicalName>
    </EmbeddedResource>
    <EmbeddedResource Include="icons\mac\status-connecting-6-16%402x.png">
      <LogicalName>status-connecting-6-16@2x.png</LogicalName>
    </EmbeddedResource>
    <EmbeddedResource Include="icons\mac\status-updates-paused-16.png">
      <LogicalName>status-updates-paused-16.png</LogicalName>
    </EmbeddedResource>
    <EmbeddedResource Include="icons\mac\status-updates-paused-16%402x.png">
      <LogicalName>status-updates-paused-16@2x.png</LogicalName>
    </EmbeddedResource>
    <EmbeddedResource Include="icons\mac\status-updates-ready-16.png">
      <LogicalName>status-updates-ready-16.png</LogicalName>
    </EmbeddedResource>
    <EmbeddedResource Include="icons\mac\status-updates-ready-16%402x.png">
      <LogicalName>status-updates-ready-16@2x.png</LogicalName>
    </EmbeddedResource>
    <EmbeddedResource Include="icons\mac\status-error-16.png">
      <LogicalName>status-error-16.png</LogicalName>
    </EmbeddedResource>
    <EmbeddedResource Include="icons\mac\status-error-16%402x.png">
      <LogicalName>status-error-16@2x.png</LogicalName>
    </EmbeddedResource>
    <EmbeddedResource Include="icons\mac\status-error-count-16.png">
      <LogicalName>status-error-count-16.png</LogicalName>
    </EmbeddedResource>
    <EmbeddedResource Include="icons\mac\status-error-count-16%402x.png">
      <LogicalName>status-error-count-16@2x.png</LogicalName>
    </EmbeddedResource>
    <EmbeddedResource Include="icons\mac\status-opening-1-16.png">
      <LogicalName>status-opening-1-16.png</LogicalName>
    </EmbeddedResource>
    <EmbeddedResource Include="icons\mac\status-opening-1-16%402x.png">
      <LogicalName>status-opening-1-16@2x.png</LogicalName>
    </EmbeddedResource>
    <EmbeddedResource Include="icons\mac\status-opening-2-16.png">
      <LogicalName>status-opening-2-16.png</LogicalName>
    </EmbeddedResource>
    <EmbeddedResource Include="icons\mac\status-opening-2-16%402x.png">
      <LogicalName>status-opening-2-16@2x.png</LogicalName>
    </EmbeddedResource>
    <EmbeddedResource Include="icons\mac\status-opening-3-16.png">
      <LogicalName>status-opening-3-16.png</LogicalName>
    </EmbeddedResource>
    <EmbeddedResource Include="icons\mac\status-opening-3-16%402x.png">
      <LogicalName>status-opening-3-16@2x.png</LogicalName>
    </EmbeddedResource>
    <EmbeddedResource Include="icons\mac\status-opening-4-16.png">
      <LogicalName>status-opening-4-16.png</LogicalName>
    </EmbeddedResource>
    <EmbeddedResource Include="icons\mac\status-opening-4-16%402x.png">
      <LogicalName>status-opening-4-16@2x.png</LogicalName>
    </EmbeddedResource>
    <EmbeddedResource Include="icons\mac\status-opening-5-16.png">
      <LogicalName>status-opening-5-16.png</LogicalName>
    </EmbeddedResource>
    <EmbeddedResource Include="icons\mac\status-opening-5-16%402x.png">
      <LogicalName>status-opening-5-16@2x.png</LogicalName>
    </EmbeddedResource>
    <EmbeddedResource Include="icons\mac\status-opening-6-16.png">
      <LogicalName>status-opening-6-16.png</LogicalName>
    </EmbeddedResource>
    <EmbeddedResource Include="icons\mac\status-opening-6-16%402x.png">
      <LogicalName>status-opening-6-16@2x.png</LogicalName>
    </EmbeddedResource>
    <EmbeddedResource Include="icons\mac\status-parsing-16.png">
      <LogicalName>status-parsing-16.png</LogicalName>
    </EmbeddedResource>
    <EmbeddedResource Include="icons\mac\status-parsing-16%402x.png">
      <LogicalName>status-parsing-16@2x.png</LogicalName>
    </EmbeddedResource>
    <EmbeddedResource Include="icons\mac\status-pulling-1-16.png">
      <LogicalName>status-pulling-1-16.png</LogicalName>
    </EmbeddedResource>
    <EmbeddedResource Include="icons\mac\status-pulling-1-16%402x.png">
      <LogicalName>status-pulling-1-16@2x.png</LogicalName>
    </EmbeddedResource>
    <EmbeddedResource Include="icons\mac\status-pulling-2-16.png">
      <LogicalName>status-pulling-2-16.png</LogicalName>
    </EmbeddedResource>
    <EmbeddedResource Include="icons\mac\status-pulling-2-16%402x.png">
      <LogicalName>status-pulling-2-16@2x.png</LogicalName>
    </EmbeddedResource>
    <EmbeddedResource Include="icons\mac\status-pulling-3-16.png">
      <LogicalName>status-pulling-3-16.png</LogicalName>
    </EmbeddedResource>
    <EmbeddedResource Include="icons\mac\status-pulling-3-16%402x.png">
      <LogicalName>status-pulling-3-16@2x.png</LogicalName>
    </EmbeddedResource>
    <EmbeddedResource Include="icons\mac\status-pulling-4-16.png">
      <LogicalName>status-pulling-4-16.png</LogicalName>
    </EmbeddedResource>
    <EmbeddedResource Include="icons\mac\status-pulling-4-16%402x.png">
      <LogicalName>status-pulling-4-16@2x.png</LogicalName>
    </EmbeddedResource>
    <EmbeddedResource Include="icons\mac\status-pulling-5-16.png">
      <LogicalName>status-pulling-5-16.png</LogicalName>
    </EmbeddedResource>
    <EmbeddedResource Include="icons\mac\status-pulling-5-16%402x.png">
      <LogicalName>status-pulling-5-16@2x.png</LogicalName>
    </EmbeddedResource>
    <EmbeddedResource Include="icons\mac\status-pulling-6-16.png">
      <LogicalName>status-pulling-6-16.png</LogicalName>
    </EmbeddedResource>
    <EmbeddedResource Include="icons\mac\status-pulling-6-16%402x.png">
      <LogicalName>status-pulling-6-16@2x.png</LogicalName>
    </EmbeddedResource>
    <EmbeddedResource Include="icons\mac\status-pushing-1-16.png">
      <LogicalName>status-pushing-1-16.png</LogicalName>
    </EmbeddedResource>
    <EmbeddedResource Include="icons\mac\status-pushing-1-16%402x.png">
      <LogicalName>status-pushing-1-16@2x.png</LogicalName>
    </EmbeddedResource>
    <EmbeddedResource Include="icons\mac\status-pushing-2-16.png">
      <LogicalName>status-pushing-2-16.png</LogicalName>
    </EmbeddedResource>
    <EmbeddedResource Include="icons\mac\status-pushing-2-16%402x.png">
      <LogicalName>status-pushing-2-16@2x.png</LogicalName>
    </EmbeddedResource>
    <EmbeddedResource Include="icons\mac\status-pushing-3-16.png">
      <LogicalName>status-pushing-3-16.png</LogicalName>
    </EmbeddedResource>
    <EmbeddedResource Include="icons\mac\status-pushing-3-16%402x.png">
      <LogicalName>status-pushing-3-16@2x.png</LogicalName>
    </EmbeddedResource>
    <EmbeddedResource Include="icons\mac\status-pushing-4-16.png">
      <LogicalName>status-pushing-4-16.png</LogicalName>
    </EmbeddedResource>
    <EmbeddedResource Include="icons\mac\status-pushing-4-16%402x.png">
      <LogicalName>status-pushing-4-16@2x.png</LogicalName>
    </EmbeddedResource>
    <EmbeddedResource Include="icons\mac\status-pushing-5-16.png">
      <LogicalName>status-pushing-5-16.png</LogicalName>
    </EmbeddedResource>
    <EmbeddedResource Include="icons\mac\status-pushing-5-16%402x.png">
      <LogicalName>status-pushing-5-16@2x.png</LogicalName>
    </EmbeddedResource>
    <EmbeddedResource Include="icons\mac\status-pushing-6-16.png">
      <LogicalName>status-pushing-6-16.png</LogicalName>
    </EmbeddedResource>
    <EmbeddedResource Include="icons\mac\status-pushing-6-16%402x.png">
      <LogicalName>status-pushing-6-16@2x.png</LogicalName>
    </EmbeddedResource>
    <EmbeddedResource Include="icons\mac\status-ready-16.png">
      <LogicalName>status-ready-16.png</LogicalName>
    </EmbeddedResource>
    <EmbeddedResource Include="icons\mac\status-ready-16%402x.png">
      <LogicalName>status-ready-16@2x.png</LogicalName>
    </EmbeddedResource>
    <EmbeddedResource Include="icons\mac\status-searching-1-16.png">
      <LogicalName>status-searching-1-16.png</LogicalName>
    </EmbeddedResource>
    <EmbeddedResource Include="icons\mac\status-searching-1-16%402x.png">
      <LogicalName>status-searching-1-16@2x.png</LogicalName>
    </EmbeddedResource>
    <EmbeddedResource Include="icons\mac\status-searching-2-16.png">
      <LogicalName>status-searching-2-16.png</LogicalName>
    </EmbeddedResource>
    <EmbeddedResource Include="icons\mac\status-searching-2-16%402x.png">
      <LogicalName>status-searching-2-16@2x.png</LogicalName>
    </EmbeddedResource>
    <EmbeddedResource Include="icons\mac\status-searching-3-16.png">
      <LogicalName>status-searching-3-16.png</LogicalName>
    </EmbeddedResource>
    <EmbeddedResource Include="icons\mac\status-searching-3-16%402x.png">
      <LogicalName>status-searching-3-16@2x.png</LogicalName>
    </EmbeddedResource>
    <EmbeddedResource Include="icons\mac\status-searching-4-16.png">
      <LogicalName>status-searching-4-16.png</LogicalName>
    </EmbeddedResource>
    <EmbeddedResource Include="icons\mac\status-searching-4-16%402x.png">
      <LogicalName>status-searching-4-16@2x.png</LogicalName>
    </EmbeddedResource>
    <EmbeddedResource Include="icons\mac\status-success-16.png">
      <LogicalName>status-success-16.png</LogicalName>
    </EmbeddedResource>
    <EmbeddedResource Include="icons\mac\status-success-16%402x.png">
      <LogicalName>status-success-16@2x.png</LogicalName>
    </EmbeddedResource>
    <EmbeddedResource Include="icons\mac\status-updates-downloading-1-16.png">
      <LogicalName>status-updates-downloading-1-16.png</LogicalName>
    </EmbeddedResource>
    <EmbeddedResource Include="icons\mac\status-updates-downloading-1-16%402x.png">
      <LogicalName>status-updates-downloading-1-16@2x.png</LogicalName>
    </EmbeddedResource>
    <EmbeddedResource Include="icons\mac\status-updates-downloading-2-16.png">
      <LogicalName>status-updates-downloading-2-16.png</LogicalName>
    </EmbeddedResource>
    <EmbeddedResource Include="icons\mac\status-updates-downloading-2-16%402x.png">
      <LogicalName>status-updates-downloading-2-16@2x.png</LogicalName>
    </EmbeddedResource>
    <EmbeddedResource Include="icons\mac\status-updates-downloading-3-16.png">
      <LogicalName>status-updates-downloading-3-16.png</LogicalName>
    </EmbeddedResource>
    <EmbeddedResource Include="icons\mac\status-updates-downloading-3-16%402x.png">
      <LogicalName>status-updates-downloading-3-16@2x.png</LogicalName>
    </EmbeddedResource>
    <EmbeddedResource Include="icons\mac\status-updates-downloading-4-16.png">
      <LogicalName>status-updates-downloading-4-16.png</LogicalName>
    </EmbeddedResource>
    <EmbeddedResource Include="icons\mac\status-updates-downloading-4-16%402x.png">
      <LogicalName>status-updates-downloading-4-16@2x.png</LogicalName>
    </EmbeddedResource>
    <EmbeddedResource Include="icons\mac\status-updates-downloading-5-16.png">
      <LogicalName>status-updates-downloading-5-16.png</LogicalName>
    </EmbeddedResource>
    <EmbeddedResource Include="icons\mac\status-updates-downloading-5-16%402x.png">
      <LogicalName>status-updates-downloading-5-16@2x.png</LogicalName>
    </EmbeddedResource>
    <EmbeddedResource Include="icons\mac\status-updates-downloading-6-16.png">
      <LogicalName>status-updates-downloading-6-16.png</LogicalName>
    </EmbeddedResource>
    <EmbeddedResource Include="icons\mac\status-updates-downloading-6-16%402x.png">
      <LogicalName>status-updates-downloading-6-16@2x.png</LogicalName>
    </EmbeddedResource>
    <EmbeddedResource Include="icons\mac\status-waiting-1-16.png">
      <LogicalName>status-waiting-1-16.png</LogicalName>
    </EmbeddedResource>
    <EmbeddedResource Include="icons\mac\status-waiting-1-16%402x.png">
      <LogicalName>status-waiting-1-16@2x.png</LogicalName>
    </EmbeddedResource>
    <EmbeddedResource Include="icons\mac\status-waiting-2-16.png">
      <LogicalName>status-waiting-2-16.png</LogicalName>
    </EmbeddedResource>
    <EmbeddedResource Include="icons\mac\status-waiting-2-16%402x.png">
      <LogicalName>status-waiting-2-16@2x.png</LogicalName>
    </EmbeddedResource>
    <EmbeddedResource Include="icons\mac\status-waiting-3-16.png">
      <LogicalName>status-waiting-3-16.png</LogicalName>
    </EmbeddedResource>
    <EmbeddedResource Include="icons\mac\status-waiting-3-16%402x.png">
      <LogicalName>status-waiting-3-16@2x.png</LogicalName>
    </EmbeddedResource>
    <EmbeddedResource Include="icons\mac\status-waiting-4-16.png">
      <LogicalName>status-waiting-4-16.png</LogicalName>
    </EmbeddedResource>
    <EmbeddedResource Include="icons\mac\status-waiting-4-16%402x.png">
      <LogicalName>status-waiting-4-16@2x.png</LogicalName>
    </EmbeddedResource>
    <EmbeddedResource Include="icons\mac\status-waiting-5-16.png">
      <LogicalName>status-waiting-5-16.png</LogicalName>
    </EmbeddedResource>
    <EmbeddedResource Include="icons\mac\status-waiting-5-16%402x.png">
      <LogicalName>status-waiting-5-16@2x.png</LogicalName>
    </EmbeddedResource>
    <EmbeddedResource Include="icons\mac\status-warning-16.png">
      <LogicalName>status-warning-16.png</LogicalName>
    </EmbeddedResource>
    <EmbeddedResource Include="icons\mac\status-warning-16%402x.png">
      <LogicalName>status-warning-16@2x.png</LogicalName>
    </EmbeddedResource>
    <EmbeddedResource Include="icons\mac\status-warning-count-16.png">
      <LogicalName>status-warning-count-16.png</LogicalName>
    </EmbeddedResource>
    <EmbeddedResource Include="icons\mac\status-warning-count-16%402x.png">
      <LogicalName>status-warning-count-16@2x.png</LogicalName>
    </EmbeddedResource>
  </ItemGroup>
  <ItemGroup>
    <Compile Include="MonoDevelop.Ide.Commands\CustomStringTagProvider.cs" />
    <Compile Include="MonoDevelop.Ide.Commands\EditCommands.cs" />
    <Compile Include="MonoDevelop.Ide.Commands\FileCommands.cs" />
    <Compile Include="MonoDevelop.Ide.Commands\HelpCommands.cs" />
    <Compile Include="MonoDevelop.Ide.Commands\ProjectCommands.cs" />
    <Compile Include="MonoDevelop.Ide.Commands\SearchCommands.cs" />
    <Compile Include="MonoDevelop.Ide.Commands\ToolsCommands.cs" />
    <Compile Include="MonoDevelop.Ide.Commands\ViewCommands.cs" />
    <Compile Include="MonoDevelop.Ide.Commands\WindowCommands.cs" />
    <Compile Include="MonoDevelop.Ide.Gui\DisplayBindingService.cs" />
    <Compile Include="MonoDevelop.Ide.Gui\BackgroundProgressMonitor.cs" />
    <Compile Include="MonoDevelop.Ide.Gui\StatusProgressMonitor.cs" />
    <Compile Include="MonoDevelop.Ide.Tasks\Task.cs" />
    <Compile Include="MonoDevelop.Ide.Tasks\TaskService.cs" />
    <Compile Include="MonoDevelop.Ide.Codons\ContextPadCodon.cs" />
    <Compile Include="MonoDevelop.Ide.Codons\WorkbenchContextCodon.cs" />
    <Compile Include="MonoDevelop.Ide.Codons\CombineOpenCondition.cs" />
    <Compile Include="MonoDevelop.Ide.Codons\LanguageActiveCondition.cs" />
    <Compile Include="MonoDevelop.Ide.Codons\ProjectActiveCondition.cs" />
    <Compile Include="MonoDevelop.Ide.ExternalTools\ExternalTool.cs" />
    <Compile Include="MonoDevelop.Ide.CodeTemplates\CodeTemplate.cs" />
    <Compile Include="MonoDevelop.Ide.CodeTemplates\CodeTemplateService.cs" />
    <Compile Include="MonoDevelop.Ide.Templates\FileDescriptionTemplate.cs" />
    <Compile Include="MonoDevelop.Ide.Templates\FileTemplate.cs" />
    <Compile Include="MonoDevelop.Ide.Templates\ICustomProjectCIEntry.cs" />
    <Compile Include="MonoDevelop.Ide.Templates\INewFileCreator.cs" />
    <Compile Include="MonoDevelop.Ide.Templates\ProjectDescriptor.cs" />
    <Compile Include="MonoDevelop.Ide.Templates\ProjectTemplate.cs" />
    <Compile Include="MonoDevelop.Ide.Templates\TextFileDescriptionTemplate.cs" />
    <Compile Include="MonoDevelop.Ide.Templates\CodeDomFileDescriptionTemplate.cs" />
    <Compile Include="MonoDevelop.Ide.Templates\SingleFileDescriptionTemplate.cs" />
    <Compile Include="MonoDevelop.Ide.Templates\SolutionDescriptor.cs" />
    <Compile Include="MonoDevelop.Ide.Templates\ResourceFileDescriptionTemplate.cs" />
    <Compile Include="MonoDevelop.Ide.Gui\AbstractBaseViewContent.cs" />
    <Compile Include="MonoDevelop.Ide.Gui\AbstractPadContent.cs" />
    <Compile Include="MonoDevelop.Ide.Gui\AbstractViewContent.cs" />
    <Compile Include="MonoDevelop.Ide.Gui\IBaseViewContent.cs" />
    <Compile Include="MonoDevelop.Ide.Gui\IPadContent.cs" />
    <Compile Include="MonoDevelop.Ide.Gui\IViewContent.cs" />
    <Compile Include="MonoDevelop.Ide.Gui\IWorkbenchWindow.cs" />
    <Compile Include="MonoDevelop.Ide.Gui\ViewCommandHandlers.cs" />
    <Compile Include="MonoDevelop.Ide.Gui.Content\IBookmarkBuffer.cs" />
    <Compile Include="MonoDevelop.Ide.Gui.Content\IClipboardHandler.cs" />
    <Compile Include="MonoDevelop.Ide.Gui.Content\IEditableTextBuffer.cs" />
    <Compile Include="MonoDevelop.Ide.Gui.Content\IPrintable.cs" />
    <Compile Include="MonoDevelop.Ide.Gui.Content\ITextBuffer.cs" />
    <Compile Include="MonoDevelop.Ide.Gui.Dialogs\CommonAboutDialog.cs" />
    <Compile Include="MonoDevelop.Ide.Gui.Dialogs\DirtyFilesDialog.cs" />
    <Compile Include="MonoDevelop.Ide.Gui.Dialogs\NewLayoutDialog.cs" />
    <Compile Include="MonoDevelop.Ide.Gui.Dialogs\AboutMonoDevelopTabPage.cs" />
    <Compile Include="MonoDevelop.Ide.Gui.Dialogs\VersionInformationTabPage.cs" />
    <Compile Include="MonoDevelop.Ide.Gui.Dialogs\TipOfTheDay.cs" />
    <Compile Include="MonoDevelop.Ide.Gui.Dialogs\AddinLoadErrorDialog.cs" />
    <Compile Include="MonoDevelop.Ide.Gui.OptionPanels\BuildPanel.cs" />
    <Compile Include="MonoDevelop.Ide.Gui.OptionPanels\LoadSavePanel.cs" />
    <Compile Include="MonoDevelop.Ide.Gui.OptionPanels\AddInsOptionsPanel.cs" />
    <Compile Include="MonoDevelop.Ide.Gui.Pads\DefaultMonitorPad.cs" />
    <Compile Include="MonoDevelop.Ide.Gui.Pads\MonodocTreePad.cs" />
    <Compile Include="MonoDevelop.Ide.Gui.Pads.ProjectPad\SolutionFolderNodeBuilder.cs" />
    <Compile Include="MonoDevelop.Ide.Gui.Pads.ProjectPad\FolderNodeBuilder.cs" />
    <Compile Include="MonoDevelop.Ide.Gui.Pads.ProjectPad\ProjectFileNodeBuilder.cs" />
    <Compile Include="MonoDevelop.Ide.Gui.Pads.ProjectPad\ProjectFolder.cs" />
    <Compile Include="MonoDevelop.Ide.Gui.Pads.ProjectPad\ProjectFolderNodeBuilder.cs" />
    <Compile Include="MonoDevelop.Ide.Gui.Pads.ProjectPad\ProjectNodeBuilder.cs" />
    <Compile Include="MonoDevelop.Ide.Gui.Pads.ProjectPad\ProjectReferenceFolderNodeBuilder.cs" />
    <Compile Include="MonoDevelop.Ide.Gui.Pads.ProjectPad\ProjectReferenceNodeBuilder.cs" />
    <Compile Include="MonoDevelop.Ide.Gui.Pads.ProjectPad\ProjectSolutionPad.cs" />
    <Compile Include="MonoDevelop.Ide.Gui.Pads.ProjectPad\ShowAllFilesBuilderExtension.cs" />
    <Compile Include="MonoDevelop.Ide.Gui.Pads.ProjectPad\SystemFile.cs" />
    <Compile Include="MonoDevelop.Ide.Gui.Pads.ProjectPad\SystemFileNodeBuilder.cs" />
    <Compile Include="MonoDevelop.Ide.Gui.Pads\SolutionPad.cs" />
    <Compile Include="MonoDevelop.Ide.Gui.Pads\TreeViewPad.cs" />
    <Compile Include="MonoDevelop.Ide.Gui\DefaultWorkbench.cs" />
    <Compile Include="MonoDevelop.Ide.Gui\WorkbenchMemento.cs" />
    <Compile Include="MonoDevelop.Ide.Gui\SdiWorkspaceWindow.cs" />
    <Compile Include="MonoDevelop.Ide.Codons\DisplayBindingCodon.cs" />
    <Compile Include="MonoDevelop.Ide.Codons\FileTemplateTypeCodon.cs" />
    <Compile Include="MonoDevelop.Ide.Codons\ProjectTemplateCodon.cs" />
    <Compile Include="MonoDevelop.Ide.Codons\NodeBuilderCodon.cs" />
    <Compile Include="MonoDevelop.Ide.Codons\PadCodon.cs" />
    <Compile Include="MonoDevelop.Ide.Codons\PadOptionCodon.cs" />
    <Compile Include="MonoDevelop.Ide.Codons\SolutionPadCodon.cs" />
    <Compile Include="MonoDevelop.Ide.Templates\ISolutionItemDescriptor.cs" />
    <Compile Include="MonoDevelop.Ide.Templates\SolutionItemDescriptor.cs" />
    <Compile Include="MonoDevelop.Ide.Gui\ConfigurationComboBox.cs" />
    <Compile Include="MonoDevelop.Ide.Gui\IPadContainer.cs" />
    <Compile Include="MonoDevelop.Ide.Gui\Document.cs" />
    <Compile Include="MonoDevelop.Ide.Gui\Pad.cs" />
    <Compile Include="MonoDevelop.Ide.Gui\Workbench.cs" />
    <Compile Include="MonoDevelop.Ide.Gui\StartupInfo.cs" />
    <Compile Include="MonoDevelop.Ide.Gui\ProgressMonitors.cs" />
    <Compile Include="MonoDevelop.Ide\Services.cs" />
    <Compile Include="MonoDevelop.Ide.Gui.OptionPanels\TasksOptionsPanel.cs" />
    <Compile Include="MonoDevelop.Ide.Gui\FileViewer.cs" />
    <Compile Include="MonoDevelop.Ide.Gui.Pads\TaskListPad.cs" />
    <Compile Include="MonoDevelop.Ide.Templates\CodeTranslationFileDescriptionTemplate.cs" />
    <Compile Include="MonoDevelop.Ide.Gui.Dialogs\SelectEncodingsDialog.cs" />
    <Compile Include="MonoDevelop.Ide.Gui.Dialogs\FileSelectorDialog.cs" />
    <Compile Include="MonoDevelop.Ide.Gui.Content\IEncodedTextContent.cs" />
    <Compile Include="MonoDevelop.Ide.Tasks\TaskPriority.cs" />
    <Compile Include="MonoDevelop.Ide.Gui.Pads\ErrorListPad.cs" />
    <Compile Include="gtk-gui\generated.cs" />
    <Compile Include="MonoDevelop.Ide.Tasks\ITaskListView.cs" />
    <Compile Include="MonoDevelop.Ide.Codons\TaskListViewCodon.cs" />
    <Compile Include="MonoDevelop.Ide.Tasks\CommentTasksView.cs" />
    <Compile Include="MonoDevelop.Ide.Tasks\UserTasksView.cs" />
    <Compile Include="MonoDevelop.Ide.Gui\LayoutComboBox.cs" />
    <Compile Include="MonoDevelop.Ide.Gui.Content\IExtensibleTextEditor.cs" />
    <Compile Include="MonoDevelop.Ide.Gui.Pads.ProjectPad\UnknownEntryNodeBuilder.cs" />
    <Compile Include="MonoDevelop.Ide.Gui.Content\TextEditorExtension.cs" />
    <Compile Include="MonoDevelop.Ide.Commands\NavigationCommands.cs" />
    <Compile Include="MonoDevelop.Ide.StandardHeader\StandardHeaderService.cs" />
    <Compile Include="MonoDevelop.Ide.Gui\InternalLog.cs" />
    <Compile Include="MonoDevelop.Ide.Gui.OptionPanels\KeyBindingsPanel.cs" />
    <Compile Include="gtk-gui\MonoDevelop.Ide.Gui.OptionPanels.KeyBindingsPanel.cs" />
    <Compile Include="MonoDevelop.Ide.Commands\TextEditorCommands.cs" />
    <Compile Include="MonoDevelop.Ide.Commands\FileTabCommands.cs" />
    <Compile Include="gtk-gui\MonoDevelop.Ide.Gui.OptionPanels.BuildPanelWidget.cs" />
    <Compile Include="gtk-gui\MonoDevelop.Ide.Gui.OptionPanels.LoadSavePanelWidget.cs" />
    <Compile Include="gtk-gui\MonoDevelop.Ide.Gui.Dialogs.NewLayoutDialog.cs" />
    <Compile Include="gtk-gui\MonoDevelop.Ide.SelectEncodingsDialog.cs" />
    <Compile Include="gtk-gui\MonoDevelop.Ide.Gui.OptionPanels.TasksPanelWidget.cs" />
    <Compile Include="gtk-gui\MonoDevelop.Ide.Gui.Dialogs.TipOfTheDayWindow.cs" />
    <Compile Include="gtk-gui\MonoDevelop.Ide.Gui.OptionPanels.AddInsPanelWidget.cs" />
    <Compile Include="gtk-gui\MonoDevelop.Ide.Gui.Dialogs.AddinLoadErrorDialog.cs" />
    <Compile Include="MonoDevelop.Ide.Codons\FileFilterCodon.cs" />
    <Compile Include="MonoDevelop.Ide.ExternalTools\ExternalToolService.cs" />
    <Compile Include="MonoDevelop.Ide.Templates\FileTemplateReference.cs" />
    <Compile Include="MonoDevelop.Ide.Codons\FileTemplateConditionTypeCodon.cs" />
    <Compile Include="MonoDevelop.Ide.Templates\ClrVersionFileTemplateCondition.cs" />
    <Compile Include="MonoDevelop.Ide.Templates\FileTemplateCondition.cs" />
    <Compile Include="MonoDevelop.Ide.Templates\PartialTypeFileTemplateCondition.cs" />
    <Compile Include="MonoDevelop.Ide.Templates\ParentProjectFileTemplateCondition.cs" />
    <Compile Include="MonoDevelop.Ide.Gui.Content\CompletionTextEditorExtension.cs" />
    <Compile Include="MonoDevelop.Ide.Gui\ToolbarComboBox.cs" />
    <Compile Include="MonoDevelop.Ide.Gui.Content\ISplittable.cs" />
    <Compile Include="MonoDevelop.Ide.Gui.Content\IFoldable.cs" />
    <Compile Include="MonoDevelop.Ide.ExternalTools\ExternalToolPanel.cs" />
    <Compile Include="gtk-gui\MonoDevelop.Ide.ExternalTools.ExternalToolPanelWidget.cs" />
    <Compile Include="MonoDevelop.Ide.Gui\MonoDevelopStatusBar.cs" />
    <Compile Include="MonoDevelop.Ide.Gui\DocumentSwitcher.cs" />
    <Compile Include="MonoDevelop.Ide.Gui.OptionPanels\IDEStyleOptionsPanel.cs" />
    <Compile Include="gtk-gui\MonoDevelop.Ide.Gui.OptionPanels.IDEStyleOptionsPanelWidget.cs" />
    <Compile Include="MonoDevelop.Ide.Gui.Content\IZoomable.cs" />
    <Compile Include="MonoDevelop.Ide.Gui.Pads.ProjectPad\SolutionNodeBuilder.cs" />
    <Compile Include="MonoDevelop.Ide.Gui.Pads.ProjectPad\WorkspaceNodeBuilder.cs" />
    <Compile Include="MonoDevelop.Ide.Gui.Content\DocumentStateTracker.cs" />
    <Compile Include="MonoDevelop.Ide.Gui.Content\IPathedDocument.cs" />
    <Compile Include="MonoDevelop.Ide.Codons\CategoryNode.cs" />
    <Compile Include="MonoDevelop.Ide.Gui.Components\ExtensibleTreeView.cs" />
    <Compile Include="MonoDevelop.Ide.Gui.Components\ITreeBuilder.cs" />
    <Compile Include="MonoDevelop.Ide.Gui.Components\ITreeBuilderContext.cs" />
    <Compile Include="MonoDevelop.Ide.Gui.Components\ITreeNavigator.cs" />
    <Compile Include="MonoDevelop.Ide.Gui.Components\ITreeOptions.cs" />
    <Compile Include="MonoDevelop.Ide.Gui.Components\NodeAttributes.cs" />
    <Compile Include="MonoDevelop.Ide.Gui.Components\NodeBuilder.cs" />
    <Compile Include="MonoDevelop.Ide.Gui.Components\NodeBuilderExtension.cs" />
    <Compile Include="MonoDevelop.Ide.Gui.Components\NodeCommandHandler.cs" />
    <Compile Include="MonoDevelop.Ide.Gui.Components\NodeState.cs" />
    <Compile Include="MonoDevelop.Ide.Gui.Components\DragOperation.cs" />
    <Compile Include="MonoDevelop.Ide.Gui.Components\TreePadOption.cs" />
    <Compile Include="MonoDevelop.Ide.Gui.Components\TypeNodeBuilder.cs" />
    <Compile Include="MonoDevelop.Ide.Gui.Components\TreeViewItem.cs" />
    <Compile Include="MonoDevelop.Ide.Gui.Components\TreeNodeNavigator.cs" />
    <Compile Include="MonoDevelop.Ide.Gui.Components\TreeBuilder.cs" />
    <Compile Include="MonoDevelop.Ide.Gui.Components\TreeOptions.cs" />
    <Compile Include="MonoDevelop.Ide.Gui.Components\TransactedTreeBuilder.cs" />
    <Compile Include="MonoDevelop.Ide.Gui.Content\INavigable.cs" />
    <Compile Include="MonoDevelop.Ide.Gui.Content\IOpenNamedElementHandler.cs" />
    <Compile Include="MonoDevelop.Ide.Gui.Content\ISmartIndenter.cs" />
    <Compile Include="AssemblyInfo.cs" />
    <Compile Include="MonoDevelop.Ide.Gui.Content\ITextEditorResolver.cs" />
    <Compile Include="MonoDevelop.Ide.Gui.OptionPanels\AuthorInformationPanel.cs" />
    <Compile Include="MonoDevelop.Ide.Gui.OptionPanels\GlobalAuthorInformationPanel.cs" />
    <Compile Include="MonoDevelop.Ide.StandardHeader\StandardHeaderPolicyPanel.cs" />
    <Compile Include="gtk-gui\MonoDevelop.Ide.Gui.OptionPanels.AuthorInformationPanelWidget.cs" />
    <Compile Include="gtk-gui\MonoDevelop.Ide.Gui.OptionPanels.GlobalAuthorInformationPanelWidget.cs" />
    <Compile Include="gtk-gui\MonoDevelop.Ide.StandardHeader.StandardHeaderPolicyPanelWidget.cs" />
    <Compile Include="MonoDevelop.Ide.Gui.OptionPanels\TextStylePolicyPanel.cs" />
    <Compile Include="gtk-gui\MonoDevelop.Ide.Gui.OptionPanels.TextStylePolicyPanelWidget.cs" />
    <Compile Include="MonoDevelop.Ide.Gui.Content\TextStylePolicy.cs" />
    <Compile Include="MonoDevelop.Ide.Gui\PadFontChanger.cs" />
    <Compile Include="MonoDevelop.Ide.Gui.Components\PadTreeView.cs" />
    <Compile Include="MonoDevelop.Ide.Codons\PadContextMenuExtensionNode.cs" />
    <Compile Include="MonoDevelop.Ide.Gui.Pads.ProjectPad\FileOperationsBuilderExtension.cs" />
    <Compile Include="MonoDevelop.Ide.Templates\DirectoryTemplate.cs" />
    <Compile Include="MonoDevelop.Ide.Gui.Content\IUndoHandler.cs" />
    <Compile Include="MonoDevelop.Ide.CodeFormatting\CodeFormatterService.cs" />
    <Compile Include="MonoDevelop.Ide.CodeTemplates\CodeTemplatePanel.cs" />
    <Compile Include="gtk-gui\MonoDevelop.Ide.CodeTemplates.CodeTemplatePanelWidget.cs" />
    <Compile Include="MonoDevelop.Ide.CodeTemplates\EditTemplateDialog.cs" />
    <Compile Include="gtk-gui\MonoDevelop.Ide.CodeTemplates.EditTemplateDialog.cs" />
    <Compile Include="MonoDevelop.Ide.CodeTemplates\CodeTemplateVariable.cs" />
    <Compile Include="MonoDevelop.Ide.CodeTemplates\ExpansionObject.cs" />
    <Compile Include="MonoDevelop.Ide.CodeTemplates\CodeTemplateCompletionData.cs" />
    <Compile Include="MonoDevelop.Ide.CodeTemplates\CodeTemplateListDataProvider.cs" />
    <Compile Include="MonoDevelop.Ide.Gui.OptionPanels\MonoRuntimePanel.cs" />
    <Compile Include="gtk-gui\MonoDevelop.Ide.Gui.OptionPanels.MonoRuntimePanelWidget.cs" />
    <Compile Include="MonoDevelop.Ide.FindInFiles\SearchResult.cs" />
    <Compile Include="MonoDevelop.Ide.FindInFiles\SearchResultPad.cs" />
    <Compile Include="MonoDevelop.Ide.FindInFiles\FindInFilesDialog.cs" />
    <Compile Include="gtk-gui\MonoDevelop.Ide.FindInFiles.FindInFilesDialog.cs" />
    <Compile Include="MonoDevelop.Ide.FindInFiles\Commands.cs" />
    <Compile Include="MonoDevelop.Ide.FindInFiles\Scope.cs" />
    <Compile Include="MonoDevelop.Ide.FindInFiles\FileProvider.cs" />
    <Compile Include="MonoDevelop.Ide.FindInFiles\FilterOptions.cs" />
    <Compile Include="MonoDevelop.Ide.FindInFiles\FindReplace.cs" />
    <Compile Include="MonoDevelop.Ide.FindInFiles\SearchResultWidget.cs" />
    <Compile Include="MonoDevelop.Ide.FindInFiles\ISearchProgressMonitor.cs" />
    <Compile Include="MonoDevelop.Ide.FindInFiles\SearchProgressMonitor.cs" />
    <Compile Include="MonoDevelop.Ide.Gui\IAttachableViewContent.cs" />
    <Compile Include="MonoDevelop.Ide.Gui\AbstractAttachableViewContent.cs" />
    <Compile Include="MonoDevelop.Ide.CodeFormatting\CodeFormattingCommands.cs" />
    <Compile Include="MonoDevelop.Ide.Execution\ParameterizedExecutionHandler.cs" />
    <Compile Include="MonoDevelop.Ide.Execution\ExecutionModeCommandService.cs" />
    <Compile Include="MonoDevelop.Ide.Execution\CustomArgsCustomizer.cs" />
    <Compile Include="MonoDevelop.Ide.Execution\CommandExecutionContext.cs" />
    <Compile Include="MonoDevelop.Ide.Execution\IExecutionConfigurationEditor.cs" />
    <Compile Include="MonoDevelop.Ide.Gui.Components\ExecutionModeComboBox.cs" />
    <Compile Include="gtk-gui\MonoDevelop.Ide.Gui.Components.ExecutionModeComboBox.cs" />
    <Compile Include="MonoDevelop.Ide.Execution\IExecutionCommandCustomizer.cs" />
    <Compile Include="MonoDevelop.Ide.Execution\CustomExecutionMode.cs" />
    <Compile Include="MonoDevelop.Ide.Execution\MonoExecutionParameters.cs" />
    <Compile Include="MonoDevelop.Ide.Execution\MonoExecutionCustomizer.cs" />
    <Compile Include="MonoDevelop.Ide.Gui.Dialogs\SelectFileFormatDialog.cs" />
    <Compile Include="gtk-gui\MonoDevelop.Ide.Gui.Dialogs.SelectFileFormatDialog.cs" />
    <Compile Include="MonoDevelop.Ide.Gui.OptionPanels\MaintenanceOptionsPanel.cs" />
    <Compile Include="gtk-gui\MonoDevelop.Ide.Gui.OptionPanels.MaintenanceOptionsPanelWidget.cs" />
    <Compile Include="MonoDevelop.Ide.Tasks\TaskStore.cs" />
    <Compile Include="MonoDevelop.Ide.Gui.OptionPanels\AssemblyFoldersPanel.cs" />
    <Compile Include="gtk-gui\MonoDevelop.Ide.Gui.OptionPanels.AssemblyFoldersPanelWidget.cs" />
    <Compile Include="MonoDevelop.Ide.Gui.Content\ISupportsProjectReload.cs" />
    <Compile Include="MonoDevelop.Ide.Gui.OptionPanels\BuildMessagePanel.cs" />
    <Compile Include="gtk-gui\MonoDevelop.Ide.Gui.OptionPanels.BuildMessagePanelWidget.cs" />
    <Compile Include="MonoDevelop.Ide.Gui\HiddenWorkbenchWindow.cs" />
    <Compile Include="MonoDevelop.Ide.Gui\HiddenTextEditorViewContent.cs" />
    <Compile Include="MonoDevelop.Ide.Gui\WorkbenchWindow.cs" />
    <Compile Include="MonoDevelop.Ide.CodeTemplates\CodeTemplateCodon.cs" />
    <Compile Include="MonoDevelop.Ide.Gui.Content\ILocationList.cs" />
    <Compile Include="MonoDevelop.Ide.Gui.Dialogs\OpenFileDialog.cs" />
    <Compile Include="MonoDevelop.Ide.Extensions\IOpenFileDialogHandler.cs" />
    <Compile Include="MonoDevelop.Ide.Extensions\IAddFileDialogHandler.cs" />
    <Compile Include="MonoDevelop.Ide.Extensions\TextEditorExtensionNode.cs" />
    <Compile Include="MonoDevelop.Ide.Gui\DockItemToolbarLoader.cs" />
    <Compile Include="MonoDevelop.Ide.Gui.Components\LogView.cs" />
    <Compile Include="MonoDevelop.Ide.Gui\WorkbenchContext.cs" />
    <Compile Include="MonoDevelop.Ide.Extensions\LayoutExtensionNode.cs" />
    <Compile Include="MonoDevelop.Ide.Extensions\CustomToolExtensionNode.cs" />
    <Compile Include="MonoDevelop.Ide.CustomTools\CustomTool.cs" />
    <Compile Include="MonoDevelop.Ide.CustomTools\CustomToolService.cs" />
    <Compile Include="MonoDevelop.Components\FileSelector.cs" />
    <Compile Include="MonoDevelop.Components\BaseFileEntry.cs" />
    <Compile Include="MonoDevelop.Components\FileEntry.cs" />
    <Compile Include="MonoDevelop.Components\FolderDialog.cs" />
    <Compile Include="MonoDevelop.Components\FolderEntry.cs" />
    <Compile Include="MonoDevelop.Components\TabLabel.cs" />
    <Compile Include="MonoDevelop.Components\CellRendererComboBox.cs" />
    <Compile Include="MonoDevelop.Components\TreeViewCellContainer.cs" />
    <Compile Include="MonoDevelop.Components\TreeViewState.cs" />
    <Compile Include="MonoDevelop.Components\MenuButton.cs" />
    <Compile Include="MonoDevelop.Components\FixedWidthWrapLabel.cs" />
    <Compile Include="MonoDevelop.Components\TooltipWindow.cs" />
    <Compile Include="MonoDevelop.Components\ConsoleView.cs" />
    <Compile Include="MonoDevelop.Components\FolderListSelector.cs" />
    <Compile Include="MonoDevelop.Components\InfoBar.cs" />
    <Compile Include="MonoDevelop.Components\GtkUtil.cs" />
    <Compile Include="MonoDevelop.Components\MiniButton.cs" />
    <Compile Include="MonoDevelop.Components\SearchEntry.cs" />
    <Compile Include="MonoDevelop.Components\HoverImageButton.cs" />
    <Compile Include="MonoDevelop.Components\PathBar.cs" />
    <Compile Include="MonoDevelop.Components\SelectFileDialog.cs" />
    <Compile Include="MonoDevelop.Components\SelectFolderDialog.cs" />
    <Compile Include="MonoDevelop.Components\RoundedFrame.cs" />
    <Compile Include="MonoDevelop.Components\CairoExtensions.cs" />
    <Compile Include="MonoDevelop.Components.Chart\Axis.cs" />
    <Compile Include="MonoDevelop.Components.Chart\AxisDimension.cs" />
    <Compile Include="MonoDevelop.Components.Chart\AxisPosition.cs" />
    <Compile Include="MonoDevelop.Components.Chart\BasicChart.cs" />
    <Compile Include="MonoDevelop.Components.Chart\ChartCursor.cs" />
    <Compile Include="MonoDevelop.Components.Chart\DateTimeAxis.cs" />
    <Compile Include="MonoDevelop.Components.Chart\IntegerAxis.cs" />
    <Compile Include="MonoDevelop.Components.Chart\Serie.cs" />
    <Compile Include="MonoDevelop.Components.Chart\TickEnumerator.cs" />
    <Compile Include="MonoDevelop.Components.Commands\ActionCommand.cs" />
    <Compile Include="MonoDevelop.Components.Commands\ActionType.cs" />
    <Compile Include="MonoDevelop.Components.Commands\Command.cs" />
    <Compile Include="MonoDevelop.Components.Commands\CommandArrayInfo.cs" />
    <Compile Include="MonoDevelop.Components.Commands\CommandCheckMenuItem.cs" />
    <Compile Include="MonoDevelop.Components.Commands\CommandEntry.cs" />
    <Compile Include="MonoDevelop.Components.Commands\CommandEntrySet.cs" />
    <Compile Include="MonoDevelop.Components.Commands\CommandErrorHandler.cs" />
    <Compile Include="MonoDevelop.Components.Commands\CommandFrame.cs" />
    <Compile Include="MonoDevelop.Components.Commands\CommandHandler.cs" />
    <Compile Include="MonoDevelop.Components.Commands\CommandHandlerAttribute.cs" />
    <Compile Include="MonoDevelop.Components.Commands\CommandInfo.cs" />
    <Compile Include="MonoDevelop.Components.Commands\CommandInfoSet.cs" />
    <Compile Include="MonoDevelop.Components.Commands\CommandManager.cs" />
    <Compile Include="MonoDevelop.Components.Commands\CommandMenu.cs" />
    <Compile Include="MonoDevelop.Components.Commands\CommandMenuBar.cs" />
    <Compile Include="MonoDevelop.Components.Commands\CommandMenuItem.cs" />
    <Compile Include="MonoDevelop.Components.Commands\CommandSystemCommands.cs" />
    <Compile Include="MonoDevelop.Components.Commands\CommandToggleToolButton.cs" />
    <Compile Include="MonoDevelop.Components.Commands\CommandToolbar.cs" />
    <Compile Include="MonoDevelop.Components.Commands\CommandToolButton.cs" />
    <Compile Include="MonoDevelop.Components.Commands\CustomCommand.cs" />
    <Compile Include="MonoDevelop.Components.Commands\CustomMenuItem.cs" />
    <Compile Include="MonoDevelop.Components.Commands\ICommandMenuItem.cs" />
    <Compile Include="MonoDevelop.Components.Commands\ICommandRouter.cs" />
    <Compile Include="MonoDevelop.Components.Commands\ICommandUserItem.cs" />
    <Compile Include="MonoDevelop.Components.Commands\LinkCommandEntry.cs" />
    <Compile Include="MonoDevelop.Components.Commands\MenuToolButton.cs" />
    <Compile Include="MonoDevelop.Components.Commands\ICommandDelegatorRouter.cs" />
    <Compile Include="MonoDevelop.Components.Commands\CommandRouterContainer.cs" />
    <Compile Include="MonoDevelop.Components.Commands\ICommandTargetVisitor.cs" />
    <Compile Include="MonoDevelop.Components.Commands\KeyBindingManager.cs" />
    <Compile Include="MonoDevelop.Components.Commands\KeyBindingService.cs" />
    <Compile Include="MonoDevelop.Components.Commands\CustomItem.cs" />
    <Compile Include="MonoDevelop.Components.Commands\CommandSelectedEventArgs.cs" />
    <Compile Include="MonoDevelop.Components.Commands\IMultiCastCommandRouter.cs" />
    <Compile Include="MonoDevelop.Components.Commands\ICommandUpdateHandler.cs" />
    <Compile Include="MonoDevelop.Components.Commands\CustomCommandUpdaterAttribute.cs" />
    <Compile Include="MonoDevelop.Components.Commands\KeyBindingScheme.cs" />
    <Compile Include="MonoDevelop.Components.Commands\KeyBindingSet.cs" />
    <Compile Include="MonoDevelop.Components.Commands\ICommandBar.cs" />
    <Compile Include="MonoDevelop.Components.Commands.ExtensionNodes\CommandCategoryCodon.cs" />
    <Compile Include="MonoDevelop.Components.Commands.ExtensionNodes\CommandCodon.cs" />
    <Compile Include="MonoDevelop.Components.Commands.ExtensionNodes\CommandItemCodon.cs" />
    <Compile Include="MonoDevelop.Components.Commands.ExtensionNodes\ItemSetCodon.cs" />
    <Compile Include="MonoDevelop.Components.Commands.ExtensionNodes\LinkItemCodon.cs" />
    <Compile Include="MonoDevelop.Components.Commands.ExtensionNodes\SeparatorItemCodon.cs" />
    <Compile Include="MonoDevelop.Components.Commands.ExtensionNodes\LocalCommandItemCodon.cs" />
    <Compile Include="MonoDevelop.Components.Commands.ExtensionNodes\SchemeExtensionNode.cs" />
    <Compile Include="MonoDevelop.Components.DockToolbars\ArrowWindow.cs" />
    <Compile Include="MonoDevelop.Components.DockToolbars\DockedPosition.cs" />
    <Compile Include="MonoDevelop.Components.DockToolbars\DockGrip.cs" />
    <Compile Include="MonoDevelop.Components.DockToolbars\DockToolbar.cs" />
    <Compile Include="MonoDevelop.Components.DockToolbars\DockToolbarFrame.cs" />
    <Compile Include="MonoDevelop.Components.DockToolbars\DockToolbarFrameLayout.cs" />
    <Compile Include="MonoDevelop.Components.DockToolbars\DockToolbarFrameStatus.cs" />
    <Compile Include="MonoDevelop.Components.DockToolbars\DockToolbarPanel.cs" />
    <Compile Include="MonoDevelop.Components.DockToolbars\DockToolbarPosition.cs" />
    <Compile Include="MonoDevelop.Components.DockToolbars\DockToolbarStatus.cs" />
    <Compile Include="MonoDevelop.Components.DockToolbars\FixedPanel.cs" />
    <Compile Include="MonoDevelop.Components.DockToolbars\FloatingDock.cs" />
    <Compile Include="MonoDevelop.Components.DockToolbars\FloatingPosition.cs" />
    <Compile Include="MonoDevelop.Components.DockToolbars\IDockBar.cs" />
    <Compile Include="MonoDevelop.Components.DockToolbars\PlaceholderWindow.cs" />
    <Compile Include="MonoDevelop.Components.Extensions\PlatformDialog.cs" />
    <Compile Include="MonoDevelop.Components.Extensions\ISelectFileDialog.cs" />
    <Compile Include="MonoDevelop.Components.PropertyGrid\DefaultPropertyTab.cs" />
    <Compile Include="MonoDevelop.Components.PropertyGrid\EditorManager.cs" />
    <Compile Include="MonoDevelop.Components.PropertyGrid\EventPropertyTab.cs" />
    <Compile Include="MonoDevelop.Components.PropertyGrid\PropertyEditorCell.cs" />
    <Compile Include="MonoDevelop.Components.PropertyGrid\PropertyEditorTypeAttribute.cs" />
    <Compile Include="MonoDevelop.Components.PropertyGrid\PropertyGrid.cs" />
    <Compile Include="MonoDevelop.Components.PropertyGrid\PropertyValueChangedEventArgs.cs" />
    <Compile Include="MonoDevelop.Components.PropertyGrid\PropertyValueChangedEventHandler.cs" />
    <Compile Include="MonoDevelop.Components.PropertyGrid\SurrogateUITypeEditorAttribute.cs" />
    <Compile Include="MonoDevelop.Components.PropertyGrid.Editors\CharPropertyEditor.cs" />
    <Compile Include="MonoDevelop.Components.PropertyGrid.Editors\CollectionEditor.cs" />
    <Compile Include="MonoDevelop.Components.PropertyGrid.Editors\ColorEditorCell.cs" />
    <Compile Include="MonoDevelop.Components.PropertyGrid.Editors\DateTimeEditor.cs" />
    <Compile Include="MonoDevelop.Components.PropertyGrid.Editors\DefaultEditor.cs" />
    <Compile Include="MonoDevelop.Components.PropertyGrid.Editors\EnumerationEditorCell.cs" />
    <Compile Include="MonoDevelop.Components.PropertyGrid.Editors\EventEditor.cs" />
    <Compile Include="MonoDevelop.Components.PropertyGrid.Editors\FlagsEditorCell.cs" />
    <Compile Include="MonoDevelop.Components.PropertyGrid.Editors\FlagsSelectorDialog.cs" />
    <Compile Include="MonoDevelop.Components.PropertyGrid.Editors\FloatRange.cs" />
    <Compile Include="MonoDevelop.Components.PropertyGrid.Editors\IntRange.cs" />
    <Compile Include="MonoDevelop.Components.PropertyGrid.Editors\TextEditor.cs" />
    <Compile Include="MonoDevelop.Components.PropertyGrid.Editors\TextEditorDialog.cs" />
    <Compile Include="MonoDevelop.Components.PropertyGrid.Editors\TimeSpanEditor.cs" />
    <Compile Include="MonoDevelop.Components.PropertyGrid.Editors\BooleanEditorCell.cs" />
    <Compile Include="MonoDevelop.Components.Theming\GtkColors.cs" />
    <Compile Include="MonoDevelop.Components.Theming\GtkTheme.cs" />
    <Compile Include="MonoDevelop.Components.Theming\Theme.cs" />
    <Compile Include="MonoDevelop.Components.Theming\ThemeContext.cs" />
    <Compile Include="MonoDevelop.Components.Theming\ThemeEngine.cs" />
    <Compile Include="gtk-gui\MonoDevelop.Components.FolderListSelector.cs" />
    <Compile Include="MonoDevelop.Components.Docking\AutoHideBox.cs" />
    <Compile Include="MonoDevelop.Components.Docking\DockBar.cs" />
    <Compile Include="MonoDevelop.Components.Docking\DockBarItem.cs" />
    <Compile Include="MonoDevelop.Components.Docking\DockContainer.cs" />
    <Compile Include="MonoDevelop.Components.Docking\DockFrame.cs" />
    <Compile Include="MonoDevelop.Components.Docking\DockFrameTopLevel.cs" />
    <Compile Include="MonoDevelop.Components.Docking\DockGroup.cs" />
    <Compile Include="MonoDevelop.Components.Docking\DockGroupItem.cs" />
    <Compile Include="MonoDevelop.Components.Docking\DockGroupType.cs" />
    <Compile Include="MonoDevelop.Components.Docking\DockItem.cs" />
    <Compile Include="MonoDevelop.Components.Docking\DockItemBehavior.cs" />
    <Compile Include="MonoDevelop.Components.Docking\DockItemContainer.cs" />
    <Compile Include="MonoDevelop.Components.Docking\DockItemStatus.cs" />
    <Compile Include="MonoDevelop.Components.Docking\DockItemToolbar.cs" />
    <Compile Include="MonoDevelop.Components.Docking\DockLayout.cs" />
    <Compile Include="MonoDevelop.Components.Docking\DockObject.cs" />
    <Compile Include="MonoDevelop.Components.Docking\DockPosition.cs" />
    <Compile Include="MonoDevelop.Components.Docking\PlaceholderWindow.cs" />
    <Compile Include="MonoDevelop.Components.Docking\TabStrip.cs" />
    <Compile Include="MonoDevelop.Components\MenuButtonEntry.cs" />
    <Compile Include="MonoDevelop.Ide.Gui.Dialogs\IOptionsPanel.cs" />
    <Compile Include="MonoDevelop.Ide.Gui.Dialogs\MultiMessageDialog.cs" />
    <Compile Include="MonoDevelop.Ide.Gui.Dialogs\MultiTaskProgressDialog.cs" />
    <Compile Include="MonoDevelop.Ide.Gui.Dialogs\OptionsDialog.cs" />
    <Compile Include="MonoDevelop.Ide.Gui.Dialogs\OptionsPanel.cs" />
    <Compile Include="MonoDevelop.Ide.Gui.Dialogs\ProgressDialog.cs" />
    <Compile Include="MonoDevelop.Ide.Gui.Dialogs\SetupApp.cs" />
    <Compile Include="MonoDevelop.Ide.ProgressMonitoring\BaseProgressMonitor.cs" />
    <Compile Include="MonoDevelop.Ide.ProgressMonitoring\MessageDialogProgressMonitor.cs" />
    <Compile Include="MonoDevelop.Ide.ProgressMonitoring\MultiTaskDialogProgressMonitor.cs" />
    <Compile Include="MonoDevelop.Ide.WebBrowser\IWebBrowser.cs" />
    <Compile Include="MonoDevelop.Ide.WebBrowser\LocationChangedEventArgs.cs" />
    <Compile Include="MonoDevelop.Ide.WebBrowser\TitleChangedEventArgs.cs" />
    <Compile Include="MonoDevelop.Ide.WebBrowser\StatusMessageChangedEventArgs.cs" />
    <Compile Include="MonoDevelop.Ide.WebBrowser\LoadingProgressChangedEventArgs.cs" />
    <Compile Include="MonoDevelop.Ide.WebBrowser\LocationChangingEventArgs.cs" />
    <Compile Include="MonoDevelop.Ide.WebBrowser\IWebBrowserLoader.cs" />
    <Compile Include="MonoDevelop.Ide.CodeCompletion\CompletionListWindow.cs" />
    <Compile Include="MonoDevelop.Ide.CodeCompletion\ICompletionWidget.cs" />
    <Compile Include="MonoDevelop.Ide.CodeCompletion\ListWindow.cs" />
    <Compile Include="MonoDevelop.Ide.CodeCompletion\ParameterInformationWindowManager.cs" />
    <Compile Include="MonoDevelop.Ide.CodeCompletion\ParameterInformationWindow.cs" />
    <Compile Include="MonoDevelop.Ide.CodeCompletion\CompletionData.cs" />
    <Compile Include="MonoDevelop.Ide.CodeCompletion\CompletionDataList.cs" />
    <Compile Include="MonoDevelop.Ide.CodeCompletion\MutableCompletionDataList.cs" />
    <Compile Include="MonoDevelop.Ide.CodeCompletion\CompletionWindowManager.cs" />
    <Compile Include="MonoDevelop.Ide.CodeCompletion\ListWidget.cs" />
    <Compile Include="MonoDevelop.Ide.CodeCompletion\CodeCompletionContext.cs" />
    <Compile Include="MonoDevelop.Ide.CodeCompletion\CodeCompletionContextEventArgs.cs" />
    <Compile Include="gtk-gui\MonoDevelop.Ide.Gui.Dialogs.MultiMessageDialog.cs" />
    <Compile Include="gtk-gui\MonoDevelop.Ide.Gui.Dialogs.MultiTaskProgressDialog.cs" />
    <Compile Include="gtk-gui\MonoDevelop.Ide.Gui.Dialogs.ProgressDialog.cs" />
    <Compile Include="MonoDevelop.Ide\DesktopService.cs" />
    <Compile Include="MonoDevelop.Ide\DispatchService.cs" />
    <Compile Include="MonoDevelop.Ide\Ide.cs" />
    <Compile Include="MonoDevelop.Ide\IdePreferences.cs" />
    <Compile Include="MonoDevelop.Ide\RootWorkspace.cs" />
    <Compile Include="MonoDevelop.Ide.Desktop\DefaultPlatformService.cs" />
    <Compile Include="MonoDevelop.Ide.Desktop\DesktopApplication.cs" />
    <Compile Include="MonoDevelop.Ide.Desktop\RecentFileStorage.cs" />
    <Compile Include="MonoDevelop.Ide.Desktop\RecentItem.cs" />
    <Compile Include="MonoDevelop.Ide.Desktop\RecentOpen.cs" />
    <Compile Include="MonoDevelop.Ide\GLibLogging.cs" />
    <Compile Include="MonoDevelop.Ide\ImageService.cs" />
    <Compile Include="MonoDevelop.Ide.Desktop\PlatformService.cs" />
    <Compile Include="MonoDevelop.Ide\MessageService.cs" />
    <Compile Include="MonoDevelop.Ide\WebBrowserService.cs" />
    <Compile Include="MonoDevelop.Ide.Gui\AsyncDispatchAttribute.cs" />
    <Compile Include="MonoDevelop.Ide.Gui\FreeDispatchAttribute.cs" />
    <Compile Include="MonoDevelop.Ide.Gui\GuiSyncContext.cs" />
    <Compile Include="MonoDevelop.Ide.Gui\GuiSyncObject.cs" />
    <Compile Include="MonoDevelop.Ide.Gui\IMementoCapable.cs" />
    <Compile Include="MonoDevelop.Ide.Gui\StockIcons.cs" />
    <Compile Include="MonoDevelop.Ide.Gui\SyncContext.cs" />
    <Compile Include="MonoDevelop.Ide.Gui\SyncContextAttribute.cs" />
    <Compile Include="MonoDevelop.Ide.Gui\SyncObject.cs" />
    <Compile Include="MonoDevelop.Ide.Gui.Components\ProjectFileEntry.cs" />
    <Compile Include="MonoDevelop.Ide.Gui.Dialogs\ItemOptionsDialog.cs" />
    <Compile Include="MonoDevelop.Ide.Gui.Dialogs\ItemOptionsPanel.cs" />
    <Compile Include="MonoDevelop.Ide.Gui.Dialogs\MimeTypePolicyOptionsPanel.cs" />
    <Compile Include="MonoDevelop.Ide.Gui.Dialogs\MimeTypePolicyOptionsSection.cs" />
    <Compile Include="MonoDevelop.Ide.Gui.Dialogs\MultiConfigItemOptionsDialog.cs" />
    <Compile Include="MonoDevelop.Ide.Gui.Dialogs\MultiConfigItemOptionsPanel.cs" />
    <Compile Include="MonoDevelop.Ide.Projects\ProjectOptionsDialog.cs" />
    <Compile Include="MonoDevelop.Ide.Projects\RenameConfigDialog.cs" />
    <Compile Include="MonoDevelop.Ide.Projects\NewFileDialog.cs" />
    <Compile Include="MonoDevelop.Ide.Projects\AddFileDialog.cs" />
    <Compile Include="MonoDevelop.Ide.Projects\AddMimeTypeDialog.cs" />
    <Compile Include="MonoDevelop.Ide.Projects\AssemblyReferencePanel.cs" />
    <Compile Include="MonoDevelop.Ide.Projects\CombineOptionsDialog.cs" />
    <Compile Include="MonoDevelop.Ide.Projects\ConfirmProjectDeleteDialog.cs" />
    <Compile Include="MonoDevelop.Ide.Projects\DefaultPolicyOptionsDialog.cs" />
    <Compile Include="MonoDevelop.Ide.Projects\DeleteConfigDialog.cs" />
    <Compile Include="MonoDevelop.Ide.Projects\NewConfigurationDialog.cs" />
    <Compile Include="MonoDevelop.Ide.Projects\ProjectFileSelectorDialog.cs" />
    <Compile Include="MonoDevelop.Ide\ProjectOperations.cs" />
    <Compile Include="MonoDevelop.Ide.Projects\IncludeNewFilesDialog.cs" />
    <Compile Include="MonoDevelop.Ide.Execution\CustomExecutionModeDialog.cs" />
    <Compile Include="MonoDevelop.Ide.Execution\CustomExecutionModeManagerDialog.cs" />
    <Compile Include="MonoDevelop.Ide.Execution\CustomExecutionModeWidget.cs" />
    <Compile Include="MonoDevelop.Ide.Execution\MonoExecutionParametersPreview.cs" />
    <Compile Include="MonoDevelop.Ide.Execution\MonoExecutionParametersWidget.cs" />
    <Compile Include="MonoDevelop.Ide.Projects\ProjectReferencePanel.cs" />
    <Compile Include="MonoDevelop.Ide.Projects\SelectReferenceDialog.cs" />
    <Compile Include="gtk-gui\MonoDevelop.Ide.Projects.OptionPanels.BaseDirectoryPanelWidget.cs" />
    <Compile Include="gtk-gui\MonoDevelop.Ide.Projects.OptionPanels.CodeFormattingPanelWidget.cs" />
    <Compile Include="gtk-gui\MonoDevelop.Ide.Projects.OptionPanels.CombineBuildOptionsWidget.cs" />
    <Compile Include="gtk-gui\MonoDevelop.Ide.Projects.OptionPanels.CombineConfigurationPanelWidget.cs" />
    <Compile Include="gtk-gui\MonoDevelop.Ide.Projects.OptionPanels.CombineInformationWidget.cs" />
    <Compile Include="gtk-gui\MonoDevelop.Ide.Projects.OptionPanels.CommonAssemblySigningPreferences.cs" />
    <Compile Include="gtk-gui\MonoDevelop.Ide.Projects.OptionPanels.CustomCommandPanelWidget.cs" />
    <Compile Include="gtk-gui\MonoDevelop.Ide.Projects.OptionPanels.CustomCommandWidget.cs" />
    <Compile Include="gtk-gui\MonoDevelop.Ide.Projects.OptionPanels.GeneralProjectOptionsWidget.cs" />
    <Compile Include="gtk-gui\MonoDevelop.Ide.Projects.OptionPanels.NamespaceSynchronisationPanelWidget.cs" />
    <Compile Include="gtk-gui\MonoDevelop.Ide.Projects.OptionPanels.OutputOptionsPanelWidget.cs" />
    <Compile Include="gtk-gui\MonoDevelop.Ide.Projects.OptionPanels.RunOptionsPanelWidget.cs" />
    <Compile Include="gtk-gui\MonoDevelop.Ide.Projects.OptionPanels.RuntimeOptionsPanelWidget.cs" />
    <Compile Include="gtk-gui\MonoDevelop.Ide.Projects.OptionPanels.CombineEntryConfigurationsPanelWidget.cs" />
    <Compile Include="gtk-gui\MonoDevelop.Ide.Projects.OptionPanels.StartupOptionsPanelWidget.cs" />
    <Compile Include="MonoDevelop.Ide.Projects.OptionPanels\BaseDirectoryPanel.cs" />
    <Compile Include="MonoDevelop.Ide.Projects.OptionPanels\BaseDirectoryPanelWidget.cs" />
    <Compile Include="MonoDevelop.Ide.Projects.OptionPanels\CodeFormattingPanel.cs" />
    <Compile Include="MonoDevelop.Ide.Projects.OptionPanels\CombineBuildOptions.cs" />
    <Compile Include="MonoDevelop.Ide.Projects.OptionPanels\CombineConfigurationPanel.cs" />
    <Compile Include="MonoDevelop.Ide.Projects.OptionPanels\CombineInformationPanel.cs" />
    <Compile Include="MonoDevelop.Ide.Projects.OptionPanels\CommonAssemblySigningPreferences.cs" />
    <Compile Include="MonoDevelop.Ide.Projects.OptionPanels\CustomCommandPanel.cs" />
    <Compile Include="MonoDevelop.Ide.Projects.OptionPanels\CustomCommandPanelWidget.cs" />
    <Compile Include="MonoDevelop.Ide.Projects.OptionPanels\CustomCommandWidget.cs" />
    <Compile Include="MonoDevelop.Ide.Projects.OptionPanels\GeneralProjectOptions.cs" />
    <Compile Include="MonoDevelop.Ide.Projects.OptionPanels\NamespaceSynchronisationPanel.cs" />
    <Compile Include="MonoDevelop.Ide.Projects.OptionPanels\OutputOptionsPanel.cs" />
    <Compile Include="MonoDevelop.Ide.Projects.OptionPanels\RunOptionsPanel.cs" />
    <Compile Include="MonoDevelop.Ide.Projects.OptionPanels\RuntimeOptionsPanel.cs" />
    <Compile Include="MonoDevelop.Ide.Projects.OptionPanels\SolutionItemConfigurationsPanel.cs" />
    <Compile Include="MonoDevelop.Ide.Projects.OptionPanels\StartupOptionsPanel.cs" />
    <Compile Include="gtk-gui\MonoDevelop.Ide.Projects.AddMimeTypeDialog.cs" />
    <Compile Include="gtk-gui\MonoDevelop.Ide.Projects.ConfirmProjectDeleteDialog.cs" />
    <Compile Include="gtk-gui\MonoDevelop.Ide.Projects.DeleteConfigDialog.cs" />
    <Compile Include="gtk-gui\MonoDevelop.Ide.Projects.IncludeNewFilesDialog.cs" />
    <Compile Include="gtk-gui\MonoDevelop.Ide.Projects.NewConfigurationDialog.cs" />
    <Compile Include="gtk-gui\MonoDevelop.Ide.Projects.NewFileDialog.cs" />
    <Compile Include="MonoDevelop.Ide.Gui.Dialogs\PolicyOptionsPanel.cs" />
    <Compile Include="gtk-gui\MonoDevelop.Ide.Projects.ProjectFileSelectorDialog.cs" />
    <Compile Include="gtk-gui\MonoDevelop.Ide.Projects.RenameConfigDialog.cs" />
    <Compile Include="gtk-gui\MonoDevelop.Ide.Projects.SelectReferenceDialog.cs" />
    <Compile Include="gtk-gui\MonoDevelop.Ide.Execution.CustomExecutionModeDialog.cs" />
    <Compile Include="gtk-gui\MonoDevelop.Ide.Execution.CustomExecutionModeManagerDialog.cs" />
    <Compile Include="gtk-gui\MonoDevelop.Ide.Execution.CustomExecutionModeWidget.cs" />
    <Compile Include="gtk-gui\MonoDevelop.Ide.Execution.MonoExecutionParametersPreview.cs" />
    <Compile Include="gtk-gui\MonoDevelop.Ide.Execution.MonoExecutionParametersWidget.cs" />
    <Compile Include="MonoDevelop.Ide.Gui.Components\EnvVarList.cs" />
    <Compile Include="MonoDevelop.Ide\HelpOperations.cs" />
    <Compile Include="MonoDevelop.Ide\ExitEventHandler.cs" />
    <Compile Include="MonoDevelop.Ide\AddEntryEventHandler.cs" />
    <Compile Include="MonoDevelop.Ide\IdeStartup.cs" />
    <Compile Include="MonoDevelop.Ide.Extensions\MimeTypeNode.cs" />
    <Compile Include="MonoDevelop.Ide.Extensions\MimeTypeOptionsPanelNode.cs" />
    <Compile Include="MonoDevelop.Ide.Extensions\OptionsDialogSection.cs" />
    <Compile Include="MonoDevelop.Ide.Extensions\OptionsPanelNode.cs" />
    <Compile Include="MonoDevelop.Ide.Extensions\StockIconCodon.cs" />
    <Compile Include="MonoDevelop.Ide.Gui.Components\StringTagSelectorButton.cs" />
    <Compile Include="gtk-gui\MonoDevelop.Ide.Gui.Components.StringTagSelectorButton.cs" />
    <Compile Include="MonoDevelop.Ide.Gui.Pads.ProjectPad\SolutionFolderFileNodeBuilder.cs" />
    <Compile Include="MonoDevelop.Components\CompactScrolledWindow.cs" />
    <Compile Include="MonoDevelop.Ide.CodeCompletion\MemberCompletionData.cs" />
    <Compile Include="MonoDevelop.Ide.Navigation\DocumentNavigationPoint.cs" />
    <Compile Include="MonoDevelop.Ide.Navigation\NavigationHistoryService.cs" />
    <Compile Include="MonoDevelop.Ide.Navigation\TextFileNavigationPoint.cs" />
    <Compile Include="MonoDevelop.Ide.Navigation\NavigationHistoryItem.cs" />
    <Compile Include="MonoDevelop.Ide.Navigation\NavigationPoint.cs" />
    <Compile Include="MonoDevelop.Ide.Navigation\HistoryList.cs" />
    <Compile Include="MonoDevelop.Components.AutoTest\AutoTestService.cs" />
    <Compile Include="MonoDevelop.Components.AutoTest\AutoTestSession.cs" />
    <Compile Include="MonoDevelop.Components.AutoTest\AutoTestClientSession.cs" />
    <Compile Include="MonoDevelop.Components\DropDownBoxListWindow.cs" />
    <Compile Include="MonoDevelop.Ide.CodeCompletion\CompletionMatcher.cs" />
    <Compile Include="MonoDevelop.Components\Tabstrip.cs" />
    <Compile Include="MonoDevelop.Ide.Fonts\FontChooserPanelWidget.cs" />
    <Compile Include="gtk-gui\MonoDevelop.Ide.Fonts.FontChooserPanelWidget.cs" />
    <Compile Include="MonoDevelop.Ide.Fonts\FontChooserPanel.cs" />
    <Compile Include="MonoDevelop.Ide.Fonts\FontService.cs" />
    <Compile Include="MonoDevelop.Ide.Fonts\FontDescriptionCodon.cs" />
    <Compile Include="MonoDevelop.Components.Extensions\AlertDialog.cs" />
    <Compile Include="MonoDevelop.Ide.Gui.Dialogs\GtkAlertDialog.cs" />
    <Compile Include="MonoDevelop.Components.Extensions\TextQuestionDialog.cs" />
    <Compile Include="MonoDevelop.Components.Extensions\ErrorDialog.cs" />
    <Compile Include="MonoDevelop.Ide.Gui.Dialogs\GtkErrorDialog.cs" />
    <Compile Include="MonoDevelop.Ide.CodeFormatting\ICodeFormatter.cs" />
    <Compile Include="MonoDevelop.Ide.CodeFormatting\IAdvancedCodeFormatter.cs" />
    <Compile Include="MonoDevelop.Ide.CodeFormatting\DefaultCodeFormatter.cs" />
    <Compile Include="MonoDevelop.Ide.CodeFormatting\CodeFormatterExtensionNode.cs" />
    <Compile Include="MonoDevelop.Ide.CodeFormatting\CodeFormatter.cs" />
    <Compile Include="MonoDevelop.Ide.Gui\GtkSynchronizationContext.cs" />
    <Compile Include="MonoDevelop.Ide.Projects\NewPolicySetDialog.cs" />
    <Compile Include="gtk-gui\MonoDevelop.Ide.Projects.NewPolicySetDialog.cs" />
    <Compile Include="MonoDevelop.Components\HeaderBox.cs" />
    <Compile Include="MonoDevelop.Ide.Extensions\StartupHandlerExtensionAttribute.cs" />
    <Compile Include="MonoDevelop.Ide.FindInFiles\ReferencesFinder.cs" />
    <Compile Include="MonoDevelop.Components\SectionList.cs" />
    <Compile Include="MonoDevelop.Ide.Projects\TemplatePickerWidget.cs" />
    <Compile Include="MonoDevelop.Ide.Projects\NewProjectOptionsWidget.cs" />
    <Compile Include="MonoDevelop.Ide.Extensions\FileTypeCondition.cs" />
    <Compile Include="MonoDevelop.Ide.Gui\IDisplayBinding.cs" />
    <Compile Include="MonoDevelop.Ide.Projects\ExportProjectPolicyDialog.cs" />
    <Compile Include="gtk-gui\MonoDevelop.Ide.Projects.ExportProjectPolicyDialog.cs" />
    <Compile Include="MonoDevelop.Ide.Projects\ApplyPolicyDialog.cs" />
    <Compile Include="gtk-gui\MonoDevelop.Ide.Projects.ApplyPolicyDialog.cs" />
    <Compile Include="MonoDevelop.Ide.Gui.Components\ProjectSelectorWidget.cs" />
    <Compile Include="gtk-gui\MonoDevelop.Ide.Gui.Components.ProjectSelectorWidget.cs" />
    <Compile Include="MonoDevelop.Ide.Projects\ProjectSelectorDialog.cs" />
    <Compile Include="gtk-gui\MonoDevelop.Ide.Projects.ProjectSelectorDialog.cs" />
    <Compile Include="MonoDevelop.Ide.Projects\ImportProjectPolicyDialog.cs" />
    <Compile Include="gtk-gui\MonoDevelop.Ide.Projects.ImportProjectPolicyDialog.cs" />
    <Compile Include="MonoDevelop.Ide.ProgressMonitoring\ProgressBarMonitor.cs" />
    <Compile Include="gtk-gui\MonoDevelop.Ide.ProgressMonitoring.ProgressBarMonitor.cs" />
    <Compile Include="MonoDevelop.Ide.Projects\AddExternalFileDialog.cs" />
    <Compile Include="gtk-gui\MonoDevelop.Ide.Projects.AddExternalFileDialog.cs" />
    <Compile Include="MonoDevelop.Ide.Gui.Components\PriorityList.cs" />
    <Compile Include="gtk-gui\MonoDevelop.Ide.Gui.Components.PriorityList.cs" />
    <Compile Include="MonoDevelop.Components.PropertyGrid.Editors\FilePathEditor.cs" />
    <Compile Include="MonoDevelop.Ide.Tasks\CommentTag.cs" />
    <Compile Include="MonoDevelop.Ide.Tasks\CommentTasksChangedEventHandler.cs" />
    <Compile Include="MonoDevelop.Ide.FindInFiles\MemberReference.cs" />
    <Compile Include="MonoDevelop.Ide.Templates\XmlCodeDomReader.cs" />
    <Compile Include="MonoDevelop.Ide.Gui.Pads.ClassPad\ClassData.cs" />
    <Compile Include="MonoDevelop.Ide.Gui.Pads.ClassPad\ClassNodeBuilder.cs" />
    <Compile Include="MonoDevelop.Ide.Gui.Pads.ClassPad\ClassBrowserPad.cs" />
    <Compile Include="MonoDevelop.Ide.Gui.Pads.ClassPad\ClassBrowserPadWidget.cs" />
    <Compile Include="MonoDevelop.Ide.Gui.Pads.ClassPad\CombineNodeBuilder.cs" />
    <Compile Include="MonoDevelop.Ide.Gui.Pads.ClassPad\EventNodeBuilder.cs" />
    <Compile Include="MonoDevelop.Ide.Gui.Pads.ClassPad\FieldNodeBuilder.cs" />
    <Compile Include="MonoDevelop.Ide.Gui.Pads.ClassPad\MemberNodeBuilder.cs" />
    <Compile Include="MonoDevelop.Ide.Gui.Pads.ClassPad\MemberNodeCommandHandler.cs" />
    <Compile Include="MonoDevelop.Ide.Gui.Pads.ClassPad\MethodNodeBuilder.cs" />
    <Compile Include="MonoDevelop.Ide.Gui.Pads.ClassPad\NamespaceData.cs" />
    <Compile Include="MonoDevelop.Ide.Gui.Pads.ClassPad\NamespaceNodeBuilder.cs" />
    <Compile Include="MonoDevelop.Ide.Gui.Pads.ClassPad\ProjectNodeBuilder.cs" />
    <Compile Include="MonoDevelop.Ide.Gui.Pads.ClassPad\PropertyNodeBuilder.cs" />
    <Compile Include="MonoDevelop.Ide.Gui.Pads.ClassPad\SolutionNodeBuilder.cs" />
    <Compile Include="MonoDevelop.Ide.Gui.Pads.ClassPad\ReferenceNodeBuilder.cs" />
    <Compile Include="MonoDevelop.Ide.Gui.Dialogs\FeedbackDialog.cs" />
    <Compile Include="MonoDevelop.Ide\FeedbackService.cs" />
    <Compile Include="MonoDevelop.Ide.Updater\UpdateService.cs" />
    <Compile Include="MonoDevelop.Ide.Updater\IUpdateHandler.cs" />
    <Compile Include="MonoDevelop.Ide.Updater\AddinsUpdateHandler.cs" />
    <Compile Include="MonoDevelop.Ide.Updater\UpdateCheckHandler.cs" />
    <Compile Include="MonoDevelop.Ide.Gui.OptionPanels\SdkLocationPanel.cs" />
    <Compile Include="MonoDevelop.Ide.Projects\PackageReferencePanel.cs" />
    <Compile Include="MonoDevelop.Ide.WelcomePage\WelcomePageCommands.cs" />
    <Compile Include="MonoDevelop.Ide.WelcomePage\WelcomePageOptionPanel.cs" />
    <Compile Include="MonoDevelop.Ide.WelcomePage\WelcomePageWidget.cs" />
    <Compile Include="MonoDevelop.Ide.WelcomePage\WelcomePageOptions.cs" />
    <Compile Include="MonoDevelop.Ide.WelcomePage\WelcomePageLinkButton.cs" />
    <Compile Include="MonoDevelop.Ide.WelcomePage\WelcomePageNewsFeed.cs" />
    <Compile Include="MonoDevelop.Ide.WelcomePage\WelcomePageRecentProjectsList.cs" />
    <Compile Include="MonoDevelop.Ide.WelcomePage\WelcomePageLinksList.cs" />
    <Compile Include="MonoDevelop.Ide.Gui\ProjectLoadProgressMonitor.cs" />
    <Compile Include="MonoDevelop.Ide.Gui\CommonTextEditorOptions.cs" />
    <Compile Include="MonoDevelop.Components\FileFilterSet.cs" />
    <Compile Include="MonoDevelop.Ide\IdeVersionInfo.cs" />
    <Compile Include="MonoDevelop.Components\ContextMenuTreeView.cs" />
    <Compile Include="MonoDevelop.Ide.Gui.OptionPanels\LogAgentOptionsPanel.cs" />
    <Compile Include="MonoDevelop.Ide\LogReportingStartup.cs" />
    <Compile Include="MonoDevelop.Ide.Projects\ExportSolutionDialog.cs" />
    <Compile Include="gtk-gui\MonoDevelop.Ide.Projects.ExportSolutionDialog.cs" />
    <Compile Include="MonoDevelop.Components.Commands\CustomCommandTargetAttribute.cs" />
    <Compile Include="MonoDevelop.Ide.Extensions\ServiceUrlExtensionNode.cs" />
    <Compile Include="MonoDevelop.Ide\ProjectCreatedEventArgs.cs" />
    <Compile Include="MonoDevelop.Ide.FindInFiles\MemberCollector.cs" />
    <Compile Include="MonoDevelop.Ide.FindInFiles\SearchCollector.cs" />
    <Compile Include="MonoDevelop.Ide.TypeSystem\ProjectContentEventArgs.cs" />
    <Compile Include="MonoDevelop.Ide.TypeSystem\TypeSystemService.cs" />
    <Compile Include="MonoDevelop.Ide.TypeSystem\Ambience.cs" />
    <Compile Include="MonoDevelop.Ide.TypeSystem\AmbienceService.cs" />
    <Compile Include="MonoDevelop.Ide.TypeSystem\NetAmbience.cs" />
    <Compile Include="MonoDevelop.Ide.TypeSystem\OutputFlags.cs" />
    <Compile Include="MonoDevelop.Ide.TypeSystem\OutputSettings.cs" />
    <Compile Include="MonoDevelop.Ide.TypeSystem\StockIcons.cs" />
    <Compile Include="MonoDevelop.Ide.TypeSystem\FoldingRegion.cs" />
    <Compile Include="MonoDevelop.Ide.TypeSystem\ParsedDocument.cs" />
    <Compile Include="MonoDevelop.Ide.TypeSystem\Comment.cs" />
    <Compile Include="MonoDevelop.Ide.TypeSystem\Tag.cs" />
    <Compile Include="MonoDevelop.Ide.TypeSystem\PreProcessorDefine.cs" />
    <Compile Include="MonoDevelop.Ide.TypeSystem\ConditionalRegion.cs" />
    <Compile Include="MonoDevelop.Ide.TypeSystem\MarkupUtilities.cs" />
    <Compile Include="MonoDevelop.Ide.TypeSystem\CodeGenerationService.cs" />
    <Compile Include="MonoDevelop.Ide.TypeSystem\CodeGenerator.cs" />
    <Compile Include="MonoDevelop.Ide.TypeSystem\TypeSystemParserNode.cs" />
    <Compile Include="MonoDevelop.Ide.TypeSystem\MonoDocDocumentationProvider.cs" />
    <Compile Include="MonoDevelop.Ide.Projects.OptionPanels\PortableRuntimeOptionsPanel.cs" />
    <Compile Include="gtk-gui\MonoDevelop.Ide.Projects.OptionPanels.PortableRuntimeOptionsPanelWidget.cs" />
    <Compile Include="MonoDevelop.Ide.Gui\Styles.cs" />
    <Compile Include="MonoDevelop.Ide.Gui\DocumentToolbar.cs" />
    <Compile Include="MonoDevelop.Components.MainToolbar\MainToolbar.cs" />
    <Compile Include="MonoDevelop.Components.MainToolbar\StatusArea.cs" />
    <Compile Include="MonoDevelop.Components.MainToolbar\RoundButton.cs" />
    <Compile Include="MonoDevelop.Components.MainToolbar\ButtonBar.cs" />
    <Compile Include="MonoDevelop.Ide.TypeSystem\ProjectCommentTags.cs" />
    <Compile Include="MonoDevelop.Components.MainToolbar\ProjectSearchCategory.cs" />
    <Compile Include="MonoDevelop.Components.MainToolbar\SearchCategory.cs" />
    <Compile Include="MonoDevelop.Components.MainToolbar\ISearchDataSource.cs" />
    <Compile Include="MonoDevelop.Components.MainToolbar\FileSearchCategory.cs" />
    <Compile Include="MonoDevelop.Components.PropertyGrid\PropertyGridTable.cs" />
    <Compile Include="MonoDevelop.Components\CompactDialog.cs" />
    <Compile Include="MonoDevelop.Components.Docking\DockVisualStyle.cs" />
    <Compile Include="MonoDevelop.Components.MainToolbar\StyledProgressBar.cs" />
    <Compile Include="MonoDevelop.Components.MainToolbar\SearchPopupWindow.cs" />
    <Compile Include="MonoDevelop.Components\PopoverWindow.cs" />
    <Compile Include="MonoDevelop.Components\TooltipPopoverWindow.cs" />
    <Compile Include="MonoDevelop.Ide.Gui.Components\AnimatedIcon.cs" />
    <Compile Include="MonoDevelop.Ide\DefaultWebCertificateProvider.cs" />
    <Compile Include="MonoDevelop.Ide.TypeSystem\ParsedFileEventArgs.cs" />
    <Compile Include="MonoDevelop.Ide.Extensions\MimeTypeExtensionNode.cs" />
    <Compile Include="MonoDevelop.Ide.Gui\DocumentView.cs" />
    <Compile Include="MonoDevelop.Components\VPanedThin.cs" />
    <Compile Include="MonoDevelop.Components\HPanedThin.cs" />
    <Compile Include="MonoDevelop.Components.MainToolbar\CommandSearchCategory.cs" />
    <Compile Include="MonoDevelop.Components\ExtendedLabel.cs" />
    <Compile Include="MonoDevelop.Ide.CodeCompletion\TooltipInformation.cs" />
    <Compile Include="MonoDevelop.Ide.CodeCompletion\TooltipInformationWindow.cs" />
    <Compile Include="MonoDevelop.Ide.CodeCompletion\ParameterDataProvider.cs" />
    <Compile Include="MonoDevelop.Ide.TypeSystem\TypeSystemParser.cs" />
    <Compile Include="MonoDevelop.Ide.WelcomePage\WelcomePageSection.cs" />
    <Compile Include="MonoDevelop.Ide.WelcomePage\Style.cs" />
    <Compile Include="MonoDevelop.Ide.WelcomePage\WelcomePageFeedItem.cs" />
    <Compile Include="MonoDevelop.Ide.WelcomePage\WelcomePageListButton.cs" />
    <Compile Include="MonoDevelop.Ide.WelcomePage\WelcomePageButtonBar.cs" />
    <Compile Include="MonoDevelop.Ide.WelcomePage\WelcomePageBarButton.cs" />
    <Compile Include="MonoDevelop.Components\MouseTracker.cs" />
    <Compile Include="MonoDevelop.Components.MainToolbar\SearchPopupSearchPattern.cs" />
    <Compile Include="MonoDevelop.Components\PopoverWindowTheme.cs" />
    <Compile Include="MonoDevelop.Ide.WelcomePage\WelcomePageYoutubeFeed.cs" />
    <Compile Include="MonoDevelop.Ide\EditReferencesEventArgs.cs" />
    <Compile Include="MonoDevelop.Components.MainToolbar\StatusAreaTheme.cs" />
    <Compile Include="MonoDevelop.Components\PopoverWidget.cs" />
    <Compile Include="MonoDevelop.Ide.TextEditing\TextEditorService.cs" />
    <Compile Include="MonoDevelop.Ide.TextEditing\FileLineExtension.cs" />
    <Compile Include="MonoDevelop.Ide.TextEditing\TopLevelWidgetExtension.cs" />
    <Compile Include="MonoDevelop.Ide.TextEditing\VerticalAlignment.cs" />
    <Compile Include="MonoDevelop.Ide.TextEditing\HorizontalAlignment.cs" />
    <Compile Include="MonoDevelop.Ide.TextEditing\TextLineMarkerExtension.cs" />
    <Compile Include="MonoDevelop.Ide.TextEditing\TextFileEventArgs.cs" />
    <Compile Include="MonoDevelop.Ide.TextEditing\LineCountEventArgs.cs" />
    <Compile Include="MonoDevelop.Ide.TextEditing\FileExtension.cs" />
    <Compile Include="MonoDevelop.Ide.TextEditing\FileExtensionEventArgs.cs" />
    <Compile Include="MonoDevelop.Components.MainToolbar\StatusAreaBuildTheme.cs" />
    <Compile Include="MonoDevelop.Components\ThreadedRenderer.cs" />
    <Compile Include="MonoDevelop.Components.MainToolbar\ConfigurationMerger.cs" />
    <Compile Include="MonoDevelop.Components.MainToolbar\NavigateToCommand.cs" />
    <Compile Include="MonoDevelop.Components.MainToolbar\ResultsDataSource.cs" />
    <Compile Include="MonoDevelop.Components.MainToolbar\SearchResult.cs" />
    <Compile Include="MonoDevelop.Components\ImageButton.cs" />
    <Compile Include="MonoDevelop.Ide.WelcomePage\DefaultWelcomePage.cs" />
    <Compile Include="MonoDevelop.Ide.WelcomePage\WelcomePageService.cs" />
    <Compile Include="MonoDevelop.Ide.WelcomePage\WelcomePageFrame.cs" />
    <Compile Include="MonoDevelop.Ide.WelcomePage\WelcomePageRow.cs" />
    <Compile Include="MonoDevelop.Ide.WelcomePage\WelcomePageColumn.cs" />
    <Compile Include="MonoDevelop.Ide.WelcomePage\IWelcomePageProvider.cs" />
    <Compile Include="MonoDevelop.Ide.WelcomePage\WelcomePageTipOfTheDaySection.cs" />
    <Compile Include="MonoDevelop.Components.Docking\DockItemTitleTab.cs" />
    <Compile Include="MonoDevelop.Ide.WelcomePage\WelcomePageFirstRun.cs" />
    <Compile Include="MonoDevelop.Ide.Gui\StatusBar.cs" />
    <Compile Include="MonoDevelop.Ide.Gui\StatusBarContextBase.cs" />
    <Compile Include="MonoDevelop.Ide.Gui\StatusBarContext.cs" />
    <Compile Include="MonoDevelop.Ide.Gui\StatusBarIcon.cs" />
    <Compile Include="MonoDevelop.Ide.Gui\StatusBarContextImpl.cs" />
    <Compile Include="MonoDevelop.Components.MainToolbar\MainStatusBarContextImpl.cs" />
    <Compile Include="MonoDevelop.Ide.TypeSystem\MonoDevelopProjectContent.cs" />
    <Compile Include="MonoDevelop.Components.Commands\ICommandDelegator.cs" />
    <Compile Include="MonoDevelop.Ide.CustomTools\ResXFileCodeGenerator.cs" />
    <Compile Include="MonoDevelop.Ide.CustomTools\ThreadAsyncOperation.cs" />
    <Compile Include="MonoDevelop.Components\CellRendererImage.cs" />
    <Compile Include="MonoDevelop.Components\ImageView.cs" />
    <Compile Include="MonoDevelop.Ide.Projects\IdeFileSystemExtensionExtension.cs" />
    <Compile Include="AddinInfo.cs" />
    <Compile Include="MonoDevelop.Ide.CodeCompletion\CompletionCharacters.cs" />
    <Compile Include="MonoDevelop.Ide.CodeCompletion\CompletionCharacterCodon.cs" />
    <Compile Include="MonoDevelop.Ide.TypeSystem\IRefactoringContext.cs" />
    <Compile Include="MonoDevelop.Ide.Gui.Pads.ProjectPad\ImplicitFrameworkAssemblyReferenceNodeBuilder.cs" />
    <Compile Include="MonoDevelop.Ide.Gui.Pads.ProjectPad\PortableFrameworkSubsetNodeBuilder.cs" />
    <Compile Include="MonoDevelop.Components.MainToolbar\SearchInSolutionSearchCategory.cs" />
    <Compile Include="MonoDevelop.Ide.Projects.OptionPanels\CombineMSBuildOptions.cs" />
    <Compile Include="MonoDevelop.Ide.Gui\PadCollection.cs" />
    <Compile Include="MonoDevelop.Ide.Extensions\IdeCustomizer.cs" />
    <Compile Include="MonoDevelop.Components\ExtendedTitleBarWindow.cs" />
    <Compile Include="MonoDevelop.Components.Extensions\IExtendedTitleBarWindowBackend.cs" />
    <Compile Include="MonoDevelop.Components\DropDownBox.cs" />
    <Compile Include="MonoDevelop.Components.Extensions\IExtendedTitleBarDialogBackend.cs" />
    <Compile Include="MonoDevelop.Components\ExtendedTitleBarDialog.cs" />
    <Compile Include="MonoDevelop.Ide.Templates\ProjectTemplatePackageReference.cs" />
    <Compile Include="MonoDevelop.Ide.Templates\PackageRepositoryNode.cs" />
    <Compile Include="MonoDevelop.Ide.Templates\WorkspaceItemCreatedInformation.cs" />
    <Compile Include="MonoDevelop.Ide.Templates\PackageReferencesForCreatedProject.cs" />
    <Compile Include="MonoDevelop.Ide.Templates\ProjectTemplatePackageInstaller.cs" />
    <Compile Include="MonoDevelop.Components.DockNotebook\DockNotebook.cs" />
    <Compile Include="MonoDevelop.Components.DockNotebook\PlaceholderWindow.cs" />
    <Compile Include="MonoDevelop.Components.DockNotebook\TabStrip.cs" />
    <Compile Include="MonoDevelop.Components.DockNotebook\TabEventArgs.cs" />
    <Compile Include="MonoDevelop.Components.DockNotebook\DockNotebookTab.cs" />
    <Compile Include="MonoDevelop.Components.DockNotebook\DockNotebookContainer.cs" />
    <Compile Include="MonoDevelop.Components\CheckBoxContextMenuItem.cs" />
    <Compile Include="MonoDevelop.Components\ContextMenu.cs" />
    <Compile Include="MonoDevelop.Components\ContextMenuItem.cs" />
    <Compile Include="MonoDevelop.Components\ContextMenuItemCollection.cs" />
    <Compile Include="MonoDevelop.Components\RadioButtonContextMenuItem.cs" />
    <Compile Include="MonoDevelop.Components\RadioButtonContextMenuItemGroup.cs" />
    <Compile Include="MonoDevelop.Components\SeparatorContextMenuItem.cs" />
    <Compile Include="MonoDevelop.Components\ContextMenuExtensionsMac.cs" />
    <Compile Include="MonoDevelop.Components\ContextMenuExtensionsGtk.cs" />
    <Compile Include="MonoDevelop.Ide.Gui\Split.cs" />
    <Compile Include="MonoDevelop.Ide.CustomTools\PublicResXFileCodeGenerator.cs" />
    <Compile Include="MonoDevelop.Components\ImageLoader.cs" />
    <Compile Include="MonoDevelop.Components.DockNotebook\DockWindow.cs" />
    <Compile Include="MonoDevelop.Ide.CustomTools\MSBuildCustomTool.cs" />
    <Compile Include="MonoDevelop.Components\Mac\GtkMacInterop.cs" />
    <Compile Include="MonoDevelop.Components\Control.cs" />
    <Compile Include="MonoDevelop.Ide.Templates\SolutionTemplate.cs" />
    <Compile Include="MonoDevelop.Ide.Templates\TemplateCategory.cs" />
    <Compile Include="MonoDevelop.Ide.Templates\TemplateWizard.cs" />
    <Compile Include="MonoDevelop.Ide.Templates\WizardPage.cs" />
    <Compile Include="MonoDevelop.Ide.Projects\INewProjectController.cs" />
    <Compile Include="MonoDevelop.Ide.Projects\NewProjectController.cs" />
    <Compile Include="MonoDevelop.Ide.Projects\GtkNewProjectDialogBackend.cs" />
    <Compile Include="MonoDevelop.Ide.Projects\INewProjectDialogBackend.cs" />
    <Compile Include="MonoDevelop.Ide.Projects\GtkNewProjectDialogBackend.UI.cs">
      <DependentUpon>GtkNewProjectDialogBackend.cs</DependentUpon>
    </Compile>
    <Compile Include="MonoDevelop.Ide.Projects\GtkProjectFolderPreviewWidget.cs" />
    <Compile Include="gtk-gui\MonoDevelop.Ide.Projects.GtkProjectFolderPreviewWidget.cs" />
    <Compile Include="MonoDevelop.Ide.Projects\GtkProjectConfigurationWidget.cs" />
    <Compile Include="gtk-gui\MonoDevelop.Ide.Projects.GtkProjectConfigurationWidget.cs" />
    <Compile Include="MonoDevelop.Ide.Templates\TemplatingService.cs" />
    <Compile Include="MonoDevelop.Ide.Codons\TemplateCategoryCodon.cs" />
    <Compile Include="MonoDevelop.Ide.Templates\ProjectTemplateCategorizer.cs" />
    <Compile Include="MonoDevelop.Ide.Templates\DefaultSolutionTemplate.cs" />
    <Compile Include="MonoDevelop.Ide.Templates\IProjectTemplatingProvider.cs" />
    <Compile Include="MonoDevelop.Ide.Templates\ProjectTemplatingProvider.cs" />
    <Compile Include="MonoDevelop.Ide.Templates\TemplateCategoryPath.cs" />
    <Compile Include="MonoDevelop.Ide.Templates\ProcessedTemplateResult.cs" />
    <Compile Include="MonoDevelop.Ide.Templates\DefaultProcessedTemplateResult.cs" />
    <Compile Include="MonoDevelop.Ide.Projects\FinalProjectConfigurationPage.cs" />
    <Compile Include="MonoDevelop.Ide.Projects\GtkTemplateCategoryCellRenderer.cs" />
    <Compile Include="MonoDevelop.Ide.Projects\GtkTemplateCellRenderer.cs" />
    <Compile Include="MonoDevelop.Ide.Templates\TemplateWizardProvider.cs" />
    <Compile Include="MonoDevelop.Ide.Templates\TemplateCondition.cs" />
    <Compile Include="MonoDevelop.Ide.Templates\TemplateParameter.cs" />
    <Compile Include="MonoDevelop.Ide.Templates\IVersionControlProjectTemplateHandler.cs" />
    <Compile Include="MonoDevelop.Ide.Templates\TemplateImageProvider.cs" />
    <Compile Include="MonoDevelop.Ide.Codons\ImageCodon.cs" />
    <Compile Include="MonoDevelop.Components\Mac\MDLinkMenuItem.cs" />
    <Compile Include="MonoDevelop.Components\Mac\MDMenu.cs" />
    <Compile Include="MonoDevelop.Components\Mac\MDMenuItem.cs" />
    <Compile Include="MonoDevelop.Components\Mac\MDServicesMenuItem.cs" />
    <Compile Include="MonoDevelop.Components\Mac\MDSubMenuItem.cs" />
    <Compile Include="MonoDevelop.Components\Mac\Messaging.cs" />
    <Compile Include="MonoDevelop.Components\Mac\ObjcHelper.cs" />
    <Compile Include="MonoDevelop.Components\Mac\Util.cs" />
    <Compile Include="MonoDevelop.Components\Mac\NSViewContainer.cs" />
    <Compile Include="MonoDevelop.Components\Mac\GtkEmbed.cs" />
    <Compile Include="MonoDevelop.Components\Mac\WidgetWithNativeWindow.cs" />
    <Compile Include="MonoDevelop.Ide.Projects\NewProjectConfiguration.cs" />
    <Compile Include="MonoDevelop.Components\EventBoxTooltip.cs" />
    <Compile Include="MonoDevelop.Ide.Templates\ProjectTemplateCreateInformation.cs" />
    <Compile Include="MonoDevelop.Ide.Templates\SolutionTemplateVisibility.cs" />
    <Compile Include="MonoDevelop.Ide.Templates\FileTemplateParser.cs" />
    <Compile Include="MonoDevelop.Ide.Execution\TargetedExecutionHandler.cs" />
    <Compile Include="MonoDevelop.Components.MainToolbar\IMainToolbarView.cs" />
    <Compile Include="MonoDevelop.Components.MainToolbar\MainToolbarController.cs" />
    <Compile Include="MonoDevelop.Components.MainToolbar\MainToolbarCommandHandlers.cs" />
    <Compile Include="MonoDevelop.Components.MainToolbar\StatusBarContextHandler.cs" />
    <Compile Include="MonoDevelop.Components.MainToolbar\IButtonBarButton.cs" />
    <Compile Include="MonoDevelop.Components.MainToolbar\MainToolbarModels.cs" />
    <Compile Include="MonoDevelop.Components.AutoTest\AppQuery.cs" />
    <Compile Include="MonoDevelop.Components.AutoTest\AppResult.cs" />
    <Compile Include="MonoDevelop.Components.AutoTest\IAutoTestSessionDebug.cs" />
    <Compile Include="MonoDevelop.Components.AutoTest\AutoTestSessionDebug.cs" />
    <Compile Include="MonoDevelop.Components.AutoTest\SemanticModelAttribute.cs" />
    <Compile Include="MonoDevelop.Components.AutoTest.Operations\IndexOperation.cs" />
    <Compile Include="MonoDevelop.Components.AutoTest.Operations\MarkedOperation.cs" />
    <Compile Include="MonoDevelop.Components.AutoTest.Operations\ModelOperation.cs" />
    <Compile Include="MonoDevelop.Components.AutoTest.Operations\NextSiblingsOperation.cs" />
    <Compile Include="MonoDevelop.Components.AutoTest.Operations\Operation.cs" />
    <Compile Include="MonoDevelop.Components.AutoTest.Operations\PropertyOperation.cs" />
    <Compile Include="MonoDevelop.Components.AutoTest.Operations\TextOperation.cs" />
    <Compile Include="MonoDevelop.Components.AutoTest.Operations\TypeOperation.cs" />
    <Compile Include="MonoDevelop.Components.AutoTest.Results\GtkTreeModelResult.cs" />
    <Compile Include="MonoDevelop.Components.AutoTest.Results\GtkWidgetResult.cs" />
    <Compile Include="MonoDevelop.Components.AutoTest.Operations\ChildrenOperation.cs" />
    <Compile Include="MonoDevelop.Components.AutoTest.Results\NSObjectResult.cs" />
    <Compile Include="MonoDevelop.Components.AutoTest.Results\GtkNotebookResult.cs" />
    <Compile Include="MonoDevelop.Ide.Projects.OptionPanels\CodeAnalysisPanel.cs" />
    <Compile Include="MonoDevelop.Ide.Projects\ProjectConfigurationControl.cs" />
    <Compile Include="MonoDevelop.Components.AutoTest.Results\ObjectResult.cs" />
    <Compile Include="MonoDevelop.Components.AutoTest\PropertyMetadata.cs" />
    <Compile Include="MonoDevelop.Components.AutoTest\ObjectProperties.cs" />
    <Compile Include="MonoDevelop.Components\ThemeExtensions.cs" />
    <Compile Include="MonoDevelop.Components\IdeDialog.cs" />
    <Compile Include="MonoDevelop.Components\IdeWindow.cs" />
  </ItemGroup>
  <ItemGroup>
    <None Include="Makefile.am" />
    <Data Include="options\DefaultEditingLayout.xml" />
    <Data Include="options\MonoDevelopProperties.xml" />
    <Data Include="options\MonoDevelop-templates.xml" />
    <Data Include="options\MonoDevelop-tools.xml" />
    <Data Include="options\TipsOfTheDay.xml" />
    <None Include="MonoDevelop.Ide.dll.config">
      <CopyToOutputDirectory>PreserveNewest</CopyToOutputDirectory>
    </None>
  </ItemGroup>
  <Import Project="$(MSBuildBinPath)\Microsoft.CSharp.targets" />
  <Target Name="AfterBuild">
    <Copy SourceFiles="@(Data)" DestinationFolder="..\..\..\build\data\%(Data.RelativeDir)" />
  </Target>
  <ItemGroup>
    <Folder Include="MonoDevelop.Ide.CodeFormatting\" />
    <Folder Include="MonoDevelop.Ide.Execution\" />
    <Folder Include="MonoDevelop.Ide.Extensions\" />
    <Folder Include="MonoDevelop.Ide.CustomTools\" />
    <Folder Include="MonoDevelop.Components.Extensions\" />
    <Folder Include="MonoDevelop.Components.Theming\" />
    <Folder Include="MonoDevelop.Components.Docking\" />
    <Folder Include="MonoDevelop.Ide.Gui\" />
    <Folder Include="MonoDevelop.Ide.Desktop\" />
    <Folder Include="MonoDevelop.Ide.Projects\" />
    <Folder Include="MonoDevelop.Ide\" />
    <Folder Include="MonoDevelop.Ide.Gui.Dialogs\" />
    <Folder Include="MonoDevelop.Ide.Projects.OptionPanels\" />
    <Folder Include="MonoDevelop.Ide.Navigation\" />
    <Folder Include="MonoDevelop.Components.AutoTest\" />
    <Folder Include="MonoDevelop.Ide.Fonts\" />
    <Folder Include="MonoDevelop.Ide.Codons\" />
    <Folder Include="ExtensionModel\" />
    <Folder Include="icons\" />
    <Folder Include="MonoDevelop.Ide.WelcomePage\" />
    <Folder Include="branding\" />
    <Folder Include="MonoDevelop.Components.MainToolbar\" />
    <Folder Include="MonoDevelop.Components.MainToolbar\Theme\" />
    <Folder Include="MonoDevelop.Ide.WelcomePage\icons\" />
    <Folder Include="MonoDevelop.Ide.TextEditing\" />
    <Folder Include="MonoDevelop.Components.DockNotebook\" />
    <Folder Include="icons\mac\" />
    <Folder Include="icons\dark\" />
  </ItemGroup>
  <ItemGroup>
    <Content Include="gtkrc.win32">
      <CopyToOutputDirectory>PreserveNewest</CopyToOutputDirectory>
    </Content>
    <Content Include="gtkrc.mac">
      <CopyToOutputDirectory>PreserveNewest</CopyToOutputDirectory>
    </Content>
    <Content Include="gtkrc.mac-yosemite">
      <CopyToOutputDirectory>PreserveNewest</CopyToOutputDirectory>
    </Content>
    <Content Include="gtkrc">
      <CopyToOutputDirectory>PreserveNewest</CopyToOutputDirectory>
    </Content>
    <Content Include="gtkrc.win32-vista">
      <CopyToOutputDirectory>PreserveNewest</CopyToOutputDirectory>
    </Content>
    <Content Include="gtkrc.mac-dark">
      <CopyToOutputDirectory>PreserveNewest</CopyToOutputDirectory>
    </Content>
    <Content Include="gtkrc.mac-dark-yosemite">
      <CopyToOutputDirectory>PreserveNewest</CopyToOutputDirectory>
    </Content>
  </ItemGroup>
</Project><|MERGE_RESOLUTION|>--- conflicted
+++ resolved
@@ -2437,33 +2437,12 @@
     <EmbeddedResource Include="icons\spinner-selected-5-16%402x.png">
       <LogicalName>spinner-selected-5-16@2x.png</LogicalName>
     </EmbeddedResource>
-<<<<<<< HEAD
-=======
-    <EmbeddedResource Include="icons\done-24.png">
-      <LogicalName>done-24.png</LogicalName>
-    </EmbeddedResource>
-    <EmbeddedResource Include="icons\done-24%402x.png">
-      <LogicalName>done-24@2x.png</LogicalName>
-    </EmbeddedResource>
-    <EmbeddedResource Include="icons\done-32.png">
-      <LogicalName>done-32.png</LogicalName>
-    </EmbeddedResource>
-    <EmbeddedResource Include="icons\done-32%402x.png">
-      <LogicalName>done-32@2x.png</LogicalName>
-    </EmbeddedResource>
-    <EmbeddedResource Include="icons\done-48.png">
-      <LogicalName>done-48.png</LogicalName>
-    </EmbeddedResource>
-    <EmbeddedResource Include="icons\done-48%402x.png">
-      <LogicalName>done-48@2x.png</LogicalName>
-    </EmbeddedResource>
     <EmbeddedResource Include="icons\project-nunit-overlay-32.png">
       <LogicalName>project-nunit-overlay-32.png</LogicalName>
     </EmbeddedResource>
     <EmbeddedResource Include="icons\project-nunit-overlay-32%402x.png">
       <LogicalName>project-nunit-overlay-32@2x.png</LogicalName>
     </EmbeddedResource>
->>>>>>> 1e4952da
   </ItemGroup>
   <ItemGroup Condition=" '$(Configuration)' != 'DebugMac' AND '$(Configuration)' != 'ReleaseMac' ">
     <EmbeddedResource Include="icons\status-building-1-14.png">
