--- conflicted
+++ resolved
@@ -8210,15 +8210,12 @@
     <Compile Include="MonoDevelop.Components\Windows\GtkWin32Interop.cs" />
     <Compile Include="MonoDevelop.Ide.Editor.Extension\AbstractNavigationExtension.cs" />
     <Compile Include="MonoDevelop.Components\FileChooserAction.cs" />
-<<<<<<< HEAD
     <Compile Include="MonoDevelop.Ide.Gui\IStatusBar.cs" />
     <Compile Include="MonoDevelop.Ide\StatusService.cs" />
     <Compile Include="MonoDevelop.Ide\StatusMessageContext.cs" />
-=======
     <Compile Include="MonoDevelop.Components\IdeDialog.cs" />
     <Compile Include="MonoDevelop.Components\IdeWindow.cs" />
     <Compile Include="MonoDevelop.Components\IdeTheme.cs" />
->>>>>>> 45821f1f
     <Compile Include="MonoDevelop.Ide.Templates\PropertyDescriptionTemplate.cs" />
     <Compile Include="MonoDevelop.Ide.Templates\FileTemplateTagsModifier.cs" />
     <Compile Include="MonoDevelop.Ide.Templates\CombinedTagModel.cs" />
