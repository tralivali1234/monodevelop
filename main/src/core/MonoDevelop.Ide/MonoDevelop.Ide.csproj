<?xml version="1.0" encoding="utf-8"?>
<Project DefaultTargets="Build" xmlns="http://schemas.microsoft.com/developer/msbuild/2003" ToolsVersion="4.0">
  <PropertyGroup>
    <Configuration Condition=" '$(Configuration)' == '' ">Debug</Configuration>
    <Platform Condition=" '$(Platform)' == '' ">AnyCPU</Platform>
    <ProductVersion>8.0.30703</ProductVersion>
    <SchemaVersion>2.0</SchemaVersion>
    <ProjectGuid>{27096E7F-C91C-4AC6-B289-6897A701DF21}</ProjectGuid>
    <OutputType>Library</OutputType>
    <AssemblyName>MonoDevelop.Ide</AssemblyName>
    <RootNamespace>MonoDevelop.Ide</RootNamespace>
  </PropertyGroup>
  <PropertyGroup Condition=" '$(Configuration)|$(Platform)' == 'Debug|AnyCPU' ">
    <DebugSymbols>True</DebugSymbols>
    <DebugType>full</DebugType>
    <Optimize>False</Optimize>
    <OutputPath>..\..\..\build\bin</OutputPath>
    <ErrorReport>prompt</ErrorReport>
    <WarningLevel>3</WarningLevel>
    <Execution>
      <Execution clr-version="Net_2_0" />
    </Execution>
    <AllowUnsafeBlocks>True</AllowUnsafeBlocks>
    <DefineConstants>DEBUG</DefineConstants>
    <NoWarn>1591;1573</NoWarn>
    <DocumentationFile>..\..\..\build\bin\MonoDevelop.Ide.xml</DocumentationFile>
  </PropertyGroup>
  <PropertyGroup Condition=" '$(Configuration)|$(Platform)' == 'Release|AnyCPU' ">
    <DebugType>pdbonly</DebugType>
    <Optimize>True</Optimize>
    <OutputPath>..\..\..\build\AddIns\</OutputPath>
    <ErrorReport>prompt</ErrorReport>
    <WarningLevel>4</WarningLevel>
    <Execution>
      <Execution clr-version="Net_2_0" />
    </Execution>
    <AllowUnsafeBlocks>True</AllowUnsafeBlocks>
    <DebugSymbols>true</DebugSymbols>
    <NoWarn>1591;1573</NoWarn>
    <DocumentationFile>..\..\..\build\AddIns\MonoDevelop.Ide.xml</DocumentationFile>
  </PropertyGroup>
  <ItemGroup>
    <Reference Include="System" />
    <Reference Include="System.Drawing" />
    <Reference Include="System.Xml" />
    <Reference Include="System.Data" />
    <Reference Include="System.Web.Services" />
    <Reference Include="Mono.Posix" />
    <Reference Include="System.Runtime.Remoting" />
    <Reference Include="monodoc, Version=1.0.0.0, Culture=neutral, PublicKeyToken=0738eb9f132ed756" />
    <Reference Include="gdk-sharp, Version=2.12.0.0, Culture=neutral, PublicKeyToken=35e10195dab3c99f">
      <SpecificVersion>False</SpecificVersion>
    </Reference>
    <Reference Include="atk-sharp, Version=2.12.0.0, Culture=neutral, PublicKeyToken=35e10195dab3c99f">
      <SpecificVersion>False</SpecificVersion>
    </Reference>
    <Reference Include="pango-sharp, Version=2.12.0.0, Culture=neutral, PublicKeyToken=35e10195dab3c99f">
      <SpecificVersion>False</SpecificVersion>
    </Reference>
    <Reference Include="glib-sharp, Version=2.12.0.0, Culture=neutral, PublicKeyToken=35e10195dab3c99f">
      <SpecificVersion>False</SpecificVersion>
    </Reference>
    <Reference Include="gtk-sharp, Version=2.12.0.0, Culture=neutral, PublicKeyToken=35e10195dab3c99f">
      <SpecificVersion>False</SpecificVersion>
    </Reference>
    <Reference Include="System.Core" />
    <Reference Include="ICSharpCode.SharpZipLib" />
    <Reference Include="Mono.Cairo" />
    <Reference Include="System.Web" />
    <Reference Include="System.Xml.Linq" />
    <Reference Include="System.Design" />
  </ItemGroup>
  <ItemGroup>
    <ProjectReference Include="..\MonoDevelop.Core\MonoDevelop.Core.csproj">
      <Project>{7525BB88-6142-4A26-93B9-A30C6983390A}</Project>
      <Name>MonoDevelop.Core</Name>
      <Private>False</Private>
    </ProjectReference>
    <ProjectReference Include="..\Mono.Texteditor\Mono.TextEditor.csproj">
      <Project>{A2329308-3751-4DBD-9A75-5F7B8B024625}</Project>
      <Name>Mono.TextEditor</Name>
      <Private>False</Private>
    </ProjectReference>
    <ProjectReference Include="..\MonoDevelop.Projects.Formats.MSBuild\MonoDevelop.Projects.Formats.MSBuild.csproj">
      <Project>{A437F1A3-78DF-4F00-8053-D32A8B1EB679}</Project>
      <Name>MonoDevelop.Projects.Formats.MSBuild</Name>
      <Private>False</Private>
    </ProjectReference>
    <ProjectReference Include="..\..\..\external\nrefactory\ICSharpCode.NRefactory\ICSharpCode.NRefactory.csproj">
      <Project>{3B2A5653-EC97-4001-BB9B-D90F1AF2C371}</Project>
      <Name>ICSharpCode.NRefactory</Name>
      <Private>False</Private>
    </ProjectReference>
    <ProjectReference Include="..\..\..\external\nrefactory\ICSharpCode.NRefactory.CSharp\ICSharpCode.NRefactory.CSharp.csproj">
      <Project>{53DCA265-3C3C-42F9-B647-F72BA678122B}</Project>
      <Name>ICSharpCode.NRefactory.CSharp</Name>
      <Private>False</Private>
    </ProjectReference>
    <ProjectReference Include="..\..\..\external\xwt\Xwt\Xwt.csproj">
      <Project>{92494904-35FA-4DC9-BDE9-3A3E87AC49D3}</Project>
      <Name>Xwt</Name>
    </ProjectReference>
    <ProjectReference Include="..\..\..\external\xwt\Xwt.Gtk\Xwt.Gtk.csproj">
      <Project>{C3887A93-B2BD-4097-8E2F-3A063EFF32FD}</Project>
      <Name>Xwt.Gtk</Name>
    </ProjectReference>
    <ProjectReference Include="..\..\..\external\mono-addins\Mono.Addins\Mono.Addins.csproj">
      <Project>{91DD5A2D-9FE3-4C3C-9253-876141874DAD}</Project>
      <Name>Mono.Addins</Name>
      <Private>False</Private>
    </ProjectReference>
    <ProjectReference Include="..\..\..\external\mono-addins\Mono.Addins.Setup\Mono.Addins.Setup.csproj">
      <Project>{A85C9721-C054-4BD8-A1F3-0227615F0A36}</Project>
      <Name>Mono.Addins.Setup</Name>
      <Private>False</Private>
    </ProjectReference>
    <ProjectReference Include="..\..\..\external\mono-addins\Mono.Addins.Gui\Mono.Addins.Gui.csproj">
      <Project>{FEC19BDA-4904-4005-8C09-68E82E8BEF6A}</Project>
      <Name>Mono.Addins.Gui</Name>
      <Private>False</Private>
    </ProjectReference>
    <ProjectReference Include="..\..\..\external\cecil\Mono.Cecil.csproj">
      <Project>{D68133BD-1E63-496E-9EDE-4FBDBF77B486}</Project>
      <Name>Mono.Cecil</Name>
    </ProjectReference>
    <ProjectReference Include="..\..\..\external\debugger-libs\Mono.Debugging\Mono.Debugging.csproj">
      <Project>{90C99ADB-7D4B-4EB4-98C2-40BD1B14C7D2}</Project>
      <Name>Mono.Debugging</Name>
    </ProjectReference>
    <ProjectReference Include="..\..\..\external\nrefactory\ICSharpCode.NRefactory.IKVM\ICSharpCode.NRefactory.IKVM.csproj">
      <Project>{A727169F-D94F-443F-B305-B057D7F3B420}</Project>
      <Name>ICSharpCode.NRefactory.IKVM</Name>
    </ProjectReference>
    <ProjectReference Include="..\..\..\external\ikvm\reflect\IKVM.Reflection.csproj">
      <Project>{4CB170EF-DFE6-4A56-9E1B-A85449E827A7}</Project>
      <Name>IKVM.Reflection</Name>
    </ProjectReference>
  </ItemGroup>
  <ItemGroup>
    <EmbeddedResource Include="templates\AppConfigFile.xft.xml">
      <LogicalName>AppConfigFile.xft.xml</LogicalName>
    </EmbeddedResource>
    <EmbeddedResource Include="templates\BlankCombine.xpt.xml">
      <LogicalName>BlankCombine.xpt.xml</LogicalName>
    </EmbeddedResource>
    <EmbeddedResource Include="templates\EmptyClass.xft.xml">
      <LogicalName>EmptyClass.xft.xml</LogicalName>
    </EmbeddedResource>
    <EmbeddedResource Include="templates\EmptyEnum.xft.xml">
      <LogicalName>EmptyEnum.xft.xml</LogicalName>
    </EmbeddedResource>
    <EmbeddedResource Include="templates\EmptyHTMLFile.xft.xml">
      <LogicalName>EmptyHTMLFile.xft.xml</LogicalName>
    </EmbeddedResource>
    <EmbeddedResource Include="templates\EmptyInterface.xft.xml">
      <LogicalName>EmptyInterface.xft.xml</LogicalName>
    </EmbeddedResource>
    <EmbeddedResource Include="templates\EmptyResourceFile.xft.xml">
      <LogicalName>EmptyResourceFile.xft.xml</LogicalName>
    </EmbeddedResource>
    <EmbeddedResource Include="templates\EmptyStruct.xft.xml">
      <LogicalName>EmptyStruct.xft.xml</LogicalName>
    </EmbeddedResource>
    <EmbeddedResource Include="templates\EmptyTextFile.xft.xml">
      <LogicalName>EmptyTextFile.xft.xml</LogicalName>
    </EmbeddedResource>
    <EmbeddedResource Include="templates\EmptyXMLFile.xft.xml">
      <LogicalName>EmptyXMLFile.xft.xml</LogicalName>
    </EmbeddedResource>
    <EmbeddedResource Include="icons\light\assembly-reference-overlay-16.png">
      <LogicalName>assembly-reference-overlay-light-16.png</LogicalName>
    </EmbeddedResource>
    <EmbeddedResource Include="icons\light\assembly-reference-overlay-16%402x.png">
      <LogicalName>assembly-reference-overlay-light-16@2x.png</LogicalName>
    </EmbeddedResource>
    <EmbeddedResource Include="icons\light\invalid-reference-overlay-16.png">
      <LogicalName>invalid-reference-overlay-light-16.png</LogicalName>
    </EmbeddedResource>
    <EmbeddedResource Include="icons\light\invalid-reference-overlay-16%402x.png">
      <LogicalName>invalid-reference-overlay-light-16@2x.png</LogicalName>
    </EmbeddedResource>
    <EmbeddedResource Include="icons\light\project-reference-overlay-16.png">
      <LogicalName>project-reference-overlay-light-16.png</LogicalName>
    </EmbeddedResource>
    <EmbeddedResource Include="icons\light\project-reference-overlay-16%402x.png">
      <LogicalName>project-reference-overlay-light-16@2x.png</LogicalName>
    </EmbeddedResource>
    <EmbeddedResource Include="icons\parser-16.png">
      <LogicalName>parser-16.png</LogicalName>
    </EmbeddedResource>
    <EmbeddedResource Include="templates\GenericProject.xpt.xml">
      <LogicalName>GenericProject.xpt.xml</LogicalName>
    </EmbeddedResource>
    <EmbeddedResource Include="gtk-gui\gui.stetic">
      <LogicalName>gui.stetic</LogicalName>
    </EmbeddedResource>
    <EmbeddedResource Include="icons\light\pin-down-16.png">
      <LogicalName>pin-down-light-16.png</LogicalName>
    </EmbeddedResource>
    <EmbeddedResource Include="icons\light\pin-down-16%402x.png">
      <LogicalName>pin-down-light-16@2x.png</LogicalName>
    </EmbeddedResource>
    <EmbeddedResource Include="icons\light\pin-up-16.png">
      <LogicalName>pin-up-light-16.png</LogicalName>
    </EmbeddedResource>
    <EmbeddedResource Include="icons\light\pin-up-16%402x.png">
      <LogicalName>pin-up-light-16@2x.png</LogicalName>
    </EmbeddedResource>
    <EmbeddedResource Include="options\KeyBindingSchemeEmacs.xml">
      <LogicalName>KeyBindingSchemeEmacs.xml</LogicalName>
    </EmbeddedResource>
    <EmbeddedResource Include="options\KeyBindingSchemeVisualStudio.xml">
      <LogicalName>KeyBindingSchemeVisualStudio.xml</LogicalName>
    </EmbeddedResource>
    <EmbeddedResource Include="templates\Workspace.xpt.xml">
      <LogicalName>Workspace.xpt.xml</LogicalName>
    </EmbeddedResource>
    <EmbeddedResource Include="options\KeyBindingSchemeMonoDevelop1.xml">
      <LogicalName>KeyBindingSchemeMonoDevelop1.xml</LogicalName>
    </EmbeddedResource>
    <EmbeddedResource Include="icons\keyboard-shortcuts-16.png">
      <LogicalName>keyboard-shortcuts-16.png</LogicalName>
    </EmbeddedResource>
    <EmbeddedResource Include="icons\text-editor-16.png">
      <LogicalName>text-editor-16.png</LogicalName>
    </EmbeddedResource>
    <EmbeddedResource Include="icons\navigate-next-16.png">
      <LogicalName>navigate-next-16.png</LogicalName>
    </EmbeddedResource>
    <EmbeddedResource Include="icons\navigate-previous-16.png">
      <LogicalName>navigate-previous-16.png</LogicalName>
    </EmbeddedResource>
    <EmbeddedResource Include="options\KeyBindingSchemeMonoDevelop2.xml">
      <LogicalName>KeyBindingSchemeMonoDevelop2.xml</LogicalName>
    </EmbeddedResource>
    <EmbeddedResource Include="MonoDevelop.Ide.StandardHeader\MITX11LicencePolicy.xml">
      <LogicalName>MITX11LicencePolicy.xml</LogicalName>
    </EmbeddedResource>
    <EmbeddedResource Include="MonoDevelop.Ide.StandardHeader\Apache2LicencePolicy.xml">
      <LogicalName>Apache2LicencePolicy.xml</LogicalName>
    </EmbeddedResource>
    <EmbeddedResource Include="MonoDevelop.Ide.StandardHeader\GPL2LicencePolicy.xml">
      <LogicalName>GPL2LicencePolicy.xml</LogicalName>
    </EmbeddedResource>
    <EmbeddedResource Include="MonoDevelop.Ide.StandardHeader\GPL3LicencePolicy.xml">
      <LogicalName>GPL3LicencePolicy.xml</LogicalName>
    </EmbeddedResource>
    <EmbeddedResource Include="MonoDevelop.Ide.StandardHeader\LGPL2-1LicencePolicy.xml">
      <LogicalName>LGPL2-1LicencePolicy.xml</LogicalName>
    </EmbeddedResource>
    <EmbeddedResource Include="MonoDevelop.Ide.StandardHeader\NewBSDLicencePolicy.xml">
      <LogicalName>NewBSDLicencePolicy.xml</LogicalName>
    </EmbeddedResource>
    <EmbeddedResource Include="MonoDevelop.Ide.CodeTemplates\MonoDevelop-templates.xml">
      <LogicalName>MonoDevelop-templates.xml</LogicalName>
    </EmbeddedResource>
    <EmbeddedResource Include="MonoDevelop.Ide.CodeFormatting\MonoTextStylePolicy.xml">
      <LogicalName>MonoTextStylePolicy.xml</LogicalName>
    </EmbeddedResource>
    <EmbeddedResource Include="MonoDevelop.Ide.CodeFormatting\VisualStudioTextStylePolicy.xml">
      <LogicalName>VisualStudioTextStylePolicy.xml</LogicalName>
    </EmbeddedResource>
    <EmbeddedResource Include="MonoDevelop.Ide.StandardHeader\LGPL3LicencePolicy.xml">
      <LogicalName>LGPL3LicencePolicy.xml</LogicalName>
    </EmbeddedResource>
    <EmbeddedResource Include="icons\tools-external-tools-16.png">
      <LogicalName>tools-external-tools-16.png</LogicalName>
    </EmbeddedResource>
    <EmbeddedResource Include="MonoDevelop.Ide.CodeFormatting\InvariantTextStylePolicy.xml">
      <LogicalName>InvariantTextStylePolicy.xml</LogicalName>
    </EmbeddedResource>
    <EmbeddedResource Include="icons\add-namespace-16.png">
      <LogicalName>add-namespace-16.png</LogicalName>
    </EmbeddedResource>
    <EmbeddedResource Include="icons\assembly-project-16.png">
      <LogicalName>assembly-project-16.png</LogicalName>
    </EmbeddedResource>
    <EmbeddedResource Include="icons\light\breakpoint-16.png">
      <LogicalName>breakpoint-light-16.png</LogicalName>
    </EmbeddedResource>
    <EmbeddedResource Include="icons\light\breakpoint-16%402x.png">
      <LogicalName>breakpoint-light-16@2x.png</LogicalName>
    </EmbeddedResource>
    <EmbeddedResource Include="icons\light\breakpoint-disable-all-16.png">
      <LogicalName>breakpoint-disable-all-light-16.png</LogicalName>
    </EmbeddedResource>
    <EmbeddedResource Include="icons\light\breakpoint-disable-all-16%402x.png">
      <LogicalName>breakpoint-disable-all-light-16@2x.png</LogicalName>
    </EmbeddedResource>
    <EmbeddedResource Include="icons\breakpoint-disabled-16.png">
      <LogicalName>breakpoint-disabled-16.png</LogicalName>
    </EmbeddedResource>
    <EmbeddedResource Include="icons\breakpoint-invalid-16.png">
      <LogicalName>breakpoint-invalid-16.png</LogicalName>
    </EmbeddedResource>
    <EmbeddedResource Include="icons\light\breakpoint-new-16.png">
      <LogicalName>breakpoint-new-light-16.png</LogicalName>
    </EmbeddedResource>
    <EmbeddedResource Include="icons\light\breakpoint-new-16%402x.png">
      <LogicalName>breakpoint-new-light-16@2x.png</LogicalName>
    </EmbeddedResource>
    <EmbeddedResource Include="icons\light\breakpoint-on-off-16.png">
      <LogicalName>breakpoint-on-off-light-16.png</LogicalName>
    </EmbeddedResource>
    <EmbeddedResource Include="icons\light\breakpoint-on-off-16%402x.png">
      <LogicalName>breakpoint-on-off-light-16@2x.png</LogicalName>
    </EmbeddedResource>
    <EmbeddedResource Include="icons\light\breakpoint-clear-all-16.png">
      <LogicalName>breakpoint-clear-all-light-16.png</LogicalName>
    </EmbeddedResource>
    <EmbeddedResource Include="icons\light\breakpoint-clear-all-16%402x.png">
      <LogicalName>breakpoint-clear-all-light-16@2x.png</LogicalName>
    </EmbeddedResource>
    <EmbeddedResource Include="icons\build-project-16.png">
      <LogicalName>build-project-16.png</LogicalName>
    </EmbeddedResource>
    <EmbeddedResource Include="icons\build-solution-16.png">
      <LogicalName>build-solution-16.png</LogicalName>
    </EmbeddedResource>
    <EmbeddedResource Include="icons\light\element-template-16.png">
      <LogicalName>element-template-16.png</LogicalName>
    </EmbeddedResource>
    <EmbeddedResource Include="icons\light\element-template-16%402x.png">
      <LogicalName>element-template-16@2x.png</LogicalName>
    </EmbeddedResource>
    <EmbeddedResource Include="icons\light\element-template-surroundwith-16.png">
      <LogicalName>element-template-surroundwith-16.png</LogicalName>
    </EmbeddedResource>
    <EmbeddedResource Include="icons\light\element-template-surroundwith-16%402x.png">
      <LogicalName>element-template-surroundwith-16@2x.png</LogicalName>
    </EmbeddedResource>
    <EmbeddedResource Include="icons\light\comment-16.png">
      <LogicalName>comment-light-16.png</LogicalName>
    </EmbeddedResource>
    <EmbeddedResource Include="icons\light\comment-16%402x.png">
      <LogicalName>comment-light-16@2x.png</LogicalName>
    </EmbeddedResource>
    <EmbeddedResource Include="icons\compiler-options-16.png">
      <LogicalName>compiler-options-16.png</LogicalName>
    </EmbeddedResource>
    <EmbeddedResource Include="icons\custom-commands-16.png">
      <LogicalName>custom-commands-16.png</LogicalName>
    </EmbeddedResource>
    <EmbeddedResource Include="icons\edit-find-next-16.png">
      <LogicalName>edit-find-next-16.png</LogicalName>
    </EmbeddedResource>
    <EmbeddedResource Include="icons\edit-select-all-16.png">
      <LogicalName>edit-select-all-16.png</LogicalName>
    </EmbeddedResource>
    <EmbeddedResource Include="icons\light\element-class-16.png">
      <LogicalName>element-class-light-16.png</LogicalName>
    </EmbeddedResource>
    <EmbeddedResource Include="icons\light\element-class-16%402x.png">
      <LogicalName>element-class-light-16@2x.png</LogicalName>
    </EmbeddedResource>
    <EmbeddedResource Include="icons\light\element-delegate-16.png">
      <LogicalName>element-delegate-light-16.png</LogicalName>
    </EmbeddedResource>
    <EmbeddedResource Include="icons\light\element-delegate-16%402x.png">
      <LogicalName>element-delegate-light-16@2x.png</LogicalName>
    </EmbeddedResource>
    <EmbeddedResource Include="icons\light\element-enumeration-16.png">
      <LogicalName>element-enumeration-light-16.png</LogicalName>
    </EmbeddedResource>
    <EmbeddedResource Include="icons\light\element-enumeration-16%402x.png">
      <LogicalName>element-enumeration-light-16@2x.png</LogicalName>
    </EmbeddedResource>
    <EmbeddedResource Include="icons\light\element-event-16.png">
      <LogicalName>element-event-light-16.png</LogicalName>
    </EmbeddedResource>
    <EmbeddedResource Include="icons\light\element-event-16%402x.png">
      <LogicalName>element-event-light-16@2x.png</LogicalName>
    </EmbeddedResource>
    <EmbeddedResource Include="icons\light\element-extensionmethod-16.png">
      <LogicalName>element-extensionmethod-light-16.png</LogicalName>
    </EmbeddedResource>
    <EmbeddedResource Include="icons\light\element-extensionmethod-16%402x.png">
      <LogicalName>element-extensionmethod-light-16@2x.png</LogicalName>
    </EmbeddedResource>
    <EmbeddedResource Include="icons\light\element-field-16.png">
      <LogicalName>element-field-light-16.png</LogicalName>
    </EmbeddedResource>
    <EmbeddedResource Include="icons\light\element-field-16%402x.png">
      <LogicalName>element-field-light-16@2x.png</LogicalName>
    </EmbeddedResource>
    <EmbeddedResource Include="icons\light\element-interface-16.png">
      <LogicalName>element-interface-light-16.png</LogicalName>
    </EmbeddedResource>
    <EmbeddedResource Include="icons\light\element-interface-16%402x.png">
      <LogicalName>element-interface-light-16@2x.png</LogicalName>
    </EmbeddedResource>
    <EmbeddedResource Include="icons\light\element-constant-16.png">
      <LogicalName>element-constant-light-16.png</LogicalName>
    </EmbeddedResource>
    <EmbeddedResource Include="icons\light\element-constant-16%402x.png">
      <LogicalName>element-constant-light-16@2x.png</LogicalName>
    </EmbeddedResource>
    <EmbeddedResource Include="icons\light\element-method-16.png">
      <LogicalName>element-method-light-16.png</LogicalName>
    </EmbeddedResource>
    <EmbeddedResource Include="icons\light\element-method-16%402x.png">
      <LogicalName>element-method-light-16@2x.png</LogicalName>
    </EmbeddedResource>
    <EmbeddedResource Include="icons\element-method-new-16.png">
      <LogicalName>element-method-new-16.png</LogicalName>
    </EmbeddedResource>
    <EmbeddedResource Include="icons\light\element-namespace-16.png">
      <LogicalName>element-namespace-light-16.png</LogicalName>
    </EmbeddedResource>
    <EmbeddedResource Include="icons\light\element-namespace-16%402x.png">
      <LogicalName>element-namespace-light-16@2x.png</LogicalName>
    </EmbeddedResource>
    <EmbeddedResource Include="icons\light\element-property-16.png">
      <LogicalName>element-property-light-16.png</LogicalName>
    </EmbeddedResource>
    <EmbeddedResource Include="icons\light\element-property-16%402x.png">
      <LogicalName>element-property-light-16@2x.png</LogicalName>
    </EmbeddedResource>
    <EmbeddedResource Include="icons\light\element-structure-16.png">
      <LogicalName>element-structure-light-16.png</LogicalName>
    </EmbeddedResource>
    <EmbeddedResource Include="icons\light\element-structure-16%402x.png">
      <LogicalName>element-structure-light-16@2x.png</LogicalName>
    </EmbeddedResource>
    <EmbeddedResource Include="icons\light\file-class-32.png">
      <LogicalName>file-class-light-32.png</LogicalName>
    </EmbeddedResource>
    <EmbeddedResource Include="icons\light\file-class-32%402x.png">
      <LogicalName>file-class-light-32@2x.png</LogicalName>
    </EmbeddedResource>
    <EmbeddedResource Include="icons\light\file-enumeration-32.png">
      <LogicalName>file-enumeration-light-32.png</LogicalName>
    </EmbeddedResource>
    <EmbeddedResource Include="icons\light\file-enumeration-32%402x.png">
      <LogicalName>file-enumeration-light-32@2x.png</LogicalName>
    </EmbeddedResource>
    <EmbeddedResource Include="icons\light\file-interface-32.png">
      <LogicalName>file-interface-light-32.png</LogicalName>
    </EmbeddedResource>
    <EmbeddedResource Include="icons\light\file-interface-32%402x.png">
      <LogicalName>file-interface-light-32@2x.png</LogicalName>
    </EmbeddedResource>
    <EmbeddedResource Include="icons\light\file-struct-32.png">
      <LogicalName>file-struct-light-32.png</LogicalName>
    </EmbeddedResource>
    <EmbeddedResource Include="icons\light\file-struct-32%402x.png">
      <LogicalName>file-struct-light-32@2x.png</LogicalName>
    </EmbeddedResource>
    <EmbeddedResource Include="icons\light\file-xml-16.png">
      <LogicalName>file-xml-light-16.png</LogicalName>
    </EmbeddedResource>
    <EmbeddedResource Include="icons\light\file-xml-16%402x.png">
      <LogicalName>file-xml-light-16@2x.png</LogicalName>
    </EmbeddedResource>
    <EmbeddedResource Include="icons\light\file-xml-32.png">
      <LogicalName>file-xml-light-32.png</LogicalName>
    </EmbeddedResource>
    <EmbeddedResource Include="icons\light\file-xml-32%402x.png">
      <LogicalName>file-xml-light-32@2x.png</LogicalName>
    </EmbeddedResource>
    <EmbeddedResource Include="icons\folder-new-16.png">
      <LogicalName>folder-new-16.png</LogicalName>
    </EmbeddedResource>
    <EmbeddedResource Include="icons\formatting-16.png">
      <LogicalName>formatting-16.png</LogicalName>
    </EmbeddedResource>
    <EmbeddedResource Include="icons\light\element-keyword-16.png">
      <LogicalName>element-keyword-16.png</LogicalName>
    </EmbeddedResource>
    <EmbeddedResource Include="icons\light\element-keyword-16%402x.png">
      <LogicalName>element-keyword-16@2x.png</LogicalName>
    </EmbeddedResource>
    <EmbeddedResource Include="icons\markers-rulers-16.png">
      <LogicalName>markers-rulers-16.png</LogicalName>
    </EmbeddedResource>
    <EmbeddedResource Include="icons\monodevelop-16.png">
      <LogicalName>monodevelop-16.png</LogicalName>
    </EmbeddedResource>
    <EmbeddedResource Include="icons\monodevelop-22.png">
      <LogicalName>monodevelop-22.png</LogicalName>
    </EmbeddedResource>
    <EmbeddedResource Include="icons\monodevelop-32.png">
      <LogicalName>monodevelop-32.png</LogicalName>
    </EmbeddedResource>
    <EmbeddedResource Include="icons\monodevelop-48.png">
      <LogicalName>monodevelop-48.png</LogicalName>
    </EmbeddedResource>
    <EmbeddedResource Include="icons\light\package-22.png">
      <LogicalName>package-light-22.png</LogicalName>
    </EmbeddedResource>
    <EmbeddedResource Include="icons\light\package-22%402x.png">
      <LogicalName>package-light-22@2x.png</LogicalName>
    </EmbeddedResource>
    <EmbeddedResource Include="icons\light\package-32.png">
      <LogicalName>package-light-32.png</LogicalName>
    </EmbeddedResource>
    <EmbeddedResource Include="icons\light\package-32%402x.png">
      <LogicalName>package-light-32@2x.png</LogicalName>
    </EmbeddedResource>
    <EmbeddedResource Include="icons\light\package-48.png">
      <LogicalName>package-light-48.png</LogicalName>
    </EmbeddedResource>
    <EmbeddedResource Include="icons\light\package-48%402x.png">
      <LogicalName>package-light-48@2x.png</LogicalName>
    </EmbeddedResource>
    <EmbeddedResource Include="icons\light\task-list-16.png">
      <LogicalName>task-list-light-16.png</LogicalName>
    </EmbeddedResource>
    <EmbeddedResource Include="icons\light\task-list-16%402x.png">
      <LogicalName>task-list-light-16@2x.png</LogicalName>
    </EmbeddedResource>
    <EmbeddedResource Include="icons\light\project-16.png">
      <LogicalName>project-light-16.png</LogicalName>
    </EmbeddedResource>
    <EmbeddedResource Include="icons\light\project-16%402x.png">
      <LogicalName>project-light-16@2x.png</LogicalName>
    </EmbeddedResource>
    <EmbeddedResource Include="icons\light\project-32.png">
      <LogicalName>project-light-32.png</LogicalName>
    </EmbeddedResource>
    <EmbeddedResource Include="icons\light\project-32%402x.png">
      <LogicalName>project-light-32@2x.png</LogicalName>
    </EmbeddedResource>
    <EmbeddedResource Include="icons\light\project-console-overlay-32.png">
      <LogicalName>project-console-overlay-light-32.png</LogicalName>
    </EmbeddedResource>
    <EmbeddedResource Include="icons\light\project-console-overlay-32%402x.png">
      <LogicalName>project-console-overlay-light-32@2x.png</LogicalName>
    </EmbeddedResource>
    <EmbeddedResource Include="icons\light\project-gui-overlay-32.png">
      <LogicalName>project-gui-overlay-light-32.png</LogicalName>
    </EmbeddedResource>
    <EmbeddedResource Include="icons\light\project-gui-overlay-32%402x.png">
      <LogicalName>project-gui-overlay-light-32@2x.png</LogicalName>
    </EmbeddedResource>
    <EmbeddedResource Include="icons\light\project-library-overlay-32.png">
      <LogicalName>project-library-overlay-light-32.png</LogicalName>
    </EmbeddedResource>
    <EmbeddedResource Include="icons\light\project-library-overlay-32%402x.png">
      <LogicalName>project-library-overlay-light-32@2x.png</LogicalName>
    </EmbeddedResource>
    <EmbeddedResource Include="icons\project-new-16.png">
      <LogicalName>project-new-16.png</LogicalName>
    </EmbeddedResource>
    <EmbeddedResource Include="icons\light\project-reference-16.png">
      <LogicalName>project-reference-light-16.png</LogicalName>
    </EmbeddedResource>
    <EmbeddedResource Include="icons\light\project-reference-16%402x.png">
      <LogicalName>project-reference-light-16@2x.png</LogicalName>
    </EmbeddedResource>
    <EmbeddedResource Include="icons\light\solution-16.png">
      <LogicalName>solution-light-16.png</LogicalName>
    </EmbeddedResource>
    <EmbeddedResource Include="icons\light\solution-16%402x.png">
      <LogicalName>solution-light-16@2x.png</LogicalName>
    </EmbeddedResource>
    <EmbeddedResource Include="icons\light\solution-32.png">
      <LogicalName>solution-light-32.png</LogicalName>
    </EmbeddedResource>
    <EmbeddedResource Include="icons\light\solution-32%402x.png">
      <LogicalName>solution-light-32@2x.png</LogicalName>
    </EmbeddedResource>
    <EmbeddedResource Include="icons\solution-folder-new-16.png">
      <LogicalName>solution-folder-new-16.png</LogicalName>
    </EmbeddedResource>
    <EmbeddedResource Include="icons\solution-new-16.png">
      <LogicalName>solution-new-16.png</LogicalName>
    </EmbeddedResource>
    <EmbeddedResource Include="icons\syntax-highlighting-16.png">
      <LogicalName>syntax-highlighting-16.png</LogicalName>
    </EmbeddedResource>
    <EmbeddedResource Include="icons\system-software-update-22.png">
      <LogicalName>system-software-update-22.png</LogicalName>
    </EmbeddedResource>
    <EmbeddedResource Include="icons\text-editor-behavior-16.png">
      <LogicalName>text-editor-behavior-16.png</LogicalName>
    </EmbeddedResource>
    <EmbeddedResource Include="icons\letters-16.png">
      <LogicalName>letters-16.png</LogicalName>
    </EmbeddedResource>
    <EmbeddedResource Include="icons\hammer-16.png">
      <LogicalName>hammer-16.png</LogicalName>
    </EmbeddedResource>
    <EmbeddedResource Include="icons\drive-16.png">
      <LogicalName>drive-16.png</LogicalName>
    </EmbeddedResource>
    <EmbeddedResource Include="icons\monkey-16.png">
      <LogicalName>monkey-16.png</LogicalName>
    </EmbeddedResource>
    <EmbeddedResource Include="icons\light\element-visibility-internal-overlay-16.png">
      <LogicalName>element-visibility-internal-overlay-light-16.png</LogicalName>
    </EmbeddedResource>
    <EmbeddedResource Include="icons\light\element-visibility-internal-overlay-16%402x.png">
      <LogicalName>element-visibility-internal-overlay-light-16@2x.png</LogicalName>
    </EmbeddedResource>
    <EmbeddedResource Include="icons\light\element-visibility-private-overlay-16.png">
      <LogicalName>element-visibility-private-overlay-light-16.png</LogicalName>
    </EmbeddedResource>
    <EmbeddedResource Include="icons\light\element-visibility-private-overlay-16%402x.png">
      <LogicalName>element-visibility-private-overlay-light-16@2x.png</LogicalName>
    </EmbeddedResource>
    <EmbeddedResource Include="icons\light\element-visibility-protected-overlay-16.png">
      <LogicalName>element-visibility-protected-overlay-light-16.png</LogicalName>
    </EmbeddedResource>
    <EmbeddedResource Include="icons\light\element-visibility-protected-overlay-16%402x.png">
      <LogicalName>element-visibility-protected-overlay-light-16@2x.png</LogicalName>
    </EmbeddedResource>
    <EmbeddedResource Include="icons\light\element-visibility-internal-an-protected-overlay-16.png">
      <LogicalName>element-visibility-internal-an-protected-overlay-light-16.png</LogicalName>
    </EmbeddedResource>
    <EmbeddedResource Include="icons\light\element-visibility-internal-an-protected-overlay-16%402x.png">
      <LogicalName>element-visibility-internal-an-protected-overlay-light-16@2x.png</LogicalName>
    </EmbeddedResource>
    <EmbeddedResource Include="icons\light\element-visibility-internal-or-protected-overlay-16.png">
      <LogicalName>element-visibility-internal-or-protected-overlay-light-16.png</LogicalName>
    </EmbeddedResource>
    <EmbeddedResource Include="icons\light\element-visibility-internal-or-protected-overlay-16%402x.png">
      <LogicalName>element-visibility-internal-or-protected-overlay-light-16@2x.png</LogicalName>
    </EmbeddedResource>
    <EmbeddedResource Include="icons\light\element-visibility-static-overlay-16.png">
      <LogicalName>element-visibility-static-overlay-light-16.png</LogicalName>
    </EmbeddedResource>
    <EmbeddedResource Include="icons\light\element-visibility-static-overlay-16%402x.png">
      <LogicalName>element-visibility-static-overlay-light-16@2x.png</LogicalName>
    </EmbeddedResource>
    <EmbeddedResource Include="icons\light\project-web-overlay-32.png">
      <LogicalName>project-web-overlay-light-32.png</LogicalName>
    </EmbeddedResource>
    <EmbeddedResource Include="icons\light\project-web-overlay-32%402x.png">
      <LogicalName>project-web-overlay-light-32@2x.png</LogicalName>
    </EmbeddedResource>
    <EmbeddedResource Include="icons\light\workspace-16.png">
      <LogicalName>workspace-light-16.png</LogicalName>
    </EmbeddedResource>
    <EmbeddedResource Include="icons\light\workspace-16%402x.png">
      <LogicalName>workspace-light-16@2x.png</LogicalName>
    </EmbeddedResource>
    <EmbeddedResource Include="icons\light\workspace-32.png">
      <LogicalName>workspace-light-32.png</LogicalName>
    </EmbeddedResource>
    <EmbeddedResource Include="icons\light\workspace-32%402x.png">
      <LogicalName>workspace-light-32@2x.png</LogicalName>
    </EmbeddedResource>
    <EmbeddedResource Include="icons-components\MonoDevelop.Close.png">
      <LogicalName>MonoDevelop.Close.png</LogicalName>
    </EmbeddedResource>
    <EmbeddedResource Include="icons-components\MonoDevelop.Components.PropertyGrid.DefaultPropertyTab.bmp">
      <LogicalName>MonoDevelop.Components.PropertyGrid.DefaultPropertyTab.bmp</LogicalName>
    </EmbeddedResource>
    <EmbeddedResource Include="icons-components\MonoDevelop.Components.PropertyGrid.EventPropertyTab.bmp">
      <LogicalName>MonoDevelop.Components.PropertyGrid.EventPropertyTab.bmp</LogicalName>
    </EmbeddedResource>
    <EmbeddedResource Include="MonoDevelop.Components.Docking\icons\light\pad-minimize-9.png">
      <LogicalName>pad-minimize-light-9.png</LogicalName>
    </EmbeddedResource>
    <EmbeddedResource Include="MonoDevelop.Components.Docking\icons\light\pad-minimize-9%402x.png">
      <LogicalName>pad-minimize-light-9@2x.png</LogicalName>
    </EmbeddedResource>
    <EmbeddedResource Include="MonoDevelop.Components.Docking\icons\light\pad-close-9.png">
      <LogicalName>pad-close-light-9.png</LogicalName>
    </EmbeddedResource>
    <EmbeddedResource Include="MonoDevelop.Components.Docking\icons\light\pad-close-9%402x.png">
      <LogicalName>pad-close-light-9@2x.png</LogicalName>
    </EmbeddedResource>
    <EmbeddedResource Include="MonoDevelop.Components.Docking\icons\light\pad-dock-9.png">
      <LogicalName>pad-dock-light-9.png</LogicalName>
    </EmbeddedResource>
    <EmbeddedResource Include="MonoDevelop.Components.Docking\icons\light\pad-dock-9%402x.png">
      <LogicalName>pad-dock-light-9@2x.png</LogicalName>
    </EmbeddedResource>
    <EmbeddedResource Include="MonoDevelop.Ide.Gui.Pads.ProjectPad\ProjectPadContextMenu.addin.xml">
      <LogicalName>ProjectPadContextMenu.addin.xml</LogicalName>
    </EmbeddedResource>
    <EmbeddedResource Include="ExtensionModel\Commands.addin.xml">
      <LogicalName>Commands.addin.xml</LogicalName>
    </EmbeddedResource>
    <EmbeddedResource Include="ExtensionModel\DefaultPolicyPanels.addin.xml">
      <LogicalName>DefaultPolicyPanels.addin.xml</LogicalName>
    </EmbeddedResource>
    <EmbeddedResource Include="ExtensionModel\GlobalOptionsDialog.addin.xml">
      <LogicalName>GlobalOptionsDialog.addin.xml</LogicalName>
    </EmbeddedResource>
    <EmbeddedResource Include="ExtensionModel\ItemOptionPanels.addin.xml">
      <LogicalName>ItemOptionPanels.addin.xml</LogicalName>
    </EmbeddedResource>
    <EmbeddedResource Include="ExtensionModel\MainMenu.addin.xml">
      <LogicalName>MainMenu.addin.xml</LogicalName>
    </EmbeddedResource>
    <EmbeddedResource Include="ExtensionModel\MainToolbar.addin.xml">
      <LogicalName>MainToolbar.addin.xml</LogicalName>
    </EmbeddedResource>
    <EmbeddedResource Include="ExtensionModel\MimeTypes.addin.xml">
      <LogicalName>MimeTypes.addin.xml</LogicalName>
    </EmbeddedResource>
    <EmbeddedResource Include="ExtensionModel\Pads.addin.xml">
      <LogicalName>Pads.addin.xml</LogicalName>
    </EmbeddedResource>
    <EmbeddedResource Include="ExtensionModel\StockIcons.addin.xml">
      <LogicalName>StockIcons.addin.xml</LogicalName>
    </EmbeddedResource>
    <EmbeddedResource Include="ExtensionModel\Templates.addin.xml">
      <LogicalName>Templates.addin.xml</LogicalName>
    </EmbeddedResource>
    <EmbeddedResource Include="ExtensionModel\MonoDevelop.Ide.addin.xml">
      <LogicalName>MonoDevelop.Ide.addin.xml</LogicalName>
    </EmbeddedResource>
    <EmbeddedResource Include="ExtensionModel\Policies.addin.xml">
      <LogicalName>Policies.addin.xml</LogicalName>
    </EmbeddedResource>
    <EmbeddedResource Include="MonoDevelop.Components.Commands\CommandsExtensionModel.addin.xml">
      <LogicalName>CommandsExtensionModel.addin.xml</LogicalName>
    </EmbeddedResource>
    <EmbeddedResource Include="icons\text-quickfix-16.png">
      <LogicalName>text-quickfix-16.png</LogicalName>
    </EmbeddedResource>
    <EmbeddedResource Include="MonoDevelop.Ide.Gui.Pads.ClassPad\ClassPadContextMenu.addin.xml">
      <LogicalName>ClassPadContextMenu.addin.xml</LogicalName>
    </EmbeddedResource>
    <EmbeddedResource Include="icons\light\feedback-16.png">
      <LogicalName>feedback-light-16.png</LogicalName>
    </EmbeddedResource>
    <EmbeddedResource Include="icons\light\feedback-16%402x.png">
      <LogicalName>feedback-light-16@2x.png</LogicalName>
    </EmbeddedResource>
    <EmbeddedResource Include="icons\light\updates-16.png">
      <LogicalName>updates-light-16.png</LogicalName>
    </EmbeddedResource>
    <EmbeddedResource Include="icons\light\updates-16%402x.png">
      <LogicalName>updates-light-16@2x.png</LogicalName>
    </EmbeddedResource>
    <EmbeddedResource Include="branding\WelcomePage_Logo.png">
      <LogicalName>WelcomePage_Logo.png</LogicalName>
    </EmbeddedResource>
    <EmbeddedResource Include="branding\WelcomePage_TopBorderRepeat.png">
      <LogicalName>WelcomePage_TopBorderRepeat.png</LogicalName>
    </EmbeddedResource>
    <EmbeddedResource Include="branding\AboutImage.png">
      <LogicalName>AboutImage.png</LogicalName>
    </EmbeddedResource>
    <EmbeddedResource Include="branding\SplashScreen.png">
      <LogicalName>SplashScreen.png</LogicalName>
    </EmbeddedResource>
    <EmbeddedResource Include="icons-components\MonoDevelop.Close.Over.png">
      <LogicalName>MonoDevelop.Close.Over.png</LogicalName>
    </EmbeddedResource>
    <EmbeddedResource Include="icons-components\MonoDevelop.Close.Selected.Over.png">
      <LogicalName>MonoDevelop.Close.Selected.Over.png</LogicalName>
    </EmbeddedResource>
    <EmbeddedResource Include="icons-components\MonoDevelop.Close.Selected.png">
      <LogicalName>MonoDevelop.Close.Selected.png</LogicalName>
    </EmbeddedResource>
    <EmbeddedResource Include="MonoDevelop.Components.MainToolbar\assets\light\btn-debug-base-left-cap-normal.png">
      <LogicalName>btn-debug-base-left-cap-normal-light.png</LogicalName>
    </EmbeddedResource>
    <EmbeddedResource Include="MonoDevelop.Components.MainToolbar\assets\light\btn-debug-base-left-cap-normal%402x.png">
      <LogicalName>btn-debug-base-left-cap-normal-light@2x.png</LogicalName>
    </EmbeddedResource>
    <EmbeddedResource Include="MonoDevelop.Components.MainToolbar\assets\light\btn-debug-base-left-cap-pressed.png">
      <LogicalName>btn-debug-base-left-cap-pressed-light.png</LogicalName>
    </EmbeddedResource>
    <EmbeddedResource Include="MonoDevelop.Components.MainToolbar\assets\light\btn-debug-base-left-cap-pressed%402x.png">
      <LogicalName>btn-debug-base-left-cap-pressed-light@2x.png</LogicalName>
    </EmbeddedResource>
    <EmbeddedResource Include="MonoDevelop.Components.MainToolbar\assets\light\btn-debug-base-middle-cap-normal.png">
      <LogicalName>btn-debug-base-middle-cap-normal-light.png</LogicalName>
    </EmbeddedResource>
    <EmbeddedResource Include="MonoDevelop.Components.MainToolbar\assets\light\btn-debug-base-middle-cap-normal%402x.png">
      <LogicalName>btn-debug-base-middle-cap-normal-light@2x.png</LogicalName>
    </EmbeddedResource>
    <EmbeddedResource Include="MonoDevelop.Components.MainToolbar\assets\light\btn-debug-base-middle-cap-pressed.png">
      <LogicalName>btn-debug-base-middle-cap-pressed-light.png</LogicalName>
    </EmbeddedResource>
    <EmbeddedResource Include="MonoDevelop.Components.MainToolbar\assets\light\btn-debug-base-middle-cap-pressed%402x.png">
      <LogicalName>btn-debug-base-middle-cap-pressed-light@2x.png</LogicalName>
    </EmbeddedResource>
    <EmbeddedResource Include="MonoDevelop.Components.MainToolbar\assets\light\btn-debug-base-right-cap-normal.png">
      <LogicalName>btn-debug-base-right-cap-normal-light.png</LogicalName>
    </EmbeddedResource>
    <EmbeddedResource Include="MonoDevelop.Components.MainToolbar\assets\light\btn-debug-base-right-cap-normal%402x.png">
      <LogicalName>btn-debug-base-right-cap-normal-light@2x.png</LogicalName>
    </EmbeddedResource>
    <EmbeddedResource Include="MonoDevelop.Components.MainToolbar\assets\light\btn-debug-base-right-cap-pressed.png">
      <LogicalName>btn-debug-base-right-cap-pressed-light.png</LogicalName>
    </EmbeddedResource>
    <EmbeddedResource Include="MonoDevelop.Components.MainToolbar\assets\light\btn-debug-base-right-cap-pressed%402x.png">
      <LogicalName>btn-debug-base-right-cap-pressed-light@2x.png</LogicalName>
    </EmbeddedResource>
    <EmbeddedResource Include="MonoDevelop.Components.MainToolbar\assets\light\btn-execute-disabled-32.png">
      <LogicalName>btn-execute-disabled-light-32.png</LogicalName>
    </EmbeddedResource>
    <EmbeddedResource Include="MonoDevelop.Components.MainToolbar\assets\light\btn-execute-disabled-32%402x.png">
      <LogicalName>btn-execute-disabled-light-32@2x.png</LogicalName>
    </EmbeddedResource>
    <EmbeddedResource Include="MonoDevelop.Components.MainToolbar\assets\light\btn-execute-hover-32.png">
      <LogicalName>btn-execute-hover-light-32.png</LogicalName>
    </EmbeddedResource>
    <EmbeddedResource Include="MonoDevelop.Components.MainToolbar\assets\light\btn-execute-hover-32%402x.png">
      <LogicalName>btn-execute-hover-light-32@2x.png</LogicalName>
    </EmbeddedResource>
    <EmbeddedResource Include="MonoDevelop.Components.MainToolbar\assets\light\btn-execute-normal-32.png">
      <LogicalName>btn-execute-normal-light-32.png</LogicalName>
    </EmbeddedResource>
    <EmbeddedResource Include="MonoDevelop.Components.MainToolbar\assets\light\btn-execute-normal-32%402x.png">
      <LogicalName>btn-execute-normal-light-32@2x.png</LogicalName>
    </EmbeddedResource>
    <EmbeddedResource Include="MonoDevelop.Components.MainToolbar\assets\light\btn-execute-pressed-32.png">
      <LogicalName>btn-execute-pressed-light-32.png</LogicalName>
    </EmbeddedResource>
    <EmbeddedResource Include="MonoDevelop.Components.MainToolbar\assets\light\btn-execute-pressed-32%402x.png">
      <LogicalName>btn-execute-pressed-light-32@2x.png</LogicalName>
    </EmbeddedResource>
    <EmbeddedResource Include="MonoDevelop.Components.MainToolbar\icons\light\ico-execute-disabled-32.png">
      <LogicalName>ico-execute-disabled-light-32.png</LogicalName>
    </EmbeddedResource>
    <EmbeddedResource Include="MonoDevelop.Components.MainToolbar\icons\light\ico-execute-disabled-32%402x.png">
      <LogicalName>ico-execute-disabled-light-32@2x.png</LogicalName>
    </EmbeddedResource>
    <EmbeddedResource Include="MonoDevelop.Components.MainToolbar\icons\light\ico-execute-normal-32.png">
      <LogicalName>ico-execute-normal-light-32.png</LogicalName>
    </EmbeddedResource>
    <EmbeddedResource Include="MonoDevelop.Components.MainToolbar\icons\light\ico-execute-normal-32%402x.png">
      <LogicalName>ico-execute-normal-light-32@2x.png</LogicalName>
    </EmbeddedResource>
    <EmbeddedResource Include="MonoDevelop.Components.MainToolbar\icons\light\ico-stop-disabled-32.png">
      <LogicalName>ico-stop-disabled-light-32.png</LogicalName>
    </EmbeddedResource>
    <EmbeddedResource Include="MonoDevelop.Components.MainToolbar\icons\light\ico-stop-disabled-32%402x.png">
      <LogicalName>ico-stop-disabled-light-32@2x.png</LogicalName>
    </EmbeddedResource>
    <EmbeddedResource Include="MonoDevelop.Components.MainToolbar\icons\light\ico-stop-normal-32.png">
      <LogicalName>ico-stop-normal-light-32.png</LogicalName>
    </EmbeddedResource>
    <EmbeddedResource Include="MonoDevelop.Components.MainToolbar\icons\light\ico-stop-normal-32%402x.png">
      <LogicalName>ico-stop-normal-light-32@2x.png</LogicalName>
    </EmbeddedResource>
    <EmbeddedResource Include="icons\disclose-arrow-down-16.png">
      <LogicalName>disclose-arrow-down-16.png</LogicalName>
    </EmbeddedResource>
    <EmbeddedResource Include="icons\disclose-arrow-up-16.png">
      <LogicalName>disclose-arrow-up-16.png</LogicalName>
    </EmbeddedResource>
    <EmbeddedResource Include="icons\light\search-results-16.png">
      <LogicalName>search-results-light-16.png</LogicalName>
    </EmbeddedResource>
    <EmbeddedResource Include="icons\light\search-results-16%402x.png">
      <LogicalName>search-results-light-16@2x.png</LogicalName>
    </EmbeddedResource>
    <EmbeddedResource Include="icons\searchbox-clear-16.png">
      <LogicalName>searchbox-clear-16.png</LogicalName>
    </EmbeddedResource>
    <EmbeddedResource Include="icons\tree-popup-button.png">
      <LogicalName>tree-popup-button.png</LogicalName>
    </EmbeddedResource>
    <EmbeddedResource Include="MonoDevelop.Components\SearchEntry.cs" />
    <EmbeddedResource Include="icons\searchbox-search-16.png">
      <LogicalName>searchbox-search-16.png</LogicalName>
    </EmbeddedResource>
    <EmbeddedResource Include="icons\clear-all-bookmarks-16.png">
      <LogicalName>clear-all-bookmarks-16.png</LogicalName>
    </EmbeddedResource>
    <EmbeddedResource Include="icons\close-all-documents-16.png">
      <LogicalName>close-all-documents-16.png</LogicalName>
    </EmbeddedResource>
    <EmbeddedResource Include="icons\close-solution-16.png">
      <LogicalName>close-solution-16.png</LogicalName>
    </EmbeddedResource>
    <EmbeddedResource Include="icons\empty-16.png">
      <LogicalName>empty-16.png</LogicalName>
    </EmbeddedResource>
    <EmbeddedResource Include="icons\find-in-files-16.png">
      <LogicalName>find-in-files-16.png</LogicalName>
    </EmbeddedResource>
    <EmbeddedResource Include="icons\goto-next-bookmark-16.png">
      <LogicalName>goto-next-bookmark-16.png</LogicalName>
    </EmbeddedResource>
    <EmbeddedResource Include="icons\goto-prev-bookmark-16.png">
      <LogicalName>goto-prev-bookmark-16.png</LogicalName>
    </EmbeddedResource>
    <EmbeddedResource Include="icons\light\application-output-16.png">
      <LogicalName>application-output-light-16.png</LogicalName>
    </EmbeddedResource>
    <EmbeddedResource Include="icons\light\application-output-16%402x.png">
      <LogicalName>application-output-light-16@2x.png</LogicalName>
    </EmbeddedResource>
    <EmbeddedResource Include="icons\light\immediate-16.png">
      <LogicalName>immediate-light-16.png</LogicalName>
    </EmbeddedResource>
    <EmbeddedResource Include="icons\light\immediate-16%402x.png">
      <LogicalName>immediate-light-16@2x.png</LogicalName>
    </EmbeddedResource>
    <EmbeddedResource Include="icons\light\generic-pad-16.png">
      <LogicalName>generic-pad-light-16.png</LogicalName>
    </EmbeddedResource>
    <EmbeddedResource Include="icons\light\generic-pad-16%402x.png">
      <LogicalName>generic-pad-light-16@2x.png</LogicalName>
    </EmbeddedResource>
    <EmbeddedResource Include="icons\replace-in-files-16.png">
      <LogicalName>replace-in-files-16.png</LogicalName>
    </EmbeddedResource>
    <EmbeddedResource Include="icons\light\file-resource-16.png">
      <LogicalName>file-resource-light-16.png</LogicalName>
    </EmbeddedResource>
    <EmbeddedResource Include="icons\light\file-resource-16%402x.png">
      <LogicalName>file-resource-light-16@2x.png</LogicalName>
    </EmbeddedResource>
    <EmbeddedResource Include="icons\light\file-resource-32.png">
      <LogicalName>file-resource-light-32.png</LogicalName>
    </EmbeddedResource>
    <EmbeddedResource Include="icons\light\file-resource-32%402x.png">
      <LogicalName>file-resource-light-32@2x.png</LogicalName>
    </EmbeddedResource>
    <EmbeddedResource Include="icons\save-all-16.png">
      <LogicalName>save-all-16.png</LogicalName>
    </EmbeddedResource>
    <EmbeddedResource Include="icons\light\file-text-32.png">
      <LogicalName>file-text-light-32.png</LogicalName>
    </EmbeddedResource>
    <EmbeddedResource Include="icons\light\file-text-32%402x.png">
      <LogicalName>file-text-light-32@2x.png</LogicalName>
    </EmbeddedResource>
    <EmbeddedResource Include="icons\light\file-text-16.png">
      <LogicalName>file-text-light-16.png</LogicalName>
    </EmbeddedResource>
    <EmbeddedResource Include="icons\light\file-text-16%402x.png">
      <LogicalName>file-text-light-16@2x.png</LogicalName>
    </EmbeddedResource>
    <EmbeddedResource Include="icons\toggle-bookmark-16.png">
      <LogicalName>toggle-bookmark-16.png</LogicalName>
    </EmbeddedResource>
    <EmbeddedResource Include="icons\web-search-16.png">
      <LogicalName>web-search-16.png</LogicalName>
    </EmbeddedResource>
    <EmbeddedResource Include="icons\light\file-generic-16.png">
      <LogicalName>file-generic-light-16.png</LogicalName>
    </EmbeddedResource>
    <EmbeddedResource Include="icons\light\file-generic-16%402x.png">
      <LogicalName>file-generic-light-16@2x.png</LogicalName>
    </EmbeddedResource>
    <EmbeddedResource Include="icons\light\file-generic-32.png">
      <LogicalName>file-generic-light-32.png</LogicalName>
    </EmbeddedResource>
    <EmbeddedResource Include="icons\light\file-generic-32%402x.png">
      <LogicalName>file-generic-light-32@2x.png</LogicalName>
    </EmbeddedResource>
    <EmbeddedResource Include="icons\light\tabbar-prev-12.png">
      <LogicalName>tabbar-prev-light-12.png</LogicalName>
    </EmbeddedResource>
    <EmbeddedResource Include="icons\light\tabbar-prev-12%402x.png">
      <LogicalName>tabbar-prev-light-12@2x.png</LogicalName>
    </EmbeddedResource>
    <EmbeddedResource Include="icons\light\tabbar-next-12.png">
      <LogicalName>tabbar-next-light-12.png</LogicalName>
    </EmbeddedResource>
    <EmbeddedResource Include="icons\light\tabbar-next-12%402x.png">
      <LogicalName>tabbar-next-light-12@2x.png</LogicalName>
    </EmbeddedResource>
    <EmbeddedResource Include="icons\breadcrumb-prev-normal-16.png">
      <LogicalName>breadcrumb-prev-normal-16.png</LogicalName>
    </EmbeddedResource>
    <EmbeddedResource Include="icons\breadcrumb-next-normal-16.png">
      <LogicalName>breadcrumb-next-normal-16.png</LogicalName>
    </EmbeddedResource>
    <EmbeddedResource Include="icons\light\status-building-1-14.png">
      <LogicalName>status-building-1-light-14.png</LogicalName>
    </EmbeddedResource>
    <EmbeddedResource Include="icons\light\status-building-1-14%402x.png">
      <LogicalName>status-building-1-light-14@2x.png</LogicalName>
    </EmbeddedResource>
    <EmbeddedResource Include="icons\light\status-building-2-14.png">
      <LogicalName>status-building-2-light-14.png</LogicalName>
    </EmbeddedResource>
    <EmbeddedResource Include="icons\light\status-building-2-14%402x.png">
      <LogicalName>status-building-2-light-14@2x.png</LogicalName>
    </EmbeddedResource>
    <EmbeddedResource Include="icons\light\status-building-3-14.png">
      <LogicalName>status-building-3-light-14.png</LogicalName>
    </EmbeddedResource>
    <EmbeddedResource Include="icons\light\status-building-3-14%402x.png">
      <LogicalName>status-building-3-light-14@2x.png</LogicalName>
    </EmbeddedResource>
    <EmbeddedResource Include="icons\light\status-building-4-14.png">
      <LogicalName>status-building-4-light-14.png</LogicalName>
    </EmbeddedResource>
    <EmbeddedResource Include="icons\light\status-building-4-14%402x.png">
      <LogicalName>status-building-4-light-14@2x.png</LogicalName>
    </EmbeddedResource>
    <EmbeddedResource Include="icons\light\status-building-5-14.png">
      <LogicalName>status-building-5-light-14.png</LogicalName>
    </EmbeddedResource>
    <EmbeddedResource Include="icons\light\status-building-5-14%402x.png">
      <LogicalName>status-building-5-light-14@2x.png</LogicalName>
    </EmbeddedResource>
    <EmbeddedResource Include="icons\light\status-searching-1-14.png">
      <LogicalName>status-searching-1-light-14.png</LogicalName>
    </EmbeddedResource>
    <EmbeddedResource Include="icons\light\status-searching-1-14%402x.png">
      <LogicalName>status-searching-1-light-14@2x.png</LogicalName>
    </EmbeddedResource>
    <EmbeddedResource Include="icons\light\status-searching-2-14.png">
      <LogicalName>status-searching-2-light-14.png</LogicalName>
    </EmbeddedResource>
    <EmbeddedResource Include="icons\light\status-searching-2-14%402x.png">
      <LogicalName>status-searching-2-light-14@2x.png</LogicalName>
    </EmbeddedResource>
    <EmbeddedResource Include="icons\light\status-searching-3-14.png">
      <LogicalName>status-searching-3-light-14.png</LogicalName>
    </EmbeddedResource>
    <EmbeddedResource Include="icons\light\status-searching-3-14%402x.png">
      <LogicalName>status-searching-3-light-14@2x.png</LogicalName>
    </EmbeddedResource>
    <EmbeddedResource Include="icons\light\status-searching-4-14.png">
      <LogicalName>status-searching-4-light-14.png</LogicalName>
    </EmbeddedResource>
    <EmbeddedResource Include="icons\light\status-searching-4-14%402x.png">
      <LogicalName>status-searching-4-light-14@2x.png</LogicalName>
    </EmbeddedResource>
    <EmbeddedResource Include="icons\light\status-pushing-1-14.png">
      <LogicalName>status-pushing-1-light-14.png</LogicalName>
    </EmbeddedResource>
    <EmbeddedResource Include="icons\light\status-pushing-1-14%402x.png">
      <LogicalName>status-pushing-1-light-14@2x.png</LogicalName>
    </EmbeddedResource>
    <EmbeddedResource Include="icons\light\status-pushing-2-14.png">
      <LogicalName>status-pushing-2-light-14.png</LogicalName>
    </EmbeddedResource>
    <EmbeddedResource Include="icons\light\status-pushing-2-14%402x.png">
      <LogicalName>status-pushing-2-light-14@2x.png</LogicalName>
    </EmbeddedResource>
    <EmbeddedResource Include="icons\light\status-pushing-3-14.png">
      <LogicalName>status-pushing-3-light-14.png</LogicalName>
    </EmbeddedResource>
    <EmbeddedResource Include="icons\light\status-pushing-3-14%402x.png">
      <LogicalName>status-pushing-3-light-14@2x.png</LogicalName>
    </EmbeddedResource>
    <EmbeddedResource Include="icons\light\status-pushing-4-14.png">
      <LogicalName>status-pushing-4-light-14.png</LogicalName>
    </EmbeddedResource>
    <EmbeddedResource Include="icons\light\status-pushing-4-14%402x.png">
      <LogicalName>status-pushing-4-light-14@2x.png</LogicalName>
    </EmbeddedResource>
    <EmbeddedResource Include="icons\light\status-pushing-5-14.png">
      <LogicalName>status-pushing-5-light-14.png</LogicalName>
    </EmbeddedResource>
    <EmbeddedResource Include="icons\light\status-pushing-5-14%402x.png">
      <LogicalName>status-pushing-5-light-14@2x.png</LogicalName>
    </EmbeddedResource>
    <EmbeddedResource Include="icons\light\status-pushing-6-14.png">
      <LogicalName>status-pushing-6-light-14.png</LogicalName>
    </EmbeddedResource>
    <EmbeddedResource Include="icons\light\status-pushing-6-14%402x.png">
      <LogicalName>status-pushing-6-light-14@2x.png</LogicalName>
    </EmbeddedResource>
    <EmbeddedResource Include="icons\light\status-pulling-1-14.png">
      <LogicalName>status-pulling-1-light-14.png</LogicalName>
    </EmbeddedResource>
    <EmbeddedResource Include="icons\light\status-pulling-1-14%402x.png">
      <LogicalName>status-pulling-1-light-14@2x.png</LogicalName>
    </EmbeddedResource>
    <EmbeddedResource Include="icons\light\status-pulling-2-14.png">
      <LogicalName>status-pulling-2-light-14.png</LogicalName>
    </EmbeddedResource>
    <EmbeddedResource Include="icons\light\status-pulling-2-14%402x.png">
      <LogicalName>status-pulling-2-light-14@2x.png</LogicalName>
    </EmbeddedResource>
    <EmbeddedResource Include="icons\light\status-pulling-3-14.png">
      <LogicalName>status-pulling-3-light-14.png</LogicalName>
    </EmbeddedResource>
    <EmbeddedResource Include="icons\light\status-pulling-3-14%402x.png">
      <LogicalName>status-pulling-3-light-14@2x.png</LogicalName>
    </EmbeddedResource>
    <EmbeddedResource Include="icons\light\status-pulling-4-14.png">
      <LogicalName>status-pulling-4-light-14.png</LogicalName>
    </EmbeddedResource>
    <EmbeddedResource Include="icons\light\status-pulling-4-14%402x.png">
      <LogicalName>status-pulling-4-light-14@2x.png</LogicalName>
    </EmbeddedResource>
    <EmbeddedResource Include="icons\light\status-pulling-5-14.png">
      <LogicalName>status-pulling-5-light-14.png</LogicalName>
    </EmbeddedResource>
    <EmbeddedResource Include="icons\light\status-pulling-5-14%402x.png">
      <LogicalName>status-pulling-5-light-14@2x.png</LogicalName>
    </EmbeddedResource>
    <EmbeddedResource Include="icons\light\status-pulling-6-14.png">
      <LogicalName>status-pulling-6-light-14.png</LogicalName>
    </EmbeddedResource>
    <EmbeddedResource Include="icons\light\status-pulling-6-14%402x.png">
      <LogicalName>status-pulling-6-light-14@2x.png</LogicalName>
    </EmbeddedResource>
    <EmbeddedResource Include="icons\light\status-opening-1-14.png">
      <LogicalName>status-opening-1-light-14.png</LogicalName>
    </EmbeddedResource>
    <EmbeddedResource Include="icons\light\status-opening-1-14%402x.png">
      <LogicalName>status-opening-1-light-14@2x.png</LogicalName>
    </EmbeddedResource>
    <EmbeddedResource Include="icons\light\status-opening-2-14.png">
      <LogicalName>status-opening-2-light-14.png</LogicalName>
    </EmbeddedResource>
    <EmbeddedResource Include="icons\light\status-opening-2-14%402x.png">
      <LogicalName>status-opening-2-light-14@2x.png</LogicalName>
    </EmbeddedResource>
    <EmbeddedResource Include="icons\light\status-opening-3-14.png">
      <LogicalName>status-opening-3-light-14.png</LogicalName>
    </EmbeddedResource>
    <EmbeddedResource Include="icons\light\status-opening-3-14%402x.png">
      <LogicalName>status-opening-3-light-14@2x.png</LogicalName>
    </EmbeddedResource>
    <EmbeddedResource Include="icons\light\status-opening-4-14.png">
      <LogicalName>status-opening-4-light-14.png</LogicalName>
    </EmbeddedResource>
    <EmbeddedResource Include="icons\light\status-opening-4-14%402x.png">
      <LogicalName>status-opening-4-light-14@2x.png</LogicalName>
    </EmbeddedResource>
    <EmbeddedResource Include="icons\light\status-opening-5-14.png">
      <LogicalName>status-opening-5-light-14.png</LogicalName>
    </EmbeddedResource>
    <EmbeddedResource Include="icons\light\status-opening-5-14%402x.png">
      <LogicalName>status-opening-5-light-14@2x.png</LogicalName>
    </EmbeddedResource>
    <EmbeddedResource Include="icons\light\status-opening-6-14.png">
      <LogicalName>status-opening-6-light-14.png</LogicalName>
    </EmbeddedResource>
    <EmbeddedResource Include="icons\light\status-opening-6-14%402x.png">
      <LogicalName>status-opening-6-light-14@2x.png</LogicalName>
    </EmbeddedResource>
    <EmbeddedResource Include="icons\light\information-16.png">
      <LogicalName>information-light-16.png</LogicalName>
    </EmbeddedResource>
    <EmbeddedResource Include="icons\light\information-16%402x.png">
      <LogicalName>information-light-16@2x.png</LogicalName>
    </EmbeddedResource>
    <EmbeddedResource Include="icons\tree-popup-button-down.png">
      <LogicalName>tree-popup-button-down.png</LogicalName>
    </EmbeddedResource>
    <EmbeddedResource Include="icons\light\command-16.png">
      <LogicalName>command-light-16.png</LogicalName>
    </EmbeddedResource>
    <EmbeddedResource Include="icons\light\command-16%402x.png">
      <LogicalName>command-light-16@2x.png</LogicalName>
    </EmbeddedResource>
    <EmbeddedResource Include="MonoDevelop.Components.MainToolbar\icons\light\ico-build-disabled-32.png">
      <LogicalName>ico-build-disabled-light-32.png</LogicalName>
    </EmbeddedResource>
    <EmbeddedResource Include="MonoDevelop.Components.MainToolbar\icons\light\ico-build-disabled-32%402x.png">
      <LogicalName>ico-build-disabled-light-32@2x.png</LogicalName>
    </EmbeddedResource>
    <EmbeddedResource Include="MonoDevelop.Components.MainToolbar\icons\light\ico-build-normal-32.png">
      <LogicalName>ico-build-normal-light-32.png</LogicalName>
    </EmbeddedResource>
    <EmbeddedResource Include="MonoDevelop.Components.MainToolbar\icons\light\ico-build-normal-32%402x.png">
      <LogicalName>ico-build-normal-light-32@2x.png</LogicalName>
    </EmbeddedResource>
    <EmbeddedResource Include="icons\tree-popup-button-hover.png">
      <LogicalName>tree-popup-button-hover.png</LogicalName>
    </EmbeddedResource>
    <EmbeddedResource Include="icons\light\stop-16.png">
      <LogicalName>stop-light-16.png</LogicalName>
    </EmbeddedResource>
    <EmbeddedResource Include="icons\light\stop-16%402x.png">
      <LogicalName>stop-light-16@2x.png</LogicalName>
    </EmbeddedResource>
    <EmbeddedResource Include="icons\light\clear-16.png">
      <LogicalName>clear-light-16.png</LogicalName>
    </EmbeddedResource>
    <EmbeddedResource Include="icons\light\clear-16%402x.png">
      <LogicalName>clear-light-16@2x.png</LogicalName>
    </EmbeddedResource>
    <EmbeddedResource Include="icons\light\status-ready-14.png">
      <LogicalName>status-ready-light-14.png</LogicalName>
    </EmbeddedResource>
    <EmbeddedResource Include="icons\light\status-ready-14%402x.png">
      <LogicalName>status-ready-light-14@2x.png</LogicalName>
    </EmbeddedResource>
    <EmbeddedResource Include="icons\light\status-success-14.png">
      <LogicalName>status-success-light-14.png</LogicalName>
    </EmbeddedResource>
    <EmbeddedResource Include="icons\light\status-success-14%402x.png">
      <LogicalName>status-success-light-14@2x.png</LogicalName>
    </EmbeddedResource>
    <EmbeddedResource Include="icons\light\status-warning-14.png">
      <LogicalName>status-warning-light-14.png</LogicalName>
    </EmbeddedResource>
    <EmbeddedResource Include="icons\light\status-warning-14%402x.png">
      <LogicalName>status-warning-light-14@2x.png</LogicalName>
    </EmbeddedResource>
    <EmbeddedResource Include="icons\light\status-failure-14.png">
      <LogicalName>status-failure-light-14.png</LogicalName>
    </EmbeddedResource>
    <EmbeddedResource Include="icons\light\status-failure-14%402x.png">
      <LogicalName>status-failure-light-14@2x.png</LogicalName>
    </EmbeddedResource>
    <EmbeddedResource Include="MonoDevelop.Ide.WelcomePage\icons\link-chat.png">
      <LogicalName>link-chat.png</LogicalName>
    </EmbeddedResource>
    <EmbeddedResource Include="MonoDevelop.Ide.WelcomePage\icons\link-cloud.png">
      <LogicalName>link-cloud.png</LogicalName>
    </EmbeddedResource>
    <EmbeddedResource Include="MonoDevelop.Ide.WelcomePage\icons\link-heart.png">
      <LogicalName>link-heart.png</LogicalName>
    </EmbeddedResource>
    <EmbeddedResource Include="MonoDevelop.Ide.WelcomePage\icons\link-info.png">
      <LogicalName>link-info.png</LogicalName>
    </EmbeddedResource>
    <EmbeddedResource Include="MonoDevelop.Ide.WelcomePage\icons\star-normal-hover.png">
      <LogicalName>star-normal-hover.png</LogicalName>
    </EmbeddedResource>
    <EmbeddedResource Include="MonoDevelop.Ide.WelcomePage\icons\star-normal.png">
      <LogicalName>star-normal.png</LogicalName>
    </EmbeddedResource>
    <EmbeddedResource Include="MonoDevelop.Ide.WelcomePage\icons\star-pinned-hover.png">
      <LogicalName>star-pinned-hover.png</LogicalName>
    </EmbeddedResource>
    <EmbeddedResource Include="MonoDevelop.Ide.WelcomePage\icons\star-pinned.png">
      <LogicalName>star-pinned.png</LogicalName>
    </EmbeddedResource>
    <EmbeddedResource Include="MonoDevelop.Ide.WelcomePage\icons\new_solution.png">
      <LogicalName>new_solution.png</LogicalName>
    </EmbeddedResource>
    <EmbeddedResource Include="MonoDevelop.Ide.WelcomePage\icons\open_solution.png">
      <LogicalName>open_solution.png</LogicalName>
    </EmbeddedResource>
    <EmbeddedResource Include="icons\locale-16.png">
      <LogicalName>locale-16.png</LogicalName>
    </EmbeddedResource>
    <EmbeddedResource Include="icons\light\link-overlay-16.png">
      <LogicalName>link-overlay-light-16.png</LogicalName>
    </EmbeddedResource>
    <EmbeddedResource Include="icons\light\link-overlay-16%402x.png">
      <LogicalName>link-overlay-light-16@2x.png</LogicalName>
    </EmbeddedResource>
    <EmbeddedResource Include="icons\sdk-locations-16.png">
      <LogicalName>sdk-locations-16.png</LogicalName>
    </EmbeddedResource>
    <EmbeddedResource Include="icons\light\error-list-16.png">
      <LogicalName>error-list-light-16.png</LogicalName>
    </EmbeddedResource>
    <EmbeddedResource Include="icons\light\error-list-16%402x.png">
      <LogicalName>error-list-light-16@2x.png</LogicalName>
    </EmbeddedResource>
    <EmbeddedResource Include="icons\light\error-list-errors-16.png">
      <LogicalName>error-list-errors-light-16.png</LogicalName>
    </EmbeddedResource>
    <EmbeddedResource Include="icons\light\error-list-errors-16%402x.png">
      <LogicalName>error-list-errors-light-16@2x.png</LogicalName>
    </EmbeddedResource>
    <EmbeddedResource Include="icons\light\error-list-warnings-16.png">
      <LogicalName>error-list-warnings-light-16.png</LogicalName>
    </EmbeddedResource>
    <EmbeddedResource Include="icons\light\error-list-warnings-16%402x.png">
      <LogicalName>error-list-warnings-light-16@2x.png</LogicalName>
    </EmbeddedResource>
    <EmbeddedResource Include="MonoDevelop.Ide.WelcomePage\icons\starburst.png">
      <LogicalName>starburst.png</LogicalName>
    </EmbeddedResource>
    <EmbeddedResource Include="icons\light\status-connecting-1-14.png">
      <LogicalName>status-connecting-1-light-14.png</LogicalName>
    </EmbeddedResource>
    <EmbeddedResource Include="icons\light\status-connecting-1-14%402x.png">
      <LogicalName>status-connecting-1-light-14@2x.png</LogicalName>
    </EmbeddedResource>
    <EmbeddedResource Include="icons\light\status-connecting-2-14.png">
      <LogicalName>status-connecting-2-light-14.png</LogicalName>
    </EmbeddedResource>
    <EmbeddedResource Include="icons\light\status-connecting-2-14%402x.png">
      <LogicalName>status-connecting-2-light-14@2x.png</LogicalName>
    </EmbeddedResource>
    <EmbeddedResource Include="icons\light\status-connecting-3-14.png">
      <LogicalName>status-connecting-3-light-14.png</LogicalName>
    </EmbeddedResource>
    <EmbeddedResource Include="icons\light\status-connecting-3-14%402x.png">
      <LogicalName>status-connecting-3-light-14@2x.png</LogicalName>
    </EmbeddedResource>
    <EmbeddedResource Include="icons\light\status-connecting-4-14.png">
      <LogicalName>status-connecting-4-light-14.png</LogicalName>
    </EmbeddedResource>
    <EmbeddedResource Include="icons\light\status-connecting-4-14%402x.png">
      <LogicalName>status-connecting-4-light-14@2x.png</LogicalName>
    </EmbeddedResource>
    <EmbeddedResource Include="icons\light\status-connecting-5-14.png">
      <LogicalName>status-connecting-5-light-14.png</LogicalName>
    </EmbeddedResource>
    <EmbeddedResource Include="icons\light\status-connecting-5-14%402x.png">
      <LogicalName>status-connecting-5-light-14@2x.png</LogicalName>
    </EmbeddedResource>
    <EmbeddedResource Include="icons\light\status-connecting-6-14.png">
      <LogicalName>status-connecting-6-light-14.png</LogicalName>
    </EmbeddedResource>
    <EmbeddedResource Include="icons\light\status-connecting-6-14%402x.png">
      <LogicalName>status-connecting-6-light-14@2x.png</LogicalName>
    </EmbeddedResource>
    <EmbeddedResource Include="icons\variable-16.png">
      <LogicalName>variable-16.png</LogicalName>
    </EmbeddedResource>
<<<<<<< HEAD
    <EmbeddedResource Include="icons\issuestatus-error-16.png">
      <LogicalName>issuestatus-error-16.png</LogicalName>
    </EmbeddedResource>
    <EmbeddedResource Include="icons\issuestatus-ok-16.png">
      <LogicalName>issuestatus-ok-16.png</LogicalName>
    </EmbeddedResource>
    <EmbeddedResource Include="icons\issuestatus-updating-16.png">
      <LogicalName>issuestatus-updating-16.png</LogicalName>
    </EmbeddedResource>
    <EmbeddedResource Include="icons\issuestatus-warning-16.png">
      <LogicalName>issuestatus-warning-16.png</LogicalName>
    </EmbeddedResource>
    <EmbeddedResource Include="icons\light\file-source-16.png">
      <LogicalName>file-source-light-16.png</LogicalName>
    </EmbeddedResource>
    <EmbeddedResource Include="icons\light\file-source-16%402x.png">
      <LogicalName>file-source-light-16@2x.png</LogicalName>
    </EmbeddedResource>
    <EmbeddedResource Include="icons\light\file-source-32.png">
      <LogicalName>file-source-light-32.png</LogicalName>
    </EmbeddedResource>
    <EmbeddedResource Include="icons\light\file-source-32%402x.png">
      <LogicalName>file-source-light-32@2x.png</LogicalName>
    </EmbeddedResource>
    <EmbeddedResource Include="icons\light\file-header-16.png">
      <LogicalName>file-header-light-16.png</LogicalName>
    </EmbeddedResource>
    <EmbeddedResource Include="icons\light\file-header-16%402x.png">
      <LogicalName>file-header-light-16@2x.png</LogicalName>
    </EmbeddedResource>
    <EmbeddedResource Include="icons\light\file-header-32.png">
      <LogicalName>file-header-light-32.png</LogicalName>
    </EmbeddedResource>
    <EmbeddedResource Include="icons\light\file-header-32%402x.png">
      <LogicalName>file-header-light-32@2x.png</LogicalName>
    </EmbeddedResource>
    <EmbeddedResource Include="icons\light\file-unit-test-32.png">
      <LogicalName>file-unit-test-light-32.png</LogicalName>
    </EmbeddedResource>
    <EmbeddedResource Include="icons\light\file-unit-test-32%402x.png">
      <LogicalName>file-unit-test-light-32@2x.png</LogicalName>
    </EmbeddedResource>
    <EmbeddedResource Include="icons\light\file-web-16.png">
      <LogicalName>file-web-light-16.png</LogicalName>
    </EmbeddedResource>
    <EmbeddedResource Include="icons\light\file-web-16%402x.png">
      <LogicalName>file-web-light-16@2x.png</LogicalName>
    </EmbeddedResource>
    <EmbeddedResource Include="icons\light\file-web-32.png">
      <LogicalName>file-web-light-32.png</LogicalName>
    </EmbeddedResource>
    <EmbeddedResource Include="icons\light\file-web-32%402x.png">
      <LogicalName>file-web-light-32@2x.png</LogicalName>
    </EmbeddedResource>
    <EmbeddedResource Include="icons\light\file-gtk-32.png">
      <LogicalName>file-gtk-light-32.png</LogicalName>
    </EmbeddedResource>
    <EmbeddedResource Include="icons\light\file-gtk-32%402x.png">
      <LogicalName>file-gtk-light-32@2x.png</LogicalName>
    </EmbeddedResource>
    <EmbeddedResource Include="icons\light\status-waiting-1-14.png">
      <LogicalName>status-waiting-1-light-14.png</LogicalName>
    </EmbeddedResource>
    <EmbeddedResource Include="icons\light\status-waiting-1-14%402x.png">
      <LogicalName>status-waiting-1-light-14@2x.png</LogicalName>
    </EmbeddedResource>
    <EmbeddedResource Include="icons\light\status-waiting-2-14.png">
      <LogicalName>status-waiting-2-light-14.png</LogicalName>
    </EmbeddedResource>
    <EmbeddedResource Include="icons\light\status-waiting-2-14%402x.png">
      <LogicalName>status-waiting-2-light-14@2x.png</LogicalName>
    </EmbeddedResource>
    <EmbeddedResource Include="icons\light\status-waiting-3-14.png">
      <LogicalName>status-waiting-3-light-14.png</LogicalName>
    </EmbeddedResource>
    <EmbeddedResource Include="icons\light\status-waiting-3-14%402x.png">
      <LogicalName>status-waiting-3-light-14@2x.png</LogicalName>
    </EmbeddedResource>
    <EmbeddedResource Include="icons\light\status-waiting-4-14.png">
      <LogicalName>status-waiting-4-light-14.png</LogicalName>
    </EmbeddedResource>
    <EmbeddedResource Include="icons\light\status-waiting-4-14%402x.png">
      <LogicalName>status-waiting-4-light-14@2x.png</LogicalName>
    </EmbeddedResource>
    <EmbeddedResource Include="icons\light\status-waiting-5-14.png">
      <LogicalName>status-waiting-5-light-14.png</LogicalName>
    </EmbeddedResource>
    <EmbeddedResource Include="icons\light\status-waiting-5-14%402x.png">
      <LogicalName>status-waiting-5-light-14@2x.png</LogicalName>
    </EmbeddedResource>
    <EmbeddedResource Include="icons\light\component-folder-osx-16.png">
      <LogicalName>component-folder-osx-light-16.png</LogicalName>
    </EmbeddedResource>
    <EmbeddedResource Include="icons\light\component-folder-osx-16%402x.png">
      <LogicalName>component-folder-osx-light-16@2x.png</LogicalName>
    </EmbeddedResource>
    <EmbeddedResource Include="icons\light\component-folder-win-16.png">
      <LogicalName>component-folder-win-light-16.png</LogicalName>
    </EmbeddedResource>
    <EmbeddedResource Include="icons\light\component-folder-win-16%402x.png">
      <LogicalName>component-folder-win-light-16@2x.png</LogicalName>
    </EmbeddedResource>
    <EmbeddedResource Include="icons\light\generic-folder-osx-16.png">
      <LogicalName>generic-folder-osx-light-16.png</LogicalName>
    </EmbeddedResource>
    <EmbeddedResource Include="icons\light\generic-folder-osx-16%402x.png">
      <LogicalName>generic-folder-osx-light-16@2x.png</LogicalName>
    </EmbeddedResource>
    <EmbeddedResource Include="icons\light\generic-folder-win-16.png">
      <LogicalName>generic-folder-win-light-16.png</LogicalName>
    </EmbeddedResource>
    <EmbeddedResource Include="icons\light\generic-folder-win-16%402x.png">
      <LogicalName>generic-folder-win-light-16@2x.png</LogicalName>
    </EmbeddedResource>
    <EmbeddedResource Include="icons\light\special-folder-osx-16.png">
      <LogicalName>special-folder-osx-light-16.png</LogicalName>
    </EmbeddedResource>
    <EmbeddedResource Include="icons\light\special-folder-osx-16%402x.png">
      <LogicalName>special-folder-osx-light-16@2x.png</LogicalName>
    </EmbeddedResource>
    <EmbeddedResource Include="icons\light\special-folder-win-16.png">
      <LogicalName>special-folder-win-light-16.png</LogicalName>
    </EmbeddedResource>
    <EmbeddedResource Include="icons\light\special-folder-win-16%402x.png">
      <LogicalName>special-folder-win-light-16@2x.png</LogicalName>
    </EmbeddedResource>
    <EmbeddedResource Include="icons\light\web-reference-folder-osx-16.png">
      <LogicalName>web-reference-folder-osx-light-16.png</LogicalName>
    </EmbeddedResource>
    <EmbeddedResource Include="icons\light\web-reference-folder-osx-16%402x.png">
      <LogicalName>web-reference-folder-osx-light-16@2x.png</LogicalName>
    </EmbeddedResource>
    <EmbeddedResource Include="icons\light\web-reference-folder-win-16.png">
      <LogicalName>web-reference-folder-win-light-16.png</LogicalName>
    </EmbeddedResource>
    <EmbeddedResource Include="icons\light\web-reference-folder-win-16%402x.png">
      <LogicalName>web-reference-folder-win-light-16@2x.png</LogicalName>
    </EmbeddedResource>
    <EmbeddedResource Include="icons\light\help-16.png">
      <LogicalName>help-light-16.png</LogicalName>
    </EmbeddedResource>
    <EmbeddedResource Include="icons\light\help-16%402x.png">
      <LogicalName>help-light-16@2x.png</LogicalName>
    </EmbeddedResource>
    <EmbeddedResource Include="icons\light\preferences-16.png">
      <LogicalName>preferences-light-16.png</LogicalName>
    </EmbeddedResource>
    <EmbeddedResource Include="icons\light\preferences-16%402x.png">
      <LogicalName>preferences-light-16@2x.png</LogicalName>
    </EmbeddedResource>
    <EmbeddedResource Include="icons\light\sort-alphabetically-16.png">
      <LogicalName>sort-alphabetically-light-16.png</LogicalName>
    </EmbeddedResource>
    <EmbeddedResource Include="icons\light\sort-alphabetically-16%402x.png">
      <LogicalName>sort-alphabetically-light-16@2x.png</LogicalName>
    </EmbeddedResource>
    <EmbeddedResource Include="icons\light\group-by-category-16.png">
      <LogicalName>group-by-category-light-16.png</LogicalName>
    </EmbeddedResource>
    <EmbeddedResource Include="icons\light\group-by-category-16%402x.png">
      <LogicalName>group-by-category-light-16@2x.png</LogicalName>
    </EmbeddedResource>
    <EmbeddedResource Include="icons\light\add-16.png">
      <LogicalName>add-light-16.png</LogicalName>
    </EmbeddedResource>
    <EmbeddedResource Include="icons\light\add-16%402x.png">
      <LogicalName>add-light-16@2x.png</LogicalName>
    </EmbeddedResource>
    <EmbeddedResource Include="icons\light\bubble-error-16.png">
      <LogicalName>bubble-error-light-16.png</LogicalName>
    </EmbeddedResource>
    <EmbeddedResource Include="icons\light\bubble-error-16%402x.png">
      <LogicalName>bubble-error-light-16@2x.png</LogicalName>
    </EmbeddedResource>
    <EmbeddedResource Include="icons\light\bubble-warning-16.png">
      <LogicalName>bubble-warning-light-16.png</LogicalName>
    </EmbeddedResource>
    <EmbeddedResource Include="icons\light\bubble-warning-16%402x.png">
      <LogicalName>bubble-warning-light-16@2x.png</LogicalName>
    </EmbeddedResource>
    <EmbeddedResource Include="icons\light\warning-16.png">
      <LogicalName>warning-light-16.png</LogicalName>
    </EmbeddedResource>
    <EmbeddedResource Include="icons\light\warning-16%402x.png">
      <LogicalName>warning-light-16@2x.png</LogicalName>
    </EmbeddedResource>
    <EmbeddedResource Include="icons\light\warning-24.png">
      <LogicalName>warning-light-24.png</LogicalName>
    </EmbeddedResource>
    <EmbeddedResource Include="icons\light\warning-24%402x.png">
      <LogicalName>warning-light-24@2x.png</LogicalName>
    </EmbeddedResource>
    <EmbeddedResource Include="icons\light\warning-32.png">
      <LogicalName>warning-light-32.png</LogicalName>
    </EmbeddedResource>
    <EmbeddedResource Include="icons\light\warning-32%402x.png">
      <LogicalName>warning-light-32@2x.png</LogicalName>
    </EmbeddedResource>
    <EmbeddedResource Include="icons\light\warning-48.png">
      <LogicalName>warning-light-48.png</LogicalName>
    </EmbeddedResource>
    <EmbeddedResource Include="icons\light\warning-48%402x.png">
      <LogicalName>warning-light-48@2x.png</LogicalName>
    </EmbeddedResource>
    <EmbeddedResource Include="icons\light\error-16.png">
      <LogicalName>error-light-16.png</LogicalName>
    </EmbeddedResource>
    <EmbeddedResource Include="icons\light\error-16%402x.png">
      <LogicalName>error-light-16@2x.png</LogicalName>
    </EmbeddedResource>
    <EmbeddedResource Include="icons\light\error-24.png">
      <LogicalName>error-light-24.png</LogicalName>
    </EmbeddedResource>
    <EmbeddedResource Include="icons\light\error-24%402x.png">
      <LogicalName>error-light-24@2x.png</LogicalName>
    </EmbeddedResource>
    <EmbeddedResource Include="icons\light\error-32.png">
      <LogicalName>error-light-32.png</LogicalName>
    </EmbeddedResource>
    <EmbeddedResource Include="icons\light\error-32%402x.png">
      <LogicalName>error-light-32@2x.png</LogicalName>
    </EmbeddedResource>
    <EmbeddedResource Include="icons\light\error-48.png">
      <LogicalName>error-light-48.png</LogicalName>
    </EmbeddedResource>
    <EmbeddedResource Include="icons\light\error-48%402x.png">
      <LogicalName>error-light-48@2x.png</LogicalName>
    </EmbeddedResource>
    <EmbeddedResource Include="icons\light\done-16.png">
      <LogicalName>done-light-16.png</LogicalName>
    </EmbeddedResource>
    <EmbeddedResource Include="icons\light\done-16%402x.png">
      <LogicalName>done-light-16@2x.png</LogicalName>
    </EmbeddedResource>
=======
>>>>>>> e745723f
  </ItemGroup>
  <ItemGroup>
    <Compile Include="MonoDevelop.Ide.Commands\CustomStringTagProvider.cs" />
    <Compile Include="MonoDevelop.Ide.Commands\EditCommands.cs" />
    <Compile Include="MonoDevelop.Ide.Commands\FileCommands.cs" />
    <Compile Include="MonoDevelop.Ide.Commands\HelpCommands.cs" />
    <Compile Include="MonoDevelop.Ide.Commands\ProjectCommands.cs" />
    <Compile Include="MonoDevelop.Ide.Commands\SearchCommands.cs" />
    <Compile Include="MonoDevelop.Ide.Commands\ToolsCommands.cs" />
    <Compile Include="MonoDevelop.Ide.Commands\ViewCommands.cs" />
    <Compile Include="MonoDevelop.Ide.Commands\WindowCommands.cs" />
    <Compile Include="MonoDevelop.Ide.Gui\DisplayBindingService.cs" />
    <Compile Include="MonoDevelop.Ide.Gui\BackgroundProgressMonitor.cs" />
    <Compile Include="MonoDevelop.Ide.Gui\StatusProgressMonitor.cs" />
    <Compile Include="MonoDevelop.Ide.Tasks\Task.cs" />
    <Compile Include="MonoDevelop.Ide.Tasks\TaskService.cs" />
    <Compile Include="MonoDevelop.Ide.Codons\ContextPadCodon.cs" />
    <Compile Include="MonoDevelop.Ide.Codons\WorkbenchContextCodon.cs" />
    <Compile Include="MonoDevelop.Ide.Codons\CombineOpenCondition.cs" />
    <Compile Include="MonoDevelop.Ide.Codons\LanguageActiveCondition.cs" />
    <Compile Include="MonoDevelop.Ide.Codons\ProjectActiveCondition.cs" />
    <Compile Include="MonoDevelop.Ide.ExternalTools\ExternalTool.cs" />
    <Compile Include="MonoDevelop.Ide.CodeTemplates\CodeTemplate.cs" />
    <Compile Include="MonoDevelop.Ide.CodeTemplates\CodeTemplateService.cs" />
    <Compile Include="MonoDevelop.Ide.Templates\FileDescriptionTemplate.cs" />
    <Compile Include="MonoDevelop.Ide.Templates\FileTemplate.cs" />
    <Compile Include="MonoDevelop.Ide.Templates\ICustomProjectCIEntry.cs" />
    <Compile Include="MonoDevelop.Ide.Templates\INewFileCreator.cs" />
    <Compile Include="MonoDevelop.Ide.Templates\ProjectDescriptor.cs" />
    <Compile Include="MonoDevelop.Ide.Templates\ProjectTemplate.cs" />
    <Compile Include="MonoDevelop.Ide.Templates\TextFileDescriptionTemplate.cs" />
    <Compile Include="MonoDevelop.Ide.Templates\CodeDomFileDescriptionTemplate.cs" />
    <Compile Include="MonoDevelop.Ide.Templates\SingleFileDescriptionTemplate.cs" />
    <Compile Include="MonoDevelop.Ide.Templates\SolutionDescriptor.cs" />
    <Compile Include="MonoDevelop.Ide.Templates\ResourceFileDescriptionTemplate.cs" />
    <Compile Include="MonoDevelop.Ide.Gui\AbstractBaseViewContent.cs" />
    <Compile Include="MonoDevelop.Ide.Gui\AbstractPadContent.cs" />
    <Compile Include="MonoDevelop.Ide.Gui\AbstractViewContent.cs" />
    <Compile Include="MonoDevelop.Ide.Gui\IBaseViewContent.cs" />
    <Compile Include="MonoDevelop.Ide.Gui\IPadContent.cs" />
    <Compile Include="MonoDevelop.Ide.Gui\IViewContent.cs" />
    <Compile Include="MonoDevelop.Ide.Gui\IWorkbenchWindow.cs" />
    <Compile Include="MonoDevelop.Ide.Gui\ViewCommandHandlers.cs" />
    <Compile Include="MonoDevelop.Ide.Gui.Content\IBookmarkBuffer.cs" />
    <Compile Include="MonoDevelop.Ide.Gui.Content\IClipboardHandler.cs" />
    <Compile Include="MonoDevelop.Ide.Gui.Content\IEditableTextBuffer.cs" />
    <Compile Include="MonoDevelop.Ide.Gui.Content\IPrintable.cs" />
    <Compile Include="MonoDevelop.Ide.Gui.Content\ITextBuffer.cs" />
    <Compile Include="MonoDevelop.Ide.Gui.Dialogs\CommonAboutDialog.cs" />
    <Compile Include="MonoDevelop.Ide.Gui.Dialogs\DirtyFilesDialog.cs" />
    <Compile Include="MonoDevelop.Ide.Gui.Dialogs\NewLayoutDialog.cs" />
    <Compile Include="MonoDevelop.Ide.Gui.Dialogs\AboutMonoDevelopTabPage.cs" />
    <Compile Include="MonoDevelop.Ide.Gui.Dialogs\VersionInformationTabPage.cs" />
    <Compile Include="MonoDevelop.Ide.Gui.Dialogs\SplashScreen.cs" />
    <Compile Include="MonoDevelop.Ide.Gui.Dialogs\TipOfTheDay.cs" />
    <Compile Include="MonoDevelop.Ide.Gui.Dialogs\AddinLoadErrorDialog.cs" />
    <Compile Include="MonoDevelop.Ide.Gui.OptionPanels\BuildPanel.cs" />
    <Compile Include="MonoDevelop.Ide.Gui.OptionPanels\LoadSavePanel.cs" />
    <Compile Include="MonoDevelop.Ide.Gui.OptionPanels\AddInsOptionsPanel.cs" />
    <Compile Include="MonoDevelop.Ide.Gui.Pads\DefaultMonitorPad.cs" />
    <Compile Include="MonoDevelop.Ide.Gui.Pads\MonodocTreePad.cs" />
    <Compile Include="MonoDevelop.Ide.Gui.Pads.ProjectPad\SolutionFolderNodeBuilder.cs" />
    <Compile Include="MonoDevelop.Ide.Gui.Pads.ProjectPad\FolderNodeBuilder.cs" />
    <Compile Include="MonoDevelop.Ide.Gui.Pads.ProjectPad\ProjectFileNodeBuilder.cs" />
    <Compile Include="MonoDevelop.Ide.Gui.Pads.ProjectPad\ProjectFolder.cs" />
    <Compile Include="MonoDevelop.Ide.Gui.Pads.ProjectPad\ProjectFolderNodeBuilder.cs" />
    <Compile Include="MonoDevelop.Ide.Gui.Pads.ProjectPad\ProjectNodeBuilder.cs" />
    <Compile Include="MonoDevelop.Ide.Gui.Pads.ProjectPad\ProjectReferenceFolderNodeBuilder.cs" />
    <Compile Include="MonoDevelop.Ide.Gui.Pads.ProjectPad\ProjectReferenceNodeBuilder.cs" />
    <Compile Include="MonoDevelop.Ide.Gui.Pads.ProjectPad\ProjectSolutionPad.cs" />
    <Compile Include="MonoDevelop.Ide.Gui.Pads.ProjectPad\ShowAllFilesBuilderExtension.cs" />
    <Compile Include="MonoDevelop.Ide.Gui.Pads.ProjectPad\SystemFile.cs" />
    <Compile Include="MonoDevelop.Ide.Gui.Pads.ProjectPad\SystemFileNodeBuilder.cs" />
    <Compile Include="MonoDevelop.Ide.Gui.Pads\SolutionPad.cs" />
    <Compile Include="MonoDevelop.Ide.Gui.Pads\TreeViewPad.cs" />
    <Compile Include="MonoDevelop.Ide.Gui\DefaultWorkbench.cs" />
    <Compile Include="MonoDevelop.Ide.Gui\WorkbenchMemento.cs" />
    <Compile Include="MonoDevelop.Ide.Gui\SdiWorkspaceWindow.cs" />
    <Compile Include="MonoDevelop.Ide.Codons\DisplayBindingCodon.cs" />
    <Compile Include="MonoDevelop.Ide.Codons\FileTemplateTypeCodon.cs" />
    <Compile Include="MonoDevelop.Ide.Codons\ProjectTemplateCodon.cs" />
    <Compile Include="MonoDevelop.Ide.Codons\NodeBuilderCodon.cs" />
    <Compile Include="MonoDevelop.Ide.Codons\PadCodon.cs" />
    <Compile Include="MonoDevelop.Ide.Codons\PadOptionCodon.cs" />
    <Compile Include="MonoDevelop.Ide.Codons\SolutionPadCodon.cs" />
    <Compile Include="MonoDevelop.Ide.Templates\ISolutionItemDescriptor.cs" />
    <Compile Include="MonoDevelop.Ide.Templates\SolutionItemDescriptor.cs" />
    <Compile Include="MonoDevelop.Ide.Gui\ConfigurationComboBox.cs" />
    <Compile Include="MonoDevelop.Ide.Gui\IPadContainer.cs" />
    <Compile Include="MonoDevelop.Ide.Gui\Document.cs" />
    <Compile Include="MonoDevelop.Ide.Gui\Pad.cs" />
    <Compile Include="MonoDevelop.Ide.Gui\Workbench.cs" />
    <Compile Include="MonoDevelop.Ide.Gui\StartupInfo.cs" />
    <Compile Include="MonoDevelop.Ide.Gui\ProgressMonitors.cs" />
    <Compile Include="MonoDevelop.Ide\Services.cs" />
    <Compile Include="MonoDevelop.Ide.Gui.OptionPanels\TasksOptionsPanel.cs" />
    <Compile Include="MonoDevelop.Ide.Gui\FileViewer.cs" />
    <Compile Include="MonoDevelop.Ide.Gui.Pads\TaskListPad.cs" />
    <Compile Include="MonoDevelop.Ide.Templates\CodeTranslationFileDescriptionTemplate.cs" />
    <Compile Include="MonoDevelop.Ide.Gui.Dialogs\SelectEncodingsDialog.cs" />
    <Compile Include="MonoDevelop.Ide.Gui.Dialogs\FileSelectorDialog.cs" />
    <Compile Include="MonoDevelop.Ide.Gui.Content\IEncodedTextContent.cs" />
    <Compile Include="MonoDevelop.Ide.Tasks\TaskPriority.cs" />
    <Compile Include="MonoDevelop.Ide.Gui.Pads\ErrorListPad.cs" />
    <Compile Include="gtk-gui\generated.cs" />
    <Compile Include="MonoDevelop.Ide.Tasks\ITaskListView.cs" />
    <Compile Include="MonoDevelop.Ide.Codons\TaskListViewCodon.cs" />
    <Compile Include="MonoDevelop.Ide.Tasks\CommentTasksView.cs" />
    <Compile Include="MonoDevelop.Ide.Tasks\UserTasksView.cs" />
    <Compile Include="MonoDevelop.Ide.Gui\LayoutComboBox.cs" />
    <Compile Include="MonoDevelop.Ide.Gui.Content\IExtensibleTextEditor.cs" />
    <Compile Include="MonoDevelop.Ide.Gui.Pads.ProjectPad\UnknownEntryNodeBuilder.cs" />
    <Compile Include="MonoDevelop.Ide.Gui.Content\TextEditorExtension.cs" />
    <Compile Include="MonoDevelop.Ide.Commands\NavigationCommands.cs" />
    <Compile Include="MonoDevelop.Ide.Templates\ISolutionItemFeature.cs" />
    <Compile Include="MonoDevelop.Ide.StandardHeader\StandardHeaderService.cs" />
    <Compile Include="MonoDevelop.Ide.Gui\InternalLog.cs" />
    <Compile Include="MonoDevelop.Ide.Gui.OptionPanels\KeyBindingsPanel.cs" />
    <Compile Include="gtk-gui\MonoDevelop.Ide.Gui.OptionPanels.KeyBindingsPanel.cs" />
    <Compile Include="MonoDevelop.Ide.Commands\TextEditorCommands.cs" />
    <Compile Include="MonoDevelop.Ide.Commands\FileTabCommands.cs" />
    <Compile Include="gtk-gui\MonoDevelop.Ide.Gui.OptionPanels.BuildPanelWidget.cs" />
    <Compile Include="gtk-gui\MonoDevelop.Ide.Gui.OptionPanels.LoadSavePanelWidget.cs" />
    <Compile Include="gtk-gui\MonoDevelop.Ide.Gui.Dialogs.NewLayoutDialog.cs" />
    <Compile Include="gtk-gui\MonoDevelop.Ide.SelectEncodingsDialog.cs" />
    <Compile Include="gtk-gui\MonoDevelop.Ide.Gui.OptionPanels.TasksPanelWidget.cs" />
    <Compile Include="gtk-gui\MonoDevelop.Ide.Gui.Dialogs.TipOfTheDayWindow.cs" />
    <Compile Include="gtk-gui\MonoDevelop.Ide.Gui.OptionPanels.AddInsPanelWidget.cs" />
    <Compile Include="gtk-gui\MonoDevelop.Ide.Gui.Dialogs.AddinLoadErrorDialog.cs" />
    <Compile Include="MonoDevelop.Ide.Codons\FileFilterCodon.cs" />
    <Compile Include="MonoDevelop.Ide.ExternalTools\ExternalToolService.cs" />
    <Compile Include="MonoDevelop.Ide.Templates\FileTemplateReference.cs" />
    <Compile Include="MonoDevelop.Ide.Codons\FileTemplateConditionTypeCodon.cs" />
    <Compile Include="MonoDevelop.Ide.Templates\ClrVersionFileTemplateCondition.cs" />
    <Compile Include="MonoDevelop.Ide.Templates\FileTemplateCondition.cs" />
    <Compile Include="MonoDevelop.Ide.Templates\PartialTypeFileTemplateCondition.cs" />
    <Compile Include="MonoDevelop.Ide.Templates\ParentProjectFileTemplateCondition.cs" />
    <Compile Include="MonoDevelop.Ide.Gui.Content\CompletionTextEditorExtension.cs" />
    <Compile Include="MonoDevelop.Ide.Gui\ToolbarComboBox.cs" />
    <Compile Include="MonoDevelop.Ide.Gui.Content\ISplittable.cs" />
    <Compile Include="MonoDevelop.Ide.Gui.Content\IFoldable.cs" />
    <Compile Include="MonoDevelop.Ide.ExternalTools\ExternalToolPanel.cs" />
    <Compile Include="gtk-gui\MonoDevelop.Ide.ExternalTools.ExternalToolPanelWidget.cs" />
    <Compile Include="MonoDevelop.Ide.Gui\MonoDevelopStatusBar.cs" />
    <Compile Include="MonoDevelop.Ide.Gui\DocumentSwitcher.cs" />
    <Compile Include="MonoDevelop.Ide.Gui.OptionPanels\IDEStyleOptionsPanel.cs" />
    <Compile Include="gtk-gui\MonoDevelop.Ide.Gui.OptionPanels.IDEStyleOptionsPanelWidget.cs" />
    <Compile Include="MonoDevelop.Ide.Gui.Content\IZoomable.cs" />
    <Compile Include="MonoDevelop.Ide.Gui.Pads.ProjectPad\SolutionNodeBuilder.cs" />
    <Compile Include="MonoDevelop.Ide.Gui.Pads.ProjectPad\WorkspaceNodeBuilder.cs" />
    <Compile Include="MonoDevelop.Ide.Gui.Content\DocumentStateTracker.cs" />
    <Compile Include="MonoDevelop.Ide.Gui.Content\IPathedDocument.cs" />
    <Compile Include="MonoDevelop.Ide.Codons\CategoryNode.cs" />
    <Compile Include="MonoDevelop.Ide.Gui.Components\ExtensibleTreeView.cs" />
    <Compile Include="MonoDevelop.Ide.Gui.Components\ITreeBuilder.cs" />
    <Compile Include="MonoDevelop.Ide.Gui.Components\ITreeBuilderContext.cs" />
    <Compile Include="MonoDevelop.Ide.Gui.Components\ITreeNavigator.cs" />
    <Compile Include="MonoDevelop.Ide.Gui.Components\ITreeOptions.cs" />
    <Compile Include="MonoDevelop.Ide.Gui.Components\NodeAttributes.cs" />
    <Compile Include="MonoDevelop.Ide.Gui.Components\NodeBuilder.cs" />
    <Compile Include="MonoDevelop.Ide.Gui.Components\NodeBuilderExtension.cs" />
    <Compile Include="MonoDevelop.Ide.Gui.Components\NodeCommandHandler.cs" />
    <Compile Include="MonoDevelop.Ide.Gui.Components\NodeState.cs" />
    <Compile Include="MonoDevelop.Ide.Gui.Components\DragOperation.cs" />
    <Compile Include="MonoDevelop.Ide.Gui.Components\TreePadOption.cs" />
    <Compile Include="MonoDevelop.Ide.Gui.Components\TypeNodeBuilder.cs" />
    <Compile Include="MonoDevelop.Ide.Gui.Components\TreeViewItem.cs" />
    <Compile Include="MonoDevelop.Ide.Gui.Components\TreeNodeNavigator.cs" />
    <Compile Include="MonoDevelop.Ide.Gui.Components\TreeBuilder.cs" />
    <Compile Include="MonoDevelop.Ide.Gui.Components\TreeOptions.cs" />
    <Compile Include="MonoDevelop.Ide.Gui.Components\TransactedTreeBuilder.cs" />
    <Compile Include="MonoDevelop.Ide.Gui.Content\INavigable.cs" />
    <Compile Include="MonoDevelop.Ide.Gui.Content\IUrlHandler.cs" />
    <Compile Include="MonoDevelop.Ide.Gui.Content\ISmartIndenter.cs" />
    <Compile Include="AssemblyInfo.cs" />
    <Compile Include="MonoDevelop.Ide.Gui.Content\ITextEditorResolver.cs" />
    <Compile Include="MonoDevelop.Ide.Gui.OptionPanels\AuthorInformationPanel.cs" />
    <Compile Include="MonoDevelop.Ide.Gui.OptionPanels\GlobalAuthorInformationPanel.cs" />
    <Compile Include="MonoDevelop.Ide.StandardHeader\StandardHeaderPolicyPanel.cs" />
    <Compile Include="gtk-gui\MonoDevelop.Ide.Gui.OptionPanels.AuthorInformationPanelWidget.cs" />
    <Compile Include="gtk-gui\MonoDevelop.Ide.Gui.OptionPanels.GlobalAuthorInformationPanelWidget.cs" />
    <Compile Include="gtk-gui\MonoDevelop.Ide.StandardHeader.StandardHeaderPolicyPanelWidget.cs" />
    <Compile Include="MonoDevelop.Ide.Gui.OptionPanels\TextStylePolicyPanel.cs" />
    <Compile Include="gtk-gui\MonoDevelop.Ide.Gui.OptionPanels.TextStylePolicyPanelWidget.cs" />
    <Compile Include="MonoDevelop.Ide.Gui.Content\TextStylePolicy.cs" />
    <Compile Include="MonoDevelop.Ide.Gui\PadFontChanger.cs" />
    <Compile Include="MonoDevelop.Ide.Gui.Components\PadTreeView.cs" />
    <Compile Include="MonoDevelop.Ide.Codons\PadContextMenuExtensionNode.cs" />
    <Compile Include="MonoDevelop.Ide.Gui.Pads.ProjectPad\FileOperationsBuilderExtension.cs" />
    <Compile Include="MonoDevelop.Ide.Templates\DirectoryTemplate.cs" />
    <Compile Include="MonoDevelop.Ide.Gui.Content\IUndoHandler.cs" />
    <Compile Include="MonoDevelop.Ide.CodeFormatting\CodeFormatterService.cs" />
    <Compile Include="MonoDevelop.Ide.CodeTemplates\CodeTemplatePanel.cs" />
    <Compile Include="gtk-gui\MonoDevelop.Ide.CodeTemplates.CodeTemplatePanelWidget.cs" />
    <Compile Include="MonoDevelop.Ide.CodeTemplates\EditTemplateDialog.cs" />
    <Compile Include="gtk-gui\MonoDevelop.Ide.CodeTemplates.EditTemplateDialog.cs" />
    <Compile Include="MonoDevelop.Ide.CodeTemplates\CodeTemplateVariable.cs" />
    <Compile Include="MonoDevelop.Ide.CodeTemplates\ExpansionObject.cs" />
    <Compile Include="MonoDevelop.Ide.CodeTemplates\CodeTemplateCompletionData.cs" />
    <Compile Include="MonoDevelop.Ide.CodeTemplates\CodeTemplateListDataProvider.cs" />
    <Compile Include="MonoDevelop.Ide.Gui.OptionPanels\MonoRuntimePanel.cs" />
    <Compile Include="gtk-gui\MonoDevelop.Ide.Gui.OptionPanels.MonoRuntimePanelWidget.cs" />
    <Compile Include="MonoDevelop.Ide.FindInFiles\SearchResult.cs" />
    <Compile Include="MonoDevelop.Ide.FindInFiles\SearchResultPad.cs" />
    <Compile Include="MonoDevelop.Ide.FindInFiles\FindInFilesDialog.cs" />
    <Compile Include="gtk-gui\MonoDevelop.Ide.FindInFiles.FindInFilesDialog.cs" />
    <Compile Include="MonoDevelop.Ide.FindInFiles\Commands.cs" />
    <Compile Include="MonoDevelop.Ide.FindInFiles\Scope.cs" />
    <Compile Include="MonoDevelop.Ide.FindInFiles\FileProvider.cs" />
    <Compile Include="MonoDevelop.Ide.FindInFiles\FilterOptions.cs" />
    <Compile Include="MonoDevelop.Ide.FindInFiles\FindReplace.cs" />
    <Compile Include="MonoDevelop.Ide.FindInFiles\SearchResultWidget.cs" />
    <Compile Include="MonoDevelop.Ide.FindInFiles\ISearchProgressMonitor.cs" />
    <Compile Include="MonoDevelop.Ide.FindInFiles\SearchProgressMonitor.cs" />
    <Compile Include="MonoDevelop.Ide.Gui\IAttachableViewContent.cs" />
    <Compile Include="MonoDevelop.Ide.Gui\AbstractAttachableViewContent.cs" />
    <Compile Include="MonoDevelop.Ide.CodeFormatting\CodeFormattingCommands.cs" />
    <Compile Include="MonoDevelop.Ide.Execution\ParameterizedExecutionHandler.cs" />
    <Compile Include="MonoDevelop.Ide.Execution\ExecutionModeCommandService.cs" />
    <Compile Include="MonoDevelop.Ide.Execution\CustomArgsCustomizer.cs" />
    <Compile Include="MonoDevelop.Ide.Execution\CommandExecutionContext.cs" />
    <Compile Include="MonoDevelop.Ide.Execution\IExecutionConfigurationEditor.cs" />
    <Compile Include="MonoDevelop.Ide.Gui.Components\ExecutionModeComboBox.cs" />
    <Compile Include="gtk-gui\MonoDevelop.Ide.Gui.Components.ExecutionModeComboBox.cs" />
    <Compile Include="MonoDevelop.Ide.Execution\IExecutionCommandCustomizer.cs" />
    <Compile Include="MonoDevelop.Ide.Execution\CustomExecutionMode.cs" />
    <Compile Include="MonoDevelop.Ide.Execution\MonoExecutionParameters.cs" />
    <Compile Include="MonoDevelop.Ide.Execution\MonoExecutionCustomizer.cs" />
    <Compile Include="MonoDevelop.Ide.Gui.Dialogs\SelectFileFormatDialog.cs" />
    <Compile Include="gtk-gui\MonoDevelop.Ide.Gui.Dialogs.SelectFileFormatDialog.cs" />
    <Compile Include="MonoDevelop.Ide.Gui.OptionPanels\MaintenanceOptionsPanel.cs" />
    <Compile Include="gtk-gui\MonoDevelop.Ide.Gui.OptionPanels.MaintenanceOptionsPanelWidget.cs" />
    <Compile Include="MonoDevelop.Ide.Tasks\TaskStore.cs" />
    <Compile Include="MonoDevelop.Ide.Gui.OptionPanels\AssemblyFoldersPanel.cs" />
    <Compile Include="gtk-gui\MonoDevelop.Ide.Gui.OptionPanels.AssemblyFoldersPanelWidget.cs" />
    <Compile Include="MonoDevelop.Ide.Gui.Content\ISupportsProjectReload.cs" />
    <Compile Include="MonoDevelop.Ide.Gui.OptionPanels\BuildMessagePanel.cs" />
    <Compile Include="gtk-gui\MonoDevelop.Ide.Gui.OptionPanels.BuildMessagePanelWidget.cs" />
    <Compile Include="MonoDevelop.Ide.Gui\HiddenWorkbenchWindow.cs" />
    <Compile Include="MonoDevelop.Ide.Gui\HiddenTextEditorViewContent.cs" />
    <Compile Include="MonoDevelop.Ide.Gui\WorkbenchWindow.cs" />
    <Compile Include="MonoDevelop.Ide.CodeTemplates\CodeTemplateCodon.cs" />
    <Compile Include="MonoDevelop.Ide.Gui.Content\ILocationList.cs" />
    <Compile Include="MonoDevelop.Ide.Gui.Dialogs\OpenFileDialog.cs" />
    <Compile Include="MonoDevelop.Ide.Extensions\IOpenFileDialogHandler.cs" />
    <Compile Include="MonoDevelop.Ide.Extensions\IAddFileDialogHandler.cs" />
    <Compile Include="MonoDevelop.Ide.Extensions\TextEditorExtensionNode.cs" />
    <Compile Include="MonoDevelop.Ide.Gui\DockItemToolbarLoader.cs" />
    <Compile Include="MonoDevelop.Ide.Gui.Components\LogView.cs" />
    <Compile Include="MonoDevelop.Ide.Gui\WorkbenchContext.cs" />
    <Compile Include="MonoDevelop.Ide.Extensions\LayoutExtensionNode.cs" />
    <Compile Include="MonoDevelop.Ide.Extensions\CustomToolExtensionNode.cs" />
    <Compile Include="MonoDevelop.Ide.CustomTools\CustomTool.cs" />
    <Compile Include="MonoDevelop.Ide.CustomTools\CustomToolService.cs" />
    <Compile Include="MonoDevelop.Components\FileSelector.cs" />
    <Compile Include="MonoDevelop.Components\BaseFileEntry.cs" />
    <Compile Include="MonoDevelop.Components\FileEntry.cs" />
    <Compile Include="MonoDevelop.Components\FolderDialog.cs" />
    <Compile Include="MonoDevelop.Components\FolderEntry.cs" />
    <Compile Include="MonoDevelop.Components\TabLabel.cs" />
    <Compile Include="MonoDevelop.Components\CellRendererComboBox.cs" />
    <Compile Include="MonoDevelop.Components\TreeViewCellContainer.cs" />
    <Compile Include="MonoDevelop.Components\TreeViewState.cs" />
    <Compile Include="MonoDevelop.Components\MenuButton.cs" />
    <Compile Include="MonoDevelop.Components\FixedWidthWrapLabel.cs" />
    <Compile Include="MonoDevelop.Components\TooltipWindow.cs" />
    <Compile Include="MonoDevelop.Components\ConsoleView.cs" />
    <Compile Include="MonoDevelop.Components\FolderListSelector.cs" />
    <Compile Include="MonoDevelop.Components\InfoBar.cs" />
    <Compile Include="MonoDevelop.Components\GtkUtil.cs" />
    <Compile Include="MonoDevelop.Components\MiniButton.cs" />
    <Compile Include="MonoDevelop.Components\SearchEntry.cs" />
    <Compile Include="MonoDevelop.Components\HoverImageButton.cs" />
    <Compile Include="MonoDevelop.Components\PathBar.cs" />
    <Compile Include="MonoDevelop.Components\SelectFileDialog.cs" />
    <Compile Include="MonoDevelop.Components\SelectFolderDialog.cs" />
    <Compile Include="MonoDevelop.Components\RoundedFrame.cs" />
    <Compile Include="MonoDevelop.Components\CairoExtensions.cs" />
    <Compile Include="MonoDevelop.Components.Chart\Axis.cs" />
    <Compile Include="MonoDevelop.Components.Chart\AxisDimension.cs" />
    <Compile Include="MonoDevelop.Components.Chart\AxisPosition.cs" />
    <Compile Include="MonoDevelop.Components.Chart\BasicChart.cs" />
    <Compile Include="MonoDevelop.Components.Chart\ChartCursor.cs" />
    <Compile Include="MonoDevelop.Components.Chart\DateTimeAxis.cs" />
    <Compile Include="MonoDevelop.Components.Chart\IntegerAxis.cs" />
    <Compile Include="MonoDevelop.Components.Chart\Serie.cs" />
    <Compile Include="MonoDevelop.Components.Chart\TickEnumerator.cs" />
    <Compile Include="MonoDevelop.Components.Commands\ActionCommand.cs" />
    <Compile Include="MonoDevelop.Components.Commands\ActionType.cs" />
    <Compile Include="MonoDevelop.Components.Commands\Command.cs" />
    <Compile Include="MonoDevelop.Components.Commands\CommandArrayInfo.cs" />
    <Compile Include="MonoDevelop.Components.Commands\CommandCheckMenuItem.cs" />
    <Compile Include="MonoDevelop.Components.Commands\CommandEntry.cs" />
    <Compile Include="MonoDevelop.Components.Commands\CommandEntrySet.cs" />
    <Compile Include="MonoDevelop.Components.Commands\CommandErrorHandler.cs" />
    <Compile Include="MonoDevelop.Components.Commands\CommandFrame.cs" />
    <Compile Include="MonoDevelop.Components.Commands\CommandHandler.cs" />
    <Compile Include="MonoDevelop.Components.Commands\CommandHandlerAttribute.cs" />
    <Compile Include="MonoDevelop.Components.Commands\CommandInfo.cs" />
    <Compile Include="MonoDevelop.Components.Commands\CommandInfoSet.cs" />
    <Compile Include="MonoDevelop.Components.Commands\CommandManager.cs" />
    <Compile Include="MonoDevelop.Components.Commands\CommandMenu.cs" />
    <Compile Include="MonoDevelop.Components.Commands\CommandMenuBar.cs" />
    <Compile Include="MonoDevelop.Components.Commands\CommandMenuItem.cs" />
    <Compile Include="MonoDevelop.Components.Commands\CommandSystemCommands.cs" />
    <Compile Include="MonoDevelop.Components.Commands\CommandToggleToolButton.cs" />
    <Compile Include="MonoDevelop.Components.Commands\CommandToolbar.cs" />
    <Compile Include="MonoDevelop.Components.Commands\CommandToolButton.cs" />
    <Compile Include="MonoDevelop.Components.Commands\CustomCommand.cs" />
    <Compile Include="MonoDevelop.Components.Commands\CustomMenuItem.cs" />
    <Compile Include="MonoDevelop.Components.Commands\ICommandMenuItem.cs" />
    <Compile Include="MonoDevelop.Components.Commands\ICommandRouter.cs" />
    <Compile Include="MonoDevelop.Components.Commands\ICommandUserItem.cs" />
    <Compile Include="MonoDevelop.Components.Commands\LinkCommandEntry.cs" />
    <Compile Include="MonoDevelop.Components.Commands\MenuToolButton.cs" />
    <Compile Include="MonoDevelop.Components.Commands\ICommandDelegatorRouter.cs" />
    <Compile Include="MonoDevelop.Components.Commands\CommandRouterContainer.cs" />
    <Compile Include="MonoDevelop.Components.Commands\ICommandTargetVisitor.cs" />
    <Compile Include="MonoDevelop.Components.Commands\KeyBindingManager.cs" />
    <Compile Include="MonoDevelop.Components.Commands\KeyBindingService.cs" />
    <Compile Include="MonoDevelop.Components.Commands\CustomItem.cs" />
    <Compile Include="MonoDevelop.Components.Commands\CommandSelectedEventArgs.cs" />
    <Compile Include="MonoDevelop.Components.Commands\IMultiCastCommandRouter.cs" />
    <Compile Include="MonoDevelop.Components.Commands\ICommandUpdateHandler.cs" />
    <Compile Include="MonoDevelop.Components.Commands\CustomCommandUpdaterAttribute.cs" />
    <Compile Include="MonoDevelop.Components.Commands\KeyBindingScheme.cs" />
    <Compile Include="MonoDevelop.Components.Commands\KeyBindingSet.cs" />
    <Compile Include="MonoDevelop.Components.Commands\ICommandBar.cs" />
    <Compile Include="MonoDevelop.Components.Commands.ExtensionNodes\CommandCategoryCodon.cs" />
    <Compile Include="MonoDevelop.Components.Commands.ExtensionNodes\CommandCodon.cs" />
    <Compile Include="MonoDevelop.Components.Commands.ExtensionNodes\CommandItemCodon.cs" />
    <Compile Include="MonoDevelop.Components.Commands.ExtensionNodes\ItemSetCodon.cs" />
    <Compile Include="MonoDevelop.Components.Commands.ExtensionNodes\LinkItemCodon.cs" />
    <Compile Include="MonoDevelop.Components.Commands.ExtensionNodes\SeparatorItemCodon.cs" />
    <Compile Include="MonoDevelop.Components.Commands.ExtensionNodes\LocalCommandItemCodon.cs" />
    <Compile Include="MonoDevelop.Components.Commands.ExtensionNodes\SchemeExtensionNode.cs" />
    <Compile Include="MonoDevelop.Components.DockToolbars\ArrowWindow.cs" />
    <Compile Include="MonoDevelop.Components.DockToolbars\DockedPosition.cs" />
    <Compile Include="MonoDevelop.Components.DockToolbars\DockGrip.cs" />
    <Compile Include="MonoDevelop.Components.DockToolbars\DockToolbar.cs" />
    <Compile Include="MonoDevelop.Components.DockToolbars\DockToolbarFrame.cs" />
    <Compile Include="MonoDevelop.Components.DockToolbars\DockToolbarFrameLayout.cs" />
    <Compile Include="MonoDevelop.Components.DockToolbars\DockToolbarFrameStatus.cs" />
    <Compile Include="MonoDevelop.Components.DockToolbars\DockToolbarPanel.cs" />
    <Compile Include="MonoDevelop.Components.DockToolbars\DockToolbarPosition.cs" />
    <Compile Include="MonoDevelop.Components.DockToolbars\DockToolbarStatus.cs" />
    <Compile Include="MonoDevelop.Components.DockToolbars\FixedPanel.cs" />
    <Compile Include="MonoDevelop.Components.DockToolbars\FloatingDock.cs" />
    <Compile Include="MonoDevelop.Components.DockToolbars\FloatingPosition.cs" />
    <Compile Include="MonoDevelop.Components.DockToolbars\IDockBar.cs" />
    <Compile Include="MonoDevelop.Components.DockToolbars\PlaceholderWindow.cs" />
    <Compile Include="MonoDevelop.Components.Extensions\PlatformDialog.cs" />
    <Compile Include="MonoDevelop.Components.Extensions\ISelectFileDialog.cs" />
    <Compile Include="MonoDevelop.Components.PropertyGrid\DefaultPropertyTab.cs" />
    <Compile Include="MonoDevelop.Components.PropertyGrid\EditorManager.cs" />
    <Compile Include="MonoDevelop.Components.PropertyGrid\EventPropertyTab.cs" />
    <Compile Include="MonoDevelop.Components.PropertyGrid\PropertyEditorCell.cs" />
    <Compile Include="MonoDevelop.Components.PropertyGrid\PropertyEditorTypeAttribute.cs" />
    <Compile Include="MonoDevelop.Components.PropertyGrid\PropertyGrid.cs" />
    <Compile Include="MonoDevelop.Components.PropertyGrid\PropertyValueChangedEventArgs.cs" />
    <Compile Include="MonoDevelop.Components.PropertyGrid\PropertyValueChangedEventHandler.cs" />
    <Compile Include="MonoDevelop.Components.PropertyGrid\SurrogateUITypeEditorAttribute.cs" />
    <Compile Include="MonoDevelop.Components.PropertyGrid.Editors\CharPropertyEditor.cs" />
    <Compile Include="MonoDevelop.Components.PropertyGrid.Editors\CollectionEditor.cs" />
    <Compile Include="MonoDevelop.Components.PropertyGrid.Editors\ColorEditorCell.cs" />
    <Compile Include="MonoDevelop.Components.PropertyGrid.Editors\DateTimeEditor.cs" />
    <Compile Include="MonoDevelop.Components.PropertyGrid.Editors\DefaultEditor.cs" />
    <Compile Include="MonoDevelop.Components.PropertyGrid.Editors\EnumerationEditorCell.cs" />
    <Compile Include="MonoDevelop.Components.PropertyGrid.Editors\EventEditor.cs" />
    <Compile Include="MonoDevelop.Components.PropertyGrid.Editors\ExpandableObjectEditor.cs" />
    <Compile Include="MonoDevelop.Components.PropertyGrid.Editors\FlagsEditorCell.cs" />
    <Compile Include="MonoDevelop.Components.PropertyGrid.Editors\FlagsSelectorDialog.cs" />
    <Compile Include="MonoDevelop.Components.PropertyGrid.Editors\FloatRange.cs" />
    <Compile Include="MonoDevelop.Components.PropertyGrid.Editors\IntRange.cs" />
    <Compile Include="MonoDevelop.Components.PropertyGrid.Editors\TextEditor.cs" />
    <Compile Include="MonoDevelop.Components.PropertyGrid.Editors\TextEditorDialog.cs" />
    <Compile Include="MonoDevelop.Components.PropertyGrid.Editors\TimeSpanEditor.cs" />
    <Compile Include="MonoDevelop.Components.PropertyGrid.Editors\BooleanEditorCell.cs" />
    <Compile Include="MonoDevelop.Components.Theming\GtkColors.cs" />
    <Compile Include="MonoDevelop.Components.Theming\GtkTheme.cs" />
    <Compile Include="MonoDevelop.Components.Theming\Theme.cs" />
    <Compile Include="MonoDevelop.Components.Theming\ThemeContext.cs" />
    <Compile Include="MonoDevelop.Components.Theming\ThemeEngine.cs" />
    <Compile Include="gtk-gui\MonoDevelop.Components.FolderListSelector.cs" />
    <Compile Include="MonoDevelop.Components.Docking\AutoHideBox.cs" />
    <Compile Include="MonoDevelop.Components.Docking\DockBar.cs" />
    <Compile Include="MonoDevelop.Components.Docking\DockBarItem.cs" />
    <Compile Include="MonoDevelop.Components.Docking\DockContainer.cs" />
    <Compile Include="MonoDevelop.Components.Docking\DockFrame.cs" />
    <Compile Include="MonoDevelop.Components.Docking\DockFrameTopLevel.cs" />
    <Compile Include="MonoDevelop.Components.Docking\DockGroup.cs" />
    <Compile Include="MonoDevelop.Components.Docking\DockGroupItem.cs" />
    <Compile Include="MonoDevelop.Components.Docking\DockGroupType.cs" />
    <Compile Include="MonoDevelop.Components.Docking\DockItem.cs" />
    <Compile Include="MonoDevelop.Components.Docking\DockItemBehavior.cs" />
    <Compile Include="MonoDevelop.Components.Docking\DockItemContainer.cs" />
    <Compile Include="MonoDevelop.Components.Docking\DockItemStatus.cs" />
    <Compile Include="MonoDevelop.Components.Docking\DockItemToolbar.cs" />
    <Compile Include="MonoDevelop.Components.Docking\DockLayout.cs" />
    <Compile Include="MonoDevelop.Components.Docking\DockObject.cs" />
    <Compile Include="MonoDevelop.Components.Docking\DockPosition.cs" />
    <Compile Include="MonoDevelop.Components.Docking\PlaceholderWindow.cs" />
    <Compile Include="MonoDevelop.Components.Docking\TabStrip.cs" />
    <Compile Include="MonoDevelop.Components\MenuButtonEntry.cs" />
    <Compile Include="MonoDevelop.Ide.Gui.Dialogs\IOptionsPanel.cs" />
    <Compile Include="MonoDevelop.Ide.Gui.Dialogs\MultiMessageDialog.cs" />
    <Compile Include="MonoDevelop.Ide.Gui.Dialogs\MultiTaskProgressDialog.cs" />
    <Compile Include="MonoDevelop.Ide.Gui.Dialogs\OptionsDialog.cs" />
    <Compile Include="MonoDevelop.Ide.Gui.Dialogs\OptionsPanel.cs" />
    <Compile Include="MonoDevelop.Ide.Gui.Dialogs\ProgressDialog.cs" />
    <Compile Include="MonoDevelop.Ide.Gui.Dialogs\SetupApp.cs" />
    <Compile Include="MonoDevelop.Ide.ProgressMonitoring\BaseProgressMonitor.cs" />
    <Compile Include="MonoDevelop.Ide.ProgressMonitoring\MessageDialogProgressMonitor.cs" />
    <Compile Include="MonoDevelop.Ide.ProgressMonitoring\MultiTaskDialogProgressMonitor.cs" />
    <Compile Include="MonoDevelop.Ide.WebBrowser\IWebBrowser.cs" />
    <Compile Include="MonoDevelop.Ide.WebBrowser\LocationChangedEventArgs.cs" />
    <Compile Include="MonoDevelop.Ide.WebBrowser\TitleChangedEventArgs.cs" />
    <Compile Include="MonoDevelop.Ide.WebBrowser\StatusMessageChangedEventArgs.cs" />
    <Compile Include="MonoDevelop.Ide.WebBrowser\LoadingProgressChangedEventArgs.cs" />
    <Compile Include="MonoDevelop.Ide.WebBrowser\LocationChangingEventArgs.cs" />
    <Compile Include="MonoDevelop.Ide.WebBrowser\IWebBrowserLoader.cs" />
    <Compile Include="MonoDevelop.Ide.CodeCompletion\CompletionListWindow.cs" />
    <Compile Include="MonoDevelop.Ide.CodeCompletion\ICompletionWidget.cs" />
    <Compile Include="MonoDevelop.Ide.CodeCompletion\ListWindow.cs" />
    <Compile Include="MonoDevelop.Ide.CodeCompletion\ParameterInformationWindowManager.cs" />
    <Compile Include="MonoDevelop.Ide.CodeCompletion\ParameterInformationWindow.cs" />
    <Compile Include="MonoDevelop.Ide.CodeCompletion\CompletionData.cs" />
    <Compile Include="MonoDevelop.Ide.CodeCompletion\CompletionDataList.cs" />
    <Compile Include="MonoDevelop.Ide.CodeCompletion\MutableCompletionDataList.cs" />
    <Compile Include="MonoDevelop.Ide.CodeCompletion\CompletionWindowManager.cs" />
    <Compile Include="MonoDevelop.Ide.CodeCompletion\ListWidget.cs" />
    <Compile Include="MonoDevelop.Ide.CodeCompletion\CodeCompletionContext.cs" />
    <Compile Include="MonoDevelop.Ide.CodeCompletion\CodeCompletionContextEventArgs.cs" />
    <Compile Include="gtk-gui\MonoDevelop.Ide.Gui.Dialogs.MultiMessageDialog.cs" />
    <Compile Include="gtk-gui\MonoDevelop.Ide.Gui.Dialogs.MultiTaskProgressDialog.cs" />
    <Compile Include="gtk-gui\MonoDevelop.Ide.Gui.Dialogs.ProgressDialog.cs" />
    <Compile Include="MonoDevelop.Ide\DesktopService.cs" />
    <Compile Include="MonoDevelop.Ide\DispatchService.cs" />
    <Compile Include="MonoDevelop.Ide\Ide.cs" />
    <Compile Include="MonoDevelop.Ide\IdePreferences.cs" />
    <Compile Include="MonoDevelop.Ide\RootWorkspace.cs" />
    <Compile Include="MonoDevelop.Ide.Desktop\DefaultPlatformService.cs" />
    <Compile Include="MonoDevelop.Ide.Desktop\DesktopApplication.cs" />
    <Compile Include="MonoDevelop.Ide.Desktop\RecentFileStorage.cs" />
    <Compile Include="MonoDevelop.Ide.Desktop\RecentItem.cs" />
    <Compile Include="MonoDevelop.Ide.Desktop\RecentOpen.cs" />
    <Compile Include="MonoDevelop.Ide\GLibLogging.cs" />
    <Compile Include="MonoDevelop.Ide\ImageService.cs" />
    <Compile Include="MonoDevelop.Ide.Desktop\PlatformService.cs" />
    <Compile Include="MonoDevelop.Ide\MessageService.cs" />
    <Compile Include="MonoDevelop.Ide\WebBrowserService.cs" />
    <Compile Include="MonoDevelop.Ide.Gui\AsyncDispatchAttribute.cs" />
    <Compile Include="MonoDevelop.Ide.Gui\FreeDispatchAttribute.cs" />
    <Compile Include="MonoDevelop.Ide.Gui\GuiSyncContext.cs" />
    <Compile Include="MonoDevelop.Ide.Gui\GuiSyncObject.cs" />
    <Compile Include="MonoDevelop.Ide.Gui\IMementoCapable.cs" />
    <Compile Include="MonoDevelop.Ide.Gui\StockIcons.cs" />
    <Compile Include="MonoDevelop.Ide.Gui\SyncContext.cs" />
    <Compile Include="MonoDevelop.Ide.Gui\SyncContextAttribute.cs" />
    <Compile Include="MonoDevelop.Ide.Gui\SyncObject.cs" />
    <Compile Include="MonoDevelop.Ide.Gui.Components\ProjectFileEntry.cs" />
    <Compile Include="MonoDevelop.Ide.Gui.Dialogs\ItemOptionsDialog.cs" />
    <Compile Include="MonoDevelop.Ide.Gui.Dialogs\ItemOptionsPanel.cs" />
    <Compile Include="MonoDevelop.Ide.Gui.Dialogs\MimeTypePolicyOptionsPanel.cs" />
    <Compile Include="MonoDevelop.Ide.Gui.Dialogs\MimeTypePolicyOptionsSection.cs" />
    <Compile Include="MonoDevelop.Ide.Gui.Dialogs\MultiConfigItemOptionsDialog.cs" />
    <Compile Include="MonoDevelop.Ide.Gui.Dialogs\MultiConfigItemOptionsPanel.cs" />
    <Compile Include="MonoDevelop.Ide.Projects\ProjectOptionsDialog.cs" />
    <Compile Include="MonoDevelop.Ide.Projects\RenameConfigDialog.cs" />
    <Compile Include="MonoDevelop.Ide.Projects\NewFileDialog.cs" />
    <Compile Include="MonoDevelop.Ide.Projects\NewProjectDialog.cs" />
    <Compile Include="MonoDevelop.Ide.Projects\AddFileDialog.cs" />
    <Compile Include="MonoDevelop.Ide.Projects\AddMimeTypeDialog.cs" />
    <Compile Include="MonoDevelop.Ide.Projects\AssemblyReferencePanel.cs" />
    <Compile Include="MonoDevelop.Ide.Projects\CombineEntryFeatureSelector.cs" />
    <Compile Include="MonoDevelop.Ide.Projects\CombineOptionsDialog.cs" />
    <Compile Include="MonoDevelop.Ide.Projects\ConfirmProjectDeleteDialog.cs" />
    <Compile Include="MonoDevelop.Ide.Projects\DefaultPolicyOptionsDialog.cs" />
    <Compile Include="MonoDevelop.Ide.Projects\DeleteConfigDialog.cs" />
    <Compile Include="MonoDevelop.Ide.Projects\FeatureSelectorDialog.cs" />
    <Compile Include="MonoDevelop.Ide.Projects\NewConfigurationDialog.cs" />
    <Compile Include="MonoDevelop.Ide.Projects\ProjectFileSelectorDialog.cs" />
    <Compile Include="MonoDevelop.Ide\ProjectOperations.cs" />
    <Compile Include="MonoDevelop.Ide.Projects\IncludeNewFilesDialog.cs" />
    <Compile Include="MonoDevelop.Ide.Execution\CustomExecutionModeDialog.cs" />
    <Compile Include="MonoDevelop.Ide.Execution\CustomExecutionModeManagerDialog.cs" />
    <Compile Include="MonoDevelop.Ide.Execution\CustomExecutionModeWidget.cs" />
    <Compile Include="MonoDevelop.Ide.Execution\MonoExecutionParametersPreview.cs" />
    <Compile Include="MonoDevelop.Ide.Execution\MonoExecutionParametersWidget.cs" />
    <Compile Include="MonoDevelop.Ide.Projects\ProjectReferencePanel.cs" />
    <Compile Include="MonoDevelop.Ide.Projects\SelectReferenceDialog.cs" />
    <Compile Include="gtk-gui\MonoDevelop.Ide.Projects.OptionPanels.BaseDirectoryPanelWidget.cs" />
    <Compile Include="gtk-gui\MonoDevelop.Ide.Projects.OptionPanels.CodeFormattingPanelWidget.cs" />
    <Compile Include="gtk-gui\MonoDevelop.Ide.Projects.OptionPanels.CombineBuildOptionsWidget.cs" />
    <Compile Include="gtk-gui\MonoDevelop.Ide.Projects.OptionPanels.CombineConfigurationPanelWidget.cs" />
    <Compile Include="gtk-gui\MonoDevelop.Ide.Projects.OptionPanels.CombineInformationWidget.cs" />
    <Compile Include="gtk-gui\MonoDevelop.Ide.Projects.OptionPanels.CommonAssemblySigningPreferences.cs" />
    <Compile Include="gtk-gui\MonoDevelop.Ide.Projects.OptionPanels.CustomCommandPanelWidget.cs" />
    <Compile Include="gtk-gui\MonoDevelop.Ide.Projects.OptionPanels.CustomCommandWidget.cs" />
    <Compile Include="gtk-gui\MonoDevelop.Ide.Projects.OptionPanels.GeneralProjectOptionsWidget.cs" />
    <Compile Include="gtk-gui\MonoDevelop.Ide.Projects.OptionPanels.NamespaceSynchronisationPanelWidget.cs" />
    <Compile Include="gtk-gui\MonoDevelop.Ide.Projects.OptionPanels.OutputOptionsPanelWidget.cs" />
    <Compile Include="gtk-gui\MonoDevelop.Ide.Projects.OptionPanels.RunOptionsPanelWidget.cs" />
    <Compile Include="gtk-gui\MonoDevelop.Ide.Projects.OptionPanels.RuntimeOptionsPanelWidget.cs" />
    <Compile Include="gtk-gui\MonoDevelop.Ide.Projects.OptionPanels.CombineEntryConfigurationsPanelWidget.cs" />
    <Compile Include="gtk-gui\MonoDevelop.Ide.Projects.OptionPanels.StartupOptionsPanelWidget.cs" />
    <Compile Include="MonoDevelop.Ide.Projects.OptionPanels\BaseDirectoryPanel.cs" />
    <Compile Include="MonoDevelop.Ide.Projects.OptionPanels\BaseDirectoryPanelWidget.cs" />
    <Compile Include="MonoDevelop.Ide.Projects.OptionPanels\CodeFormattingPanel.cs" />
    <Compile Include="MonoDevelop.Ide.Projects.OptionPanels\CombineBuildOptions.cs" />
    <Compile Include="MonoDevelop.Ide.Projects.OptionPanels\CombineConfigurationPanel.cs" />
    <Compile Include="MonoDevelop.Ide.Projects.OptionPanels\CombineInformationPanel.cs" />
    <Compile Include="MonoDevelop.Ide.Projects.OptionPanels\CommonAssemblySigningPreferences.cs" />
    <Compile Include="MonoDevelop.Ide.Projects.OptionPanels\CustomCommandPanel.cs" />
    <Compile Include="MonoDevelop.Ide.Projects.OptionPanels\CustomCommandPanelWidget.cs" />
    <Compile Include="MonoDevelop.Ide.Projects.OptionPanels\CustomCommandWidget.cs" />
    <Compile Include="MonoDevelop.Ide.Projects.OptionPanels\GeneralProjectOptions.cs" />
    <Compile Include="MonoDevelop.Ide.Projects.OptionPanels\NamespaceSynchronisationPanel.cs" />
    <Compile Include="MonoDevelop.Ide.Projects.OptionPanels\OutputOptionsPanel.cs" />
    <Compile Include="MonoDevelop.Ide.Projects.OptionPanels\RunOptionsPanel.cs" />
    <Compile Include="MonoDevelop.Ide.Projects.OptionPanels\RuntimeOptionsPanel.cs" />
    <Compile Include="MonoDevelop.Ide.Projects.OptionPanels\SolutionItemConfigurationsPanel.cs" />
    <Compile Include="MonoDevelop.Ide.Projects.OptionPanels\StartupOptionsPanel.cs" />
    <Compile Include="gtk-gui\MonoDevelop.Ide.Projects.CombineEntryFeatureSelector.cs" />
    <Compile Include="gtk-gui\MonoDevelop.Ide.Projects.AddMimeTypeDialog.cs" />
    <Compile Include="gtk-gui\MonoDevelop.Ide.Projects.ConfirmProjectDeleteDialog.cs" />
    <Compile Include="gtk-gui\MonoDevelop.Ide.Projects.DeleteConfigDialog.cs" />
    <Compile Include="gtk-gui\MonoDevelop.Ide.Projects.FeatureSelectorDialog.cs" />
    <Compile Include="gtk-gui\MonoDevelop.Ide.Projects.IncludeNewFilesDialog.cs" />
    <Compile Include="gtk-gui\MonoDevelop.Ide.Projects.NewConfigurationDialog.cs" />
    <Compile Include="gtk-gui\MonoDevelop.Ide.Projects.NewFileDialog.cs" />
    <Compile Include="gtk-gui\MonoDevelop.Ide.Projects.NewProjectDialog.cs" />
    <Compile Include="MonoDevelop.Ide.Gui.Dialogs\PolicyOptionsPanel.cs" />
    <Compile Include="gtk-gui\MonoDevelop.Ide.Projects.ProjectFileSelectorDialog.cs" />
    <Compile Include="gtk-gui\MonoDevelop.Ide.Projects.RenameConfigDialog.cs" />
    <Compile Include="gtk-gui\MonoDevelop.Ide.Projects.SelectReferenceDialog.cs" />
    <Compile Include="gtk-gui\MonoDevelop.Ide.Execution.CustomExecutionModeDialog.cs" />
    <Compile Include="gtk-gui\MonoDevelop.Ide.Execution.CustomExecutionModeManagerDialog.cs" />
    <Compile Include="gtk-gui\MonoDevelop.Ide.Execution.CustomExecutionModeWidget.cs" />
    <Compile Include="gtk-gui\MonoDevelop.Ide.Execution.MonoExecutionParametersPreview.cs" />
    <Compile Include="gtk-gui\MonoDevelop.Ide.Execution.MonoExecutionParametersWidget.cs" />
    <Compile Include="MonoDevelop.Ide.Gui.Components\EnvVarList.cs" />
    <Compile Include="MonoDevelop.Ide\HelpOperations.cs" />
    <Compile Include="MonoDevelop.Ide\ExitEventHandler.cs" />
    <Compile Include="MonoDevelop.Ide\AddEntryEventHandler.cs" />
    <Compile Include="MonoDevelop.Ide\IdeStartup.cs" />
    <Compile Include="MonoDevelop.Ide.Extensions\MimeTypeNode.cs" />
    <Compile Include="MonoDevelop.Ide.Extensions\MimeTypeOptionsPanelNode.cs" />
    <Compile Include="MonoDevelop.Ide.Extensions\OptionsDialogSection.cs" />
    <Compile Include="MonoDevelop.Ide.Extensions\OptionsPanelNode.cs" />
    <Compile Include="MonoDevelop.Ide.Extensions\StockIconCodon.cs" />
    <Compile Include="MonoDevelop.Ide.Gui.Components\StringTagSelectorButton.cs" />
    <Compile Include="gtk-gui\MonoDevelop.Ide.Gui.Components.StringTagSelectorButton.cs" />
    <Compile Include="MonoDevelop.Ide.Gui.Pads.ProjectPad\SolutionFolderFileNodeBuilder.cs" />
    <Compile Include="MonoDevelop.Components\CompactScrolledWindow.cs" />
    <Compile Include="MonoDevelop.Ide.CodeCompletion\MemberCompletionData.cs" />
    <Compile Include="MonoDevelop.Ide.Navigation\DocumentNavigationPoint.cs" />
    <Compile Include="MonoDevelop.Ide.Navigation\NavigationHistoryService.cs" />
    <Compile Include="MonoDevelop.Ide.Navigation\TextFileNavigationPoint.cs" />
    <Compile Include="MonoDevelop.Ide.Navigation\NavigationHistoryItem.cs" />
    <Compile Include="MonoDevelop.Ide.Navigation\NavigationPoint.cs" />
    <Compile Include="MonoDevelop.Ide.Navigation\HistoryList.cs" />
    <Compile Include="MonoDevelop.Components.AutoTest\AutoTestService.cs" />
    <Compile Include="MonoDevelop.Components.AutoTest\AutoTestSession.cs" />
    <Compile Include="MonoDevelop.Components.AutoTest\AutoTestClientSession.cs" />
    <Compile Include="MonoDevelop.Components\DropDownBoxListWindow.cs" />
    <Compile Include="MonoDevelop.Ide.CodeCompletion\CompletionMatcher.cs" />
    <Compile Include="MonoDevelop.Components\Tabstrip.cs" />
    <Compile Include="MonoDevelop.Ide.Fonts\FontChooserPanelWidget.cs" />
    <Compile Include="gtk-gui\MonoDevelop.Ide.Fonts.FontChooserPanelWidget.cs" />
    <Compile Include="MonoDevelop.Ide.Fonts\FontChooserPanel.cs" />
    <Compile Include="MonoDevelop.Ide.Fonts\FontService.cs" />
    <Compile Include="MonoDevelop.Ide.Fonts\FontDescriptionCodon.cs" />
    <Compile Include="MonoDevelop.Components.Extensions\AlertDialog.cs" />
    <Compile Include="MonoDevelop.Ide.Gui.Dialogs\GtkAlertDialog.cs" />
    <Compile Include="MonoDevelop.Components.Extensions\TextQuestionDialog.cs" />
    <Compile Include="MonoDevelop.Components.Extensions\ErrorDialog.cs" />
    <Compile Include="MonoDevelop.Ide.Gui.Dialogs\GtkErrorDialog.cs" />
    <Compile Include="MonoDevelop.Components\ImageLoader.cs" />
    <Compile Include="MonoDevelop.Ide.CodeFormatting\ICodeFormatter.cs" />
    <Compile Include="MonoDevelop.Ide.CodeFormatting\IAdvancedCodeFormatter.cs" />
    <Compile Include="MonoDevelop.Ide.CodeFormatting\DefaultCodeFormatter.cs" />
    <Compile Include="MonoDevelop.Ide.CodeFormatting\CodeFormatterExtensionNode.cs" />
    <Compile Include="MonoDevelop.Ide.CodeFormatting\CodeFormatter.cs" />
    <Compile Include="MonoDevelop.Ide.Gui\GtkSynchronizationContext.cs" />
    <Compile Include="MonoDevelop.Ide.Projects\NewPolicySetDialog.cs" />
    <Compile Include="gtk-gui\MonoDevelop.Ide.Projects.NewPolicySetDialog.cs" />
    <Compile Include="MonoDevelop.Components\HeaderBox.cs" />
    <Compile Include="MonoDevelop.Ide.Extensions\StartupHandlerExtensionAttribute.cs" />
    <Compile Include="MonoDevelop.Ide.FindInFiles\ReferencesFinder.cs" />
    <Compile Include="MonoDevelop.Components\SectionList.cs" />
    <Compile Include="MonoDevelop.Ide.OnlineTemplates\OnlineTemplateService.cs" />
    <Compile Include="MonoDevelop.Ide.OnlineTemplates\ProjectTemplateIndex.cs" />
    <Compile Include="MonoDevelop.Ide.Projects\TemplatePickerWidget.cs" />
    <Compile Include="MonoDevelop.Ide.Projects\NewProjectOptionsWidget.cs" />
    <Compile Include="MonoDevelop.Ide.Extensions\FileTypeCondition.cs" />
    <Compile Include="MonoDevelop.Ide.Gui\IDisplayBinding.cs" />
    <Compile Include="MonoDevelop.Ide.Projects\ExportProjectPolicyDialog.cs" />
    <Compile Include="gtk-gui\MonoDevelop.Ide.Projects.ExportProjectPolicyDialog.cs" />
    <Compile Include="MonoDevelop.Ide.Projects\ApplyPolicyDialog.cs" />
    <Compile Include="gtk-gui\MonoDevelop.Ide.Projects.ApplyPolicyDialog.cs" />
    <Compile Include="MonoDevelop.Ide.Gui.Components\ProjectSelectorWidget.cs" />
    <Compile Include="gtk-gui\MonoDevelop.Ide.Gui.Components.ProjectSelectorWidget.cs" />
    <Compile Include="MonoDevelop.Ide.Projects\ProjectSelectorDialog.cs" />
    <Compile Include="gtk-gui\MonoDevelop.Ide.Projects.ProjectSelectorDialog.cs" />
    <Compile Include="MonoDevelop.Ide.Projects\ImportProjectPolicyDialog.cs" />
    <Compile Include="gtk-gui\MonoDevelop.Ide.Projects.ImportProjectPolicyDialog.cs" />
    <Compile Include="MonoDevelop.Ide.ProgressMonitoring\ProgressBarMonitor.cs" />
    <Compile Include="gtk-gui\MonoDevelop.Ide.ProgressMonitoring.ProgressBarMonitor.cs" />
    <Compile Include="MonoDevelop.Ide.Projects\AddExternalFileDialog.cs" />
    <Compile Include="gtk-gui\MonoDevelop.Ide.Projects.AddExternalFileDialog.cs" />
    <Compile Include="MonoDevelop.Ide.Gui.Components\PriorityList.cs" />
    <Compile Include="gtk-gui\MonoDevelop.Ide.Gui.Components.PriorityList.cs" />
    <Compile Include="MonoDevelop.Components.PropertyGrid.Editors\FilePathEditor.cs" />
    <Compile Include="MonoDevelop.Ide.Tasks\CommentTag.cs" />
    <Compile Include="MonoDevelop.Ide.Tasks\CommentTasksChangedEventHandler.cs" />
    <Compile Include="MonoDevelop.Ide.FindInFiles\MemberReference.cs" />
    <Compile Include="MonoDevelop.Ide.Templates\XmlCodeDomReader.cs" />
    <Compile Include="MonoDevelop.Ide.Gui.Pads.ClassPad\ClassData.cs" />
    <Compile Include="MonoDevelop.Ide.Gui.Pads.ClassPad\ClassNodeBuilder.cs" />
    <Compile Include="MonoDevelop.Ide.Gui.Pads.ClassPad\ClassBrowserPad.cs" />
    <Compile Include="MonoDevelop.Ide.Gui.Pads.ClassPad\ClassBrowserPadWidget.cs" />
    <Compile Include="MonoDevelop.Ide.Gui.Pads.ClassPad\CombineNodeBuilder.cs" />
    <Compile Include="MonoDevelop.Ide.Gui.Pads.ClassPad\EventNodeBuilder.cs" />
    <Compile Include="MonoDevelop.Ide.Gui.Pads.ClassPad\FieldNodeBuilder.cs" />
    <Compile Include="MonoDevelop.Ide.Gui.Pads.ClassPad\MemberNodeBuilder.cs" />
    <Compile Include="MonoDevelop.Ide.Gui.Pads.ClassPad\MemberNodeCommandHandler.cs" />
    <Compile Include="MonoDevelop.Ide.Gui.Pads.ClassPad\MethodNodeBuilder.cs" />
    <Compile Include="MonoDevelop.Ide.Gui.Pads.ClassPad\NamespaceData.cs" />
    <Compile Include="MonoDevelop.Ide.Gui.Pads.ClassPad\NamespaceNodeBuilder.cs" />
    <Compile Include="MonoDevelop.Ide.Gui.Pads.ClassPad\ProjectNodeBuilder.cs" />
    <Compile Include="MonoDevelop.Ide.Gui.Pads.ClassPad\PropertyNodeBuilder.cs" />
    <Compile Include="MonoDevelop.Ide.Gui.Pads.ClassPad\SolutionNodeBuilder.cs" />
    <Compile Include="MonoDevelop.Ide.Gui.Pads.ClassPad\ReferenceNodeBuilder.cs" />
    <Compile Include="MonoDevelop.Ide.Gui.Dialogs\FeedbackDialog.cs" />
    <Compile Include="MonoDevelop.Ide\FeedbackService.cs" />
    <Compile Include="MonoDevelop.Ide.Updater\UpdateService.cs" />
    <Compile Include="MonoDevelop.Ide.Updater\IUpdateHandler.cs" />
    <Compile Include="MonoDevelop.Ide.Updater\AddinsUpdateHandler.cs" />
    <Compile Include="MonoDevelop.Ide.Updater\UpdateCheckHandler.cs" />
    <Compile Include="MonoDevelop.Ide.Gui.OptionPanels\SdkLocationPanel.cs" />
    <Compile Include="MonoDevelop.Ide.Projects\PackageReferencePanel.cs" />
    <Compile Include="MonoDevelop.Ide.WelcomePage\WelcomePageCommands.cs" />
    <Compile Include="MonoDevelop.Ide.WelcomePage\WelcomePageOptionPanel.cs" />
    <Compile Include="MonoDevelop.Ide.WelcomePage\WelcomePageWidget.cs" />
    <Compile Include="MonoDevelop.Ide.WelcomePage\WelcomePageOptions.cs" />
    <Compile Include="MonoDevelop.Ide.WelcomePage\WelcomePageLinkButton.cs" />
    <Compile Include="MonoDevelop.Ide.WelcomePage\WelcomePageNewsFeed.cs" />
    <Compile Include="MonoDevelop.Ide.WelcomePage\WelcomePageRecentProjectsList.cs" />
    <Compile Include="MonoDevelop.Ide.WelcomePage\WelcomePageLinksList.cs" />
    <Compile Include="MonoDevelop.Ide.Gui\ProjectLoadProgressMonitor.cs" />
    <Compile Include="MonoDevelop.Ide.Gui\CommonTextEditorOptions.cs" />
    <Compile Include="MonoDevelop.Components\FileFilterSet.cs" />
    <Compile Include="MonoDevelop.Ide\IdeVersionInfo.cs" />
    <Compile Include="MonoDevelop.Components\ContextMenuTreeView.cs" />
    <Compile Include="MonoDevelop.Ide.Gui.OptionPanels\LogAgentOptionsPanel.cs" />
    <Compile Include="MonoDevelop.Ide\LogReportingStartup.cs" />
    <Compile Include="MonoDevelop.Ide.Projects\ExportSolutionDialog.cs" />
    <Compile Include="gtk-gui\MonoDevelop.Ide.Projects.ExportSolutionDialog.cs" />
    <Compile Include="MonoDevelop.Components.Commands\CustomCommandTargetAttribute.cs" />
    <Compile Include="MonoDevelop.Ide.Extensions\ServiceUrlExtensionNode.cs" />
    <Compile Include="MonoDevelop.Ide\ProjectCreatedEventArgs.cs" />
    <Compile Include="MonoDevelop.Ide.FindInFiles\MemberCollector.cs" />
    <Compile Include="MonoDevelop.Ide.FindInFiles\SearchCollector.cs" />
    <Compile Include="MonoDevelop.Ide.TypeSystem\ProjectContentEventArgs.cs" />
    <Compile Include="MonoDevelop.Ide.TypeSystem\TypeSystemService.cs" />
    <Compile Include="MonoDevelop.Ide.TypeSystem\Ambience.cs" />
    <Compile Include="MonoDevelop.Ide.TypeSystem\AmbienceService.cs" />
    <Compile Include="MonoDevelop.Ide.TypeSystem\NetAmbience.cs" />
    <Compile Include="MonoDevelop.Ide.TypeSystem\OutputFlags.cs" />
    <Compile Include="MonoDevelop.Ide.TypeSystem\OutputSettings.cs" />
    <Compile Include="MonoDevelop.Ide.TypeSystem\StockIcons.cs" />
    <Compile Include="MonoDevelop.Ide.TypeSystem\FoldingRegion.cs" />
    <Compile Include="MonoDevelop.Ide.TypeSystem\ParsedDocument.cs" />
    <Compile Include="MonoDevelop.Ide.TypeSystem\Comment.cs" />
    <Compile Include="MonoDevelop.Ide.TypeSystem\Tag.cs" />
    <Compile Include="MonoDevelop.Ide.TypeSystem\PreProcessorDefine.cs" />
    <Compile Include="MonoDevelop.Ide.TypeSystem\ConditionalRegion.cs" />
    <Compile Include="MonoDevelop.Ide.TypeSystem\MarkupUtilities.cs" />
    <Compile Include="MonoDevelop.Ide.TypeSystem\CodeGenerationService.cs" />
    <Compile Include="MonoDevelop.Ide.TypeSystem\CodeGenerator.cs" />
    <Compile Include="MonoDevelop.Ide.TypeSystem\TypeSystemParserNode.cs" />
    <Compile Include="MonoDevelop.Ide.TypeSystem\MonoDocDocumentationProvider.cs" />
    <Compile Include="MonoDevelop.Ide.Projects.OptionPanels\PortableRuntimeOptionsPanel.cs" />
    <Compile Include="gtk-gui\MonoDevelop.Ide.Projects.OptionPanels.PortableRuntimeOptionsPanelWidget.cs" />
    <Compile Include="MonoDevelop.Ide.Gui\DockNotebook.cs" />
    <Compile Include="MonoDevelop.Ide.Gui\Styles.cs" />
    <Compile Include="MonoDevelop.Ide.Gui\DocumentToolbar.cs" />
    <Compile Include="MonoDevelop.Components.MainToolbar\MainToolbar.cs" />
    <Compile Include="MonoDevelop.Components.MainToolbar\StatusArea.cs" />
    <Compile Include="MonoDevelop.Components.MainToolbar\RoundButton.cs" />
    <Compile Include="MonoDevelop.Components.MainToolbar\ButtonBar.cs" />
    <Compile Include="MonoDevelop.Ide.TypeSystem\ProjectCommentTags.cs" />
    <Compile Include="MonoDevelop.Components.MainToolbar\ProjectSearchCategory.cs" />
    <Compile Include="MonoDevelop.Components.MainToolbar\SearchCategory.cs" />
    <Compile Include="MonoDevelop.Components.MainToolbar\ISearchDataSource.cs" />
    <Compile Include="MonoDevelop.Components.MainToolbar\FileSearchCategory.cs" />
    <Compile Include="MonoDevelop.Components.PropertyGrid\PropertyGridTable.cs" />
    <Compile Include="MonoDevelop.Components\CompactDialog.cs" />
    <Compile Include="MonoDevelop.Components.Docking\DockVisualStyle.cs" />
    <Compile Include="MonoDevelop.Components.MainToolbar\StyledProgressBar.cs" />
    <Compile Include="MonoDevelop.Components.MainToolbar\SearchPopupWindow.cs" />
    <Compile Include="MonoDevelop.Components\PopoverWindow.cs" />
    <Compile Include="MonoDevelop.Components\TooltipPopoverWindow.cs" />
    <Compile Include="MonoDevelop.Ide.Gui.Components\AnimatedIcon.cs" />
    <Compile Include="MonoDevelop.Ide\DefaultWebCertificateProvider.cs" />
    <Compile Include="MonoDevelop.Ide.TypeSystem\ParsedFileEventArgs.cs" />
    <Compile Include="MonoDevelop.Ide.Extensions\MimeTypeExtensionNode.cs" />
    <Compile Include="MonoDevelop.Ide.Gui\DocumentView.cs" />
    <Compile Include="MonoDevelop.Components\VPanedThin.cs" />
    <Compile Include="MonoDevelop.Components\HPanedThin.cs" />
    <Compile Include="MonoDevelop.Components.MainToolbar\CommandSearchCategory.cs" />
    <Compile Include="MonoDevelop.Components\ExtendedLabel.cs" />
    <Compile Include="MonoDevelop.Ide.CodeCompletion\TooltipInformation.cs" />
    <Compile Include="MonoDevelop.Ide.CodeCompletion\TooltipInformationWindow.cs" />
    <Compile Include="MonoDevelop.Ide.CodeCompletion\ParameterDataProvider.cs" />
    <Compile Include="MonoDevelop.Ide.TypeSystem\TypeSystemParser.cs" />
    <Compile Include="MonoDevelop.Ide.WelcomePage\WelcomePageSection.cs" />
    <Compile Include="MonoDevelop.Ide.WelcomePage\Style.cs" />
    <Compile Include="MonoDevelop.Ide.WelcomePage\WelcomePageFeedItem.cs" />
    <Compile Include="MonoDevelop.Ide.WelcomePage\WelcomePageListButton.cs" />
    <Compile Include="MonoDevelop.Ide.WelcomePage\WelcomePageButtonBar.cs" />
    <Compile Include="MonoDevelop.Ide.WelcomePage\WelcomePageBarButton.cs" />
    <Compile Include="MonoDevelop.Components\MouseTracker.cs" />
    <Compile Include="MonoDevelop.Components.MainToolbar\SearchPopupSearchPattern.cs" />
    <Compile Include="MonoDevelop.Components\PopoverWindowTheme.cs" />
    <Compile Include="MonoDevelop.Ide.WelcomePage\WelcomePageYoutubeFeed.cs" />
    <Compile Include="MonoDevelop.Ide\EditReferencesEventArgs.cs" />
    <Compile Include="MonoDevelop.Components.MainToolbar\StatusAreaTheme.cs" />
    <Compile Include="MonoDevelop.Components\PopoverWidget.cs" />
    <Compile Include="MonoDevelop.Ide.TextEditing\TextEditorService.cs" />
    <Compile Include="MonoDevelop.Ide.TextEditing\FileLineExtension.cs" />
    <Compile Include="MonoDevelop.Ide.TextEditing\TopLevelWidgetExtension.cs" />
    <Compile Include="MonoDevelop.Ide.TextEditing\VerticalAlignment.cs" />
    <Compile Include="MonoDevelop.Ide.TextEditing\HorizontalAlignment.cs" />
    <Compile Include="MonoDevelop.Ide.TextEditing\TextLineMarkerExtension.cs" />
    <Compile Include="MonoDevelop.Ide.TextEditing\TextFileEventArgs.cs" />
    <Compile Include="MonoDevelop.Ide.TextEditing\LineCountEventArgs.cs" />
    <Compile Include="MonoDevelop.Ide.TextEditing\FileExtension.cs" />
    <Compile Include="MonoDevelop.Ide.TextEditing\FileExtensionEventArgs.cs" />
    <Compile Include="MonoDevelop.Components.MainToolbar\StatusAreaBuildTheme.cs" />
    <Compile Include="MonoDevelop.Components\ThreadedRenderer.cs" />
    <Compile Include="MonoDevelop.Components.MainToolbar\ConfigurationMerger.cs" />
    <Compile Include="MonoDevelop.Components.MainToolbar\NavigateToCommand.cs" />
    <Compile Include="MonoDevelop.Components.MainToolbar\ResultsDataSource.cs" />
    <Compile Include="MonoDevelop.Components.MainToolbar\SearchResult.cs" />
    <Compile Include="MonoDevelop.Components\ImageButton.cs" />
    <Compile Include="MonoDevelop.Ide.WelcomePage\DefaultWelcomePage.cs" />
    <Compile Include="MonoDevelop.Ide.WelcomePage\WelcomePageService.cs" />
    <Compile Include="MonoDevelop.Ide.WelcomePage\WelcomePageFrame.cs" />
    <Compile Include="MonoDevelop.Ide.WelcomePage\WelcomePageRow.cs" />
    <Compile Include="MonoDevelop.Ide.WelcomePage\WelcomePageColumn.cs" />
    <Compile Include="MonoDevelop.Ide.WelcomePage\IWelcomePageProvider.cs" />
    <Compile Include="MonoDevelop.Ide.WelcomePage\WelcomePageTipOfTheDaySection.cs" />
    <Compile Include="MonoDevelop.Components.Docking\DockItemTitleTab.cs" />
    <Compile Include="MonoDevelop.Ide.WelcomePage\WelcomePageFirstRun.cs" />
    <Compile Include="MonoDevelop.Ide.Gui\StatusBar.cs" />
    <Compile Include="MonoDevelop.Ide.Gui\StatusBarContextBase.cs" />
    <Compile Include="MonoDevelop.Ide.Gui\StatusBarContext.cs" />
    <Compile Include="MonoDevelop.Ide.Gui\StatusBarIcon.cs" />
    <Compile Include="MonoDevelop.Ide.Gui\StatusBarContextImpl.cs" />
    <Compile Include="MonoDevelop.Components.MainToolbar\MainStatusBarContextImpl.cs" />
    <Compile Include="MonoDevelop.Ide.TypeSystem\MonoDevelopProjectContent.cs" />
    <Compile Include="MonoDevelop.Components.Commands\ICommandDelegator.cs" />
    <Compile Include="MonoDevelop.Ide.CustomTools\ResXFileCodeGenerator.cs" />
    <Compile Include="MonoDevelop.Ide.CustomTools\ThreadAsyncOperation.cs" />
    <Compile Include="MonoDevelop.Components\CellRendererImage.cs" />
    <Compile Include="MonoDevelop.Components\ImageView.cs" />
    <Compile Include="MonoDevelop.Ide.Projects\IdeFileSystemExtensionExtension.cs" />
    <Compile Include="AddinInfo.cs" />
    <Compile Include="MonoDevelop.Ide.CodeCompletion\CompletionCharacters.cs" />
    <Compile Include="MonoDevelop.Ide.CodeCompletion\CompletionCharacterCodon.cs" />
    <Compile Include="MonoDevelop.Ide.TypeSystem\IRefactoringContext.cs" />
    <Compile Include="MonoDevelop.Ide.Gui.Pads.ProjectPad\ImplicitFrameworkAssemblyReferenceNodeBuilder.cs" />
    <Compile Include="MonoDevelop.Ide.Gui.Pads.ProjectPad\PortableFrameworkSubsetNodeBuilder.cs" />
    <Compile Include="MonoDevelop.Components.MainToolbar\SearchInSolutionSearchCategory.cs" />
    <Compile Include="MonoDevelop.Ide.Projects.OptionPanels\CombineMSBuildOptions.cs" />
    <Compile Include="MonoDevelop.Ide.Gui\PadCollection.cs" />
    <Compile Include="MonoDevelop.Ide.Extensions\IdeCustomizer.cs" />
    <Compile Include="MonoDevelop.Components\ExtendedTitleBarWindow.cs" />
    <Compile Include="MonoDevelop.Components.Extensions\IExtendedTitleBarWindowBackend.cs" />
    <Compile Include="MonoDevelop.Components\DropDownBox.cs" />
    <Compile Include="MonoDevelop.Components.Extensions\IExtendedTitleBarDialogBackend.cs" />
    <Compile Include="MonoDevelop.Components\ExtendedTitleBarDialog.cs" />
    <Compile Include="MonoDevelop.Ide.Templates\ProjectTemplatePackageReference.cs" />
    <Compile Include="MonoDevelop.Ide.Templates\PackageRepositoryNode.cs" />
    <Compile Include="MonoDevelop.Ide.Templates\WorkspaceItemCreatedInformation.cs" />
    <Compile Include="MonoDevelop.Ide.Templates\PackageReferencesForCreatedProject.cs" />
    <Compile Include="MonoDevelop.Ide.Templates\ProjectTemplatePackageInstaller.cs" />
  </ItemGroup>
  <ItemGroup>
    <None Include="Makefile.am" />
    <Data Include="options\DefaultEditingLayout.xml" />
    <Data Include="options\MonoDevelopProperties.xml" />
    <Data Include="options\MonoDevelop-templates.xml" />
    <Data Include="options\MonoDevelop-tools.xml" />
    <Data Include="options\TipsOfTheDay.xml" />
    <None Include="MonoDevelop.Ide.dll.config">
      <CopyToOutputDirectory>PreserveNewest</CopyToOutputDirectory>
    </None>
  </ItemGroup>
  <Import Project="$(MSBuildBinPath)\Microsoft.CSharp.targets" />
  <Target Name="AfterBuild">
    <Copy SourceFiles="@(Data)" DestinationFolder="..\..\..\build\data\%(Data.RelativeDir)" />
  </Target>
  <ItemGroup>
    <Folder Include="MonoDevelop.Ide.CodeFormatting\" />
    <Folder Include="MonoDevelop.Ide.Execution\" />
    <Folder Include="MonoDevelop.Ide.Extensions\" />
    <Folder Include="MonoDevelop.Ide.CustomTools\" />
    <Folder Include="MonoDevelop.Components.Extensions\" />
    <Folder Include="MonoDevelop.Components.Theming\" />
    <Folder Include="MonoDevelop.Components.Docking\" />
    <Folder Include="MonoDevelop.Ide.Gui\" />
    <Folder Include="MonoDevelop.Ide.Desktop\" />
    <Folder Include="MonoDevelop.Ide.Projects\" />
    <Folder Include="MonoDevelop.Ide\" />
    <Folder Include="MonoDevelop.Ide.Gui.Dialogs\" />
    <Folder Include="MonoDevelop.Ide.Projects.OptionPanels\" />
    <Folder Include="MonoDevelop.Ide.NavigateToDialog\" />
    <Folder Include="MonoDevelop.Ide.Navigation\" />
    <Folder Include="MonoDevelop.Components.AutoTest\" />
    <Folder Include="MonoDevelop.Ide.Fonts\" />
    <Folder Include="MonoDevelop.Ide.Codons\" />
    <Folder Include="ExtensionModel\" />
    <Folder Include="icons\" />
    <Folder Include="MonoDevelop.Ide.WelcomePage\" />
    <Folder Include="branding\" />
    <Folder Include="MonoDevelop.Components.MainToolbar\" />
    <Folder Include="MonoDevelop.Components.MainToolbar\Theme\" />
    <Folder Include="MonoDevelop.Ide.WelcomePage\icons\" />
    <Folder Include="MonoDevelop.Ide.TextEditing\" />
  </ItemGroup>
  <ItemGroup>
    <Content Include="gtkrc.win32">
      <CopyToOutputDirectory>PreserveNewest</CopyToOutputDirectory>
    </Content>
    <Content Include="gtkrc.mac">
      <CopyToOutputDirectory>PreserveNewest</CopyToOutputDirectory>
    </Content>
    <Content Include="gtkrc">
      <CopyToOutputDirectory>PreserveNewest</CopyToOutputDirectory>
    </Content>
  </ItemGroup>
</Project><|MERGE_RESOLUTION|>--- conflicted
+++ resolved
@@ -1290,19 +1290,6 @@
     <EmbeddedResource Include="icons\variable-16.png">
       <LogicalName>variable-16.png</LogicalName>
     </EmbeddedResource>
-<<<<<<< HEAD
-    <EmbeddedResource Include="icons\issuestatus-error-16.png">
-      <LogicalName>issuestatus-error-16.png</LogicalName>
-    </EmbeddedResource>
-    <EmbeddedResource Include="icons\issuestatus-ok-16.png">
-      <LogicalName>issuestatus-ok-16.png</LogicalName>
-    </EmbeddedResource>
-    <EmbeddedResource Include="icons\issuestatus-updating-16.png">
-      <LogicalName>issuestatus-updating-16.png</LogicalName>
-    </EmbeddedResource>
-    <EmbeddedResource Include="icons\issuestatus-warning-16.png">
-      <LogicalName>issuestatus-warning-16.png</LogicalName>
-    </EmbeddedResource>
     <EmbeddedResource Include="icons\light\file-source-16.png">
       <LogicalName>file-source-light-16.png</LogicalName>
     </EmbeddedResource>
@@ -1525,8 +1512,6 @@
     <EmbeddedResource Include="icons\light\done-16%402x.png">
       <LogicalName>done-light-16@2x.png</LogicalName>
     </EmbeddedResource>
-=======
->>>>>>> e745723f
   </ItemGroup>
   <ItemGroup>
     <Compile Include="MonoDevelop.Ide.Commands\CustomStringTagProvider.cs" />
