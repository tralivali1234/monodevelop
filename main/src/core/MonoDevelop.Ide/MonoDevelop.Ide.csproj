<?xml version="1.0" encoding="utf-8"?>
<Project DefaultTargets="Build" xmlns="http://schemas.microsoft.com/developer/msbuild/2003" ToolsVersion="4.0">
  <PropertyGroup>
    <Configuration Condition=" '$(Configuration)' == '' ">Debug</Configuration>
    <Platform Condition=" '$(Platform)' == '' ">AnyCPU</Platform>
    <ProductVersion>8.0.30703</ProductVersion>
    <SchemaVersion>2.0</SchemaVersion>
    <ProjectGuid>{27096E7F-C91C-4AC6-B289-6897A701DF21}</ProjectGuid>
    <OutputType>Library</OutputType>
    <AssemblyName>MonoDevelop.Ide</AssemblyName>
    <RootNamespace>MonoDevelop.Ide</RootNamespace>
    <TargetFrameworkVersion>v4.5</TargetFrameworkVersion>
  </PropertyGroup>
  <PropertyGroup Condition=" '$(Configuration)|$(Platform)' == 'Debug|AnyCPU' ">
    <DebugSymbols>True</DebugSymbols>
    <DebugType>full</DebugType>
    <Optimize>False</Optimize>
    <OutputPath>..\..\..\build\bin</OutputPath>
    <ErrorReport>prompt</ErrorReport>
    <WarningLevel>3</WarningLevel>
    <Execution>
      <Execution clr-version="Net_2_0" />
    </Execution>
    <AllowUnsafeBlocks>True</AllowUnsafeBlocks>
    <DefineConstants>DEBUG</DefineConstants>
    <NoWarn>1591;1573</NoWarn>
    <DocumentationFile>..\..\..\build\bin\MonoDevelop.Ide.xml</DocumentationFile>
  </PropertyGroup>
  <PropertyGroup Condition=" '$(Configuration)|$(Platform)' == 'Release|AnyCPU' ">
    <DebugType>pdbonly</DebugType>
    <Optimize>True</Optimize>
    <OutputPath>..\..\..\build\AddIns\</OutputPath>
    <ErrorReport>prompt</ErrorReport>
    <WarningLevel>4</WarningLevel>
    <Execution>
      <Execution clr-version="Net_2_0" />
    </Execution>
    <AllowUnsafeBlocks>True</AllowUnsafeBlocks>
    <DebugSymbols>true</DebugSymbols>
    <NoWarn>1591;1573</NoWarn>
    <DocumentationFile>..\..\..\build\AddIns\MonoDevelop.Ide.xml</DocumentationFile>
  </PropertyGroup>
  <PropertyGroup Condition=" '$(Configuration)|$(Platform)' == 'DebugMac|AnyCPU' ">
    <DebugSymbols>true</DebugSymbols>
    <DebugType>full</DebugType>
    <Optimize>false</Optimize>
    <OutputPath>..\..\..\build\bin</OutputPath>
    <DefineConstants>DEBUG,MAC</DefineConstants>
    <ErrorReport>prompt</ErrorReport>
    <WarningLevel>3</WarningLevel>
    <DocumentationFile>..\..\..\build\bin\MonoDevelop.Ide.xml</DocumentationFile>
    <AllowUnsafeBlocks>true</AllowUnsafeBlocks>
    <Execution>
      <Execution clr-version="Net_2_0" />
    </Execution>
    <NoWarn>1591;1573</NoWarn>
  </PropertyGroup>
  <PropertyGroup Condition=" '$(Configuration)|$(Platform)' == 'ReleaseMac|AnyCPU' ">
    <DebugSymbols>true</DebugSymbols>
    <DebugType>pdbonly</DebugType>
    <Optimize>true</Optimize>
    <OutputPath>..\..\..\build\AddIns\</OutputPath>
    <DefineConstants>MAC</DefineConstants>
    <ErrorReport>prompt</ErrorReport>
    <WarningLevel>4</WarningLevel>
    <DocumentationFile>..\..\..\build\AddIns\MonoDevelop.Ide.xml</DocumentationFile>
    <AllowUnsafeBlocks>true</AllowUnsafeBlocks>
    <Execution>
      <Execution clr-version="Net_2_0" />
    </Execution>
    <NoWarn>1591;1573</NoWarn>
  </PropertyGroup>
  <ItemGroup>
    <Reference Include="System" />
    <Reference Include="System.Drawing" />
    <Reference Include="System.Xml" />
    <Reference Include="System.Data" />
    <Reference Include="System.Web.Services" />
    <Reference Include="Mono.Posix" />
    <Reference Include="System.Runtime.Remoting" />
    <Reference Include="monodoc, Version=1.0.0.0, Culture=neutral, PublicKeyToken=0738eb9f132ed756" />
    <Reference Include="gdk-sharp, Version=2.12.0.0, Culture=neutral, PublicKeyToken=35e10195dab3c99f">
      <SpecificVersion>False</SpecificVersion>
    </Reference>
    <Reference Include="atk-sharp, Version=2.12.0.0, Culture=neutral, PublicKeyToken=35e10195dab3c99f">
      <SpecificVersion>False</SpecificVersion>
    </Reference>
    <Reference Include="pango-sharp, Version=2.12.0.0, Culture=neutral, PublicKeyToken=35e10195dab3c99f">
      <SpecificVersion>False</SpecificVersion>
    </Reference>
    <Reference Include="glib-sharp, Version=2.12.0.0, Culture=neutral, PublicKeyToken=35e10195dab3c99f">
      <SpecificVersion>False</SpecificVersion>
    </Reference>
    <Reference Include="gtk-sharp, Version=2.12.0.0, Culture=neutral, PublicKeyToken=35e10195dab3c99f">
      <SpecificVersion>False</SpecificVersion>
    </Reference>
    <Reference Include="System.Core" />
    <Reference Include="ICSharpCode.SharpZipLib" />
    <Reference Include="Mono.Cairo" />
    <Reference Include="System.Web" />
    <Reference Include="System.Xml.Linq" />
    <Reference Include="System.Design" />
    <Reference Include="System.Windows.Forms" />
    <Reference Include="Xamarin.Mac" Condition=" '$(Configuration)' == 'DebugMac' Or '$(Configuration)' == 'ReleaseMac' ">
      <HintPath>..\..\..\external\Xamarin.Mac.dll</HintPath>
    </Reference>
  </ItemGroup>
  <ItemGroup>
    <ProjectReference Include="..\MonoDevelop.Core\MonoDevelop.Core.csproj">
      <Project>{7525BB88-6142-4A26-93B9-A30C6983390A}</Project>
      <Name>MonoDevelop.Core</Name>
      <Private>False</Private>
    </ProjectReference>
    <ProjectReference Include="..\Mono.Texteditor\Mono.TextEditor.csproj">
      <Project>{A2329308-3751-4DBD-9A75-5F7B8B024625}</Project>
      <Name>Mono.TextEditor</Name>
      <Private>False</Private>
    </ProjectReference>
    <ProjectReference Include="..\MonoDevelop.Projects.Formats.MSBuild\MonoDevelop.Projects.Formats.MSBuild.csproj">
      <Project>{A437F1A3-78DF-4F00-8053-D32A8B1EB679}</Project>
      <Name>MonoDevelop.Projects.Formats.MSBuild</Name>
      <Private>False</Private>
    </ProjectReference>
    <ProjectReference Include="..\..\..\external\nrefactory\ICSharpCode.NRefactory\ICSharpCode.NRefactory.csproj">
      <Project>{3B2A5653-EC97-4001-BB9B-D90F1AF2C371}</Project>
      <Name>ICSharpCode.NRefactory</Name>
      <Private>False</Private>
    </ProjectReference>
    <ProjectReference Include="..\..\..\external\nrefactory\ICSharpCode.NRefactory.CSharp\ICSharpCode.NRefactory.CSharp.csproj">
      <Project>{53DCA265-3C3C-42F9-B647-F72BA678122B}</Project>
      <Name>ICSharpCode.NRefactory.CSharp</Name>
      <Private>False</Private>
    </ProjectReference>
    <ProjectReference Include="..\..\..\external\xwt\Xwt\Xwt.csproj">
      <Project>{92494904-35FA-4DC9-BDE9-3A3E87AC49D3}</Project>
      <Name>Xwt</Name>
    </ProjectReference>
    <ProjectReference Include="..\..\..\external\xwt\Xwt.Gtk\Xwt.Gtk.csproj">
      <Project>{C3887A93-B2BD-4097-8E2F-3A063EFF32FD}</Project>
      <Name>Xwt.Gtk</Name>
    </ProjectReference>
    <ProjectReference Include="..\..\..\external\mono-addins\Mono.Addins\Mono.Addins.csproj">
      <Project>{91DD5A2D-9FE3-4C3C-9253-876141874DAD}</Project>
      <Name>Mono.Addins</Name>
      <Private>False</Private>
    </ProjectReference>
    <ProjectReference Include="..\..\..\external\mono-addins\Mono.Addins.Setup\Mono.Addins.Setup.csproj">
      <Project>{A85C9721-C054-4BD8-A1F3-0227615F0A36}</Project>
      <Name>Mono.Addins.Setup</Name>
      <Private>False</Private>
    </ProjectReference>
    <ProjectReference Include="..\..\..\external\mono-addins\Mono.Addins.Gui\Mono.Addins.Gui.csproj">
      <Project>{FEC19BDA-4904-4005-8C09-68E82E8BEF6A}</Project>
      <Name>Mono.Addins.Gui</Name>
      <Private>False</Private>
    </ProjectReference>
    <ProjectReference Include="..\..\..\external\cecil\Mono.Cecil.csproj">
      <Project>{D68133BD-1E63-496E-9EDE-4FBDBF77B486}</Project>
      <Name>Mono.Cecil</Name>
    </ProjectReference>
    <ProjectReference Include="..\..\..\external\debugger-libs\Mono.Debugging\Mono.Debugging.csproj">
      <Project>{90C99ADB-7D4B-4EB4-98C2-40BD1B14C7D2}</Project>
      <Name>Mono.Debugging</Name>
    </ProjectReference>
    <ProjectReference Include="..\..\..\external\nrefactory\ICSharpCode.NRefactory.IKVM\ICSharpCode.NRefactory.IKVM.csproj">
      <Project>{A727169F-D94F-443F-B305-B057D7F3B420}</Project>
      <Name>ICSharpCode.NRefactory.IKVM</Name>
    </ProjectReference>
    <ProjectReference Include="..\..\..\external\ikvm\reflect\IKVM.Reflection.csproj">
      <Project>{4CB170EF-DFE6-4A56-9E1B-A85449E827A7}</Project>
      <Name>IKVM.Reflection</Name>
    </ProjectReference>
  </ItemGroup>
  <ItemGroup>
    <EmbeddedResource Include="templates\AppConfigFile.xft.xml">
      <LogicalName>AppConfigFile.xft.xml</LogicalName>
    </EmbeddedResource>
    <EmbeddedResource Include="templates\BlankCombine.xpt.xml">
      <LogicalName>BlankCombine.xpt.xml</LogicalName>
    </EmbeddedResource>
    <EmbeddedResource Include="templates\EmptyClass.xft.xml">
      <LogicalName>EmptyClass.xft.xml</LogicalName>
    </EmbeddedResource>
    <EmbeddedResource Include="templates\EmptyEnum.xft.xml">
      <LogicalName>EmptyEnum.xft.xml</LogicalName>
    </EmbeddedResource>
    <EmbeddedResource Include="templates\EmptyHTMLFile.xft.xml">
      <LogicalName>EmptyHTMLFile.xft.xml</LogicalName>
    </EmbeddedResource>
    <EmbeddedResource Include="templates\EmptyInterface.xft.xml">
      <LogicalName>EmptyInterface.xft.xml</LogicalName>
    </EmbeddedResource>
    <EmbeddedResource Include="templates\EmptyResourceFile.xft.xml">
      <LogicalName>EmptyResourceFile.xft.xml</LogicalName>
    </EmbeddedResource>
    <EmbeddedResource Include="templates\EmptyStruct.xft.xml">
      <LogicalName>EmptyStruct.xft.xml</LogicalName>
    </EmbeddedResource>
    <EmbeddedResource Include="templates\EmptyTextFile.xft.xml">
      <LogicalName>EmptyTextFile.xft.xml</LogicalName>
    </EmbeddedResource>
    <EmbeddedResource Include="templates\EmptyXMLFile.xft.xml">
      <LogicalName>EmptyXMLFile.xft.xml</LogicalName>
    </EmbeddedResource>
    <EmbeddedResource Include="icons\assembly-reference-overlay-16.png">
      <LogicalName>assembly-reference-overlay-16.png</LogicalName>
    </EmbeddedResource>
    <EmbeddedResource Include="icons\assembly-reference-overlay-16%402x.png">
      <LogicalName>assembly-reference-overlay-16@2x.png</LogicalName>
    </EmbeddedResource>
    <EmbeddedResource Include="icons\invalid-reference-overlay-16.png">
      <LogicalName>invalid-reference-overlay-16.png</LogicalName>
    </EmbeddedResource>
    <EmbeddedResource Include="icons\invalid-reference-overlay-16%402x.png">
      <LogicalName>invalid-reference-overlay-16@2x.png</LogicalName>
    </EmbeddedResource>
    <EmbeddedResource Include="icons\project-reference-overlay-16.png">
      <LogicalName>project-reference-overlay-16.png</LogicalName>
    </EmbeddedResource>
    <EmbeddedResource Include="icons\project-reference-overlay-16%402x.png">
      <LogicalName>project-reference-overlay-16@2x.png</LogicalName>
    </EmbeddedResource>
    <EmbeddedResource Include="icons\parser-16.png">
      <LogicalName>parser-16.png</LogicalName>
    </EmbeddedResource>
    <EmbeddedResource Include="icons\parser-16%402x.png">
      <LogicalName>parser-16@2x.png</LogicalName>
    </EmbeddedResource>
    <EmbeddedResource Include="templates\GenericProject.xpt.xml">
      <LogicalName>GenericProject.xpt.xml</LogicalName>
    </EmbeddedResource>
    <EmbeddedResource Include="gtk-gui\gui.stetic">
      <LogicalName>gui.stetic</LogicalName>
    </EmbeddedResource>
    <EmbeddedResource Include="icons\pin-down-16.png">
      <LogicalName>pin-down-16.png</LogicalName>
    </EmbeddedResource>
    <EmbeddedResource Include="icons\pin-down-16%402x.png">
      <LogicalName>pin-down-16@2x.png</LogicalName>
    </EmbeddedResource>
    <EmbeddedResource Include="icons\pin-up-16.png">
      <LogicalName>pin-up-16.png</LogicalName>
    </EmbeddedResource>
    <EmbeddedResource Include="icons\pin-up-16%402x.png">
      <LogicalName>pin-up-16@2x.png</LogicalName>
    </EmbeddedResource>
    <EmbeddedResource Include="options\KeyBindingSchemeEmacs.xml">
      <LogicalName>KeyBindingSchemeEmacs.xml</LogicalName>
    </EmbeddedResource>
    <EmbeddedResource Include="options\KeyBindingSchemeVisualStudio.xml">
      <LogicalName>KeyBindingSchemeVisualStudio.xml</LogicalName>
    </EmbeddedResource>
    <EmbeddedResource Include="templates\Workspace.xpt.xml">
      <LogicalName>Workspace.xpt.xml</LogicalName>
    </EmbeddedResource>
    <EmbeddedResource Include="options\KeyBindingSchemeMonoDevelop1.xml">
      <LogicalName>KeyBindingSchemeMonoDevelop1.xml</LogicalName>
    </EmbeddedResource>
    <EmbeddedResource Include="icons\navigate-next-16.png">
      <LogicalName>navigate-next-16.png</LogicalName>
    </EmbeddedResource>
    <EmbeddedResource Include="icons\navigate-previous-16.png">
      <LogicalName>navigate-previous-16.png</LogicalName>
    </EmbeddedResource>
    <EmbeddedResource Include="options\KeyBindingSchemeMonoDevelop2.xml">
      <LogicalName>KeyBindingSchemeMonoDevelop2.xml</LogicalName>
    </EmbeddedResource>
    <EmbeddedResource Include="MonoDevelop.Ide.StandardHeader\MITX11LicencePolicy.xml">
      <LogicalName>MITX11LicencePolicy.xml</LogicalName>
    </EmbeddedResource>
    <EmbeddedResource Include="MonoDevelop.Ide.StandardHeader\Apache2LicencePolicy.xml">
      <LogicalName>Apache2LicencePolicy.xml</LogicalName>
    </EmbeddedResource>
    <EmbeddedResource Include="MonoDevelop.Ide.StandardHeader\GPL2LicencePolicy.xml">
      <LogicalName>GPL2LicencePolicy.xml</LogicalName>
    </EmbeddedResource>
    <EmbeddedResource Include="MonoDevelop.Ide.StandardHeader\GPL3LicencePolicy.xml">
      <LogicalName>GPL3LicencePolicy.xml</LogicalName>
    </EmbeddedResource>
    <EmbeddedResource Include="MonoDevelop.Ide.StandardHeader\LGPL2-1LicencePolicy.xml">
      <LogicalName>LGPL2-1LicencePolicy.xml</LogicalName>
    </EmbeddedResource>
    <EmbeddedResource Include="MonoDevelop.Ide.StandardHeader\NewBSDLicencePolicy.xml">
      <LogicalName>NewBSDLicencePolicy.xml</LogicalName>
    </EmbeddedResource>
    <EmbeddedResource Include="MonoDevelop.Ide.CodeTemplates\MonoDevelop-templates.xml">
      <LogicalName>MonoDevelop-templates.xml</LogicalName>
    </EmbeddedResource>
    <EmbeddedResource Include="MonoDevelop.Ide.CodeFormatting\MonoTextStylePolicy.xml">
      <LogicalName>MonoTextStylePolicy.xml</LogicalName>
    </EmbeddedResource>
    <EmbeddedResource Include="MonoDevelop.Ide.CodeFormatting\VisualStudioTextStylePolicy.xml">
      <LogicalName>VisualStudioTextStylePolicy.xml</LogicalName>
    </EmbeddedResource>
    <EmbeddedResource Include="MonoDevelop.Ide.StandardHeader\LGPL3LicencePolicy.xml">
      <LogicalName>LGPL3LicencePolicy.xml</LogicalName>
    </EmbeddedResource>
    <EmbeddedResource Include="MonoDevelop.Ide.CodeFormatting\InvariantTextStylePolicy.xml">
      <LogicalName>InvariantTextStylePolicy.xml</LogicalName>
    </EmbeddedResource>
    <EmbeddedResource Include="icons\add-namespace-16.png">
      <LogicalName>add-namespace-16.png</LogicalName>
    </EmbeddedResource>
    <EmbeddedResource Include="icons\assembly-project-16.png">
      <LogicalName>assembly-project-16.png</LogicalName>
    </EmbeddedResource>
    <EmbeddedResource Include="icons\assembly-project-16%402x.png">
      <LogicalName>assembly-project-16@2x.png</LogicalName>
    </EmbeddedResource>
    <EmbeddedResource Include="icons\breakpoint-16.png">
      <LogicalName>breakpoint-16.png</LogicalName>
    </EmbeddedResource>
    <EmbeddedResource Include="icons\breakpoint-16%402x.png">
      <LogicalName>breakpoint-16@2x.png</LogicalName>
    </EmbeddedResource>
    <EmbeddedResource Include="icons\breakpoint-disable-all-16.png">
      <LogicalName>breakpoint-disable-all-16.png</LogicalName>
    </EmbeddedResource>
    <EmbeddedResource Include="icons\breakpoint-disable-all-16%402x.png">
      <LogicalName>breakpoint-disable-all-16@2x.png</LogicalName>
    </EmbeddedResource>
    <EmbeddedResource Include="icons\breakpoint-disabled-16.png">
      <LogicalName>breakpoint-disabled-16.png</LogicalName>
    </EmbeddedResource>
    <EmbeddedResource Include="icons\breakpoint-disabled-16%402x.png">
      <LogicalName>breakpoint-disabled-16@2x.png</LogicalName>
    </EmbeddedResource>
    <EmbeddedResource Include="icons\breakpoint-invalid-16.png">
      <LogicalName>breakpoint-invalid-16.png</LogicalName>
    </EmbeddedResource>
    <EmbeddedResource Include="icons\breakpoint-invalid-16%402x.png">
      <LogicalName>breakpoint-invalid-16@2x.png</LogicalName>
    </EmbeddedResource>
    <EmbeddedResource Include="icons\breakpoint-new-16.png">
      <LogicalName>breakpoint-new-16.png</LogicalName>
    </EmbeddedResource>
    <EmbeddedResource Include="icons\breakpoint-new-16%402x.png">
      <LogicalName>breakpoint-new-16@2x.png</LogicalName>
    </EmbeddedResource>
    <EmbeddedResource Include="icons\breakpoint-on-off-16.png">
      <LogicalName>breakpoint-on-off-16.png</LogicalName>
    </EmbeddedResource>
    <EmbeddedResource Include="icons\breakpoint-on-off-16%402x.png">
      <LogicalName>breakpoint-on-off-16@2x.png</LogicalName>
    </EmbeddedResource>
    <EmbeddedResource Include="icons\build-project-16.png">
      <LogicalName>build-project-16.png</LogicalName>
    </EmbeddedResource>
    <EmbeddedResource Include="icons\build-solution-16.png">
      <LogicalName>build-solution-16.png</LogicalName>
    </EmbeddedResource>
    <EmbeddedResource Include="icons\element-template-16.png">
      <LogicalName>element-template-16.png</LogicalName>
    </EmbeddedResource>
    <EmbeddedResource Include="icons\element-template-16%402x.png">
      <LogicalName>element-template-16@2x.png</LogicalName>
    </EmbeddedResource>
    <EmbeddedResource Include="icons\element-template-surroundwith-16.png">
      <LogicalName>element-template-surroundwith-16.png</LogicalName>
    </EmbeddedResource>
    <EmbeddedResource Include="icons\element-template-surroundwith-16%402x.png">
      <LogicalName>element-template-surroundwith-16@2x.png</LogicalName>
    </EmbeddedResource>
    <EmbeddedResource Include="icons\comment-16.png">
      <LogicalName>comment-16.png</LogicalName>
    </EmbeddedResource>
    <EmbeddedResource Include="icons\comment-16%402x.png">
      <LogicalName>comment-16@2x.png</LogicalName>
    </EmbeddedResource>
    <EmbeddedResource Include="icons\edit-find-next-16.png">
      <LogicalName>edit-find-next-16.png</LogicalName>
    </EmbeddedResource>
    <EmbeddedResource Include="icons\edit-select-all-16.png">
      <LogicalName>edit-select-all-16.png</LogicalName>
    </EmbeddedResource>
    <EmbeddedResource Include="icons\element-class-16.png">
      <LogicalName>element-class-16.png</LogicalName>
    </EmbeddedResource>
    <EmbeddedResource Include="icons\element-class-16%402x.png">
      <LogicalName>element-class-16@2x.png</LogicalName>
    </EmbeddedResource>
    <EmbeddedResource Include="icons\element-delegate-16.png">
      <LogicalName>element-delegate-16.png</LogicalName>
    </EmbeddedResource>
    <EmbeddedResource Include="icons\element-delegate-16%402x.png">
      <LogicalName>element-delegate-16@2x.png</LogicalName>
    </EmbeddedResource>
    <EmbeddedResource Include="icons\element-enumeration-16.png">
      <LogicalName>element-enumeration-16.png</LogicalName>
    </EmbeddedResource>
    <EmbeddedResource Include="icons\element-enumeration-16%402x.png">
      <LogicalName>element-enumeration-16@2x.png</LogicalName>
    </EmbeddedResource>
    <EmbeddedResource Include="icons\element-event-16.png">
      <LogicalName>element-event-16.png</LogicalName>
    </EmbeddedResource>
    <EmbeddedResource Include="icons\element-event-16%402x.png">
      <LogicalName>element-event-16@2x.png</LogicalName>
    </EmbeddedResource>
    <EmbeddedResource Include="icons\element-extensionmethod-16.png">
      <LogicalName>element-extensionmethod-16.png</LogicalName>
    </EmbeddedResource>
    <EmbeddedResource Include="icons\element-extensionmethod-16%402x.png">
      <LogicalName>element-extensionmethod-16@2x.png</LogicalName>
    </EmbeddedResource>
    <EmbeddedResource Include="icons\element-field-16.png">
      <LogicalName>element-field-16.png</LogicalName>
    </EmbeddedResource>
    <EmbeddedResource Include="icons\element-field-16%402x.png">
      <LogicalName>element-field-16@2x.png</LogicalName>
    </EmbeddedResource>
    <EmbeddedResource Include="icons\element-interface-16.png">
      <LogicalName>element-interface-16.png</LogicalName>
    </EmbeddedResource>
    <EmbeddedResource Include="icons\element-interface-16%402x.png">
      <LogicalName>element-interface-16@2x.png</LogicalName>
    </EmbeddedResource>
    <EmbeddedResource Include="icons\element-constant-16.png">
      <LogicalName>element-constant-16.png</LogicalName>
    </EmbeddedResource>
    <EmbeddedResource Include="icons\element-constant-16%402x.png">
      <LogicalName>element-constant-16@2x.png</LogicalName>
    </EmbeddedResource>
    <EmbeddedResource Include="icons\element-method-16.png">
      <LogicalName>element-method-16.png</LogicalName>
    </EmbeddedResource>
    <EmbeddedResource Include="icons\element-method-16%402x.png">
      <LogicalName>element-method-16@2x.png</LogicalName>
    </EmbeddedResource>
    <EmbeddedResource Include="icons\element-method-new-16.png">
      <LogicalName>element-method-new-16.png</LogicalName>
    </EmbeddedResource>
    <EmbeddedResource Include="icons\element-method-new-16%402x.png">
      <LogicalName>element-method-new-16@2x.png</LogicalName>
    </EmbeddedResource>
    <EmbeddedResource Include="icons\element-namespace-16.png">
      <LogicalName>element-namespace-16.png</LogicalName>
    </EmbeddedResource>
    <EmbeddedResource Include="icons\element-namespace-16%402x.png">
      <LogicalName>element-namespace-16@2x.png</LogicalName>
    </EmbeddedResource>
    <EmbeddedResource Include="icons\element-property-16.png">
      <LogicalName>element-property-16.png</LogicalName>
    </EmbeddedResource>
    <EmbeddedResource Include="icons\element-property-16%402x.png">
      <LogicalName>element-property-16@2x.png</LogicalName>
    </EmbeddedResource>
    <EmbeddedResource Include="icons\element-structure-16.png">
      <LogicalName>element-structure-16.png</LogicalName>
    </EmbeddedResource>
    <EmbeddedResource Include="icons\element-structure-16%402x.png">
      <LogicalName>element-structure-16@2x.png</LogicalName>
    </EmbeddedResource>
    <EmbeddedResource Include="icons\file-class-32.png">
      <LogicalName>file-class-32.png</LogicalName>
    </EmbeddedResource>
    <EmbeddedResource Include="icons\file-class-32%402x.png">
      <LogicalName>file-class-32@2x.png</LogicalName>
    </EmbeddedResource>
    <EmbeddedResource Include="icons\file-enumeration-32.png">
      <LogicalName>file-enumeration-32.png</LogicalName>
    </EmbeddedResource>
    <EmbeddedResource Include="icons\file-enumeration-32%402x.png">
      <LogicalName>file-enumeration-32@2x.png</LogicalName>
    </EmbeddedResource>
    <EmbeddedResource Include="icons\file-interface-32.png">
      <LogicalName>file-interface-32.png</LogicalName>
    </EmbeddedResource>
    <EmbeddedResource Include="icons\file-interface-32%402x.png">
      <LogicalName>file-interface-32@2x.png</LogicalName>
    </EmbeddedResource>
    <EmbeddedResource Include="icons\file-struct-32.png">
      <LogicalName>file-struct-32.png</LogicalName>
    </EmbeddedResource>
    <EmbeddedResource Include="icons\file-struct-32%402x.png">
      <LogicalName>file-struct-32@2x.png</LogicalName>
    </EmbeddedResource>
    <EmbeddedResource Include="icons\file-xml-16.png">
      <LogicalName>file-xml-16.png</LogicalName>
    </EmbeddedResource>
    <EmbeddedResource Include="icons\file-xml-16%402x.png">
      <LogicalName>file-xml-16@2x.png</LogicalName>
    </EmbeddedResource>
    <EmbeddedResource Include="icons\file-xml-32.png">
      <LogicalName>file-xml-32.png</LogicalName>
    </EmbeddedResource>
    <EmbeddedResource Include="icons\file-xml-32%402x.png">
      <LogicalName>file-xml-32@2x.png</LogicalName>
    </EmbeddedResource>
    <EmbeddedResource Include="icons\file-script-16.png">
      <LogicalName>file-script-16.png</LogicalName>
    </EmbeddedResource>
    <EmbeddedResource Include="icons\file-script-16%402x.png">
      <LogicalName>file-script-16@2x.png</LogicalName>
    </EmbeddedResource>
    <EmbeddedResource Include="icons\file-script-32.png">
      <LogicalName>file-script-32.png</LogicalName>
    </EmbeddedResource>
    <EmbeddedResource Include="icons\file-script-32%402x.png">
      <LogicalName>file-script-32@2x.png</LogicalName>
    </EmbeddedResource>
    <EmbeddedResource Include="icons\folder-new-16.png">
      <LogicalName>folder-new-16.png</LogicalName>
    </EmbeddedResource>
    <EmbeddedResource Include="icons\element-keyword-16.png">
      <LogicalName>element-keyword-16.png</LogicalName>
    </EmbeddedResource>
    <EmbeddedResource Include="icons\element-keyword-16%402x.png">
      <LogicalName>element-keyword-16@2x.png</LogicalName>
    </EmbeddedResource>
    <EmbeddedResource Include="icons\monodevelop-16.png">
      <LogicalName>monodevelop-16.png</LogicalName>
    </EmbeddedResource>
    <EmbeddedResource Include="icons\monodevelop-22.png">
      <LogicalName>monodevelop-22.png</LogicalName>
    </EmbeddedResource>
    <EmbeddedResource Include="icons\monodevelop-32.png">
      <LogicalName>monodevelop-32.png</LogicalName>
    </EmbeddedResource>
    <EmbeddedResource Include="icons\monodevelop-48.png">
      <LogicalName>monodevelop-48.png</LogicalName>
    </EmbeddedResource>
    <EmbeddedResource Include="icons\package-16.png">
      <LogicalName>package-16.png</LogicalName>
    </EmbeddedResource>
    <EmbeddedResource Include="icons\package-16%402x.png">
      <LogicalName>package-16@2x.png</LogicalName>
    </EmbeddedResource>
    <EmbeddedResource Include="icons\package-24.png">
      <LogicalName>package-24.png</LogicalName>
    </EmbeddedResource>
    <EmbeddedResource Include="icons\package-24%402x.png">
      <LogicalName>package-24@2x.png</LogicalName>
    </EmbeddedResource>
    <EmbeddedResource Include="icons\package-32.png">
      <LogicalName>package-32.png</LogicalName>
    </EmbeddedResource>
    <EmbeddedResource Include="icons\package-32%402x.png">
      <LogicalName>package-32@2x.png</LogicalName>
    </EmbeddedResource>
    <EmbeddedResource Include="icons\package-48.png">
      <LogicalName>package-48.png</LogicalName>
    </EmbeddedResource>
    <EmbeddedResource Include="icons\package-48%402x.png">
      <LogicalName>package-48@2x.png</LogicalName>
    </EmbeddedResource>
    <EmbeddedResource Include="icons\pad-task-list-16.png">
      <LogicalName>pad-task-list-16.png</LogicalName>
    </EmbeddedResource>
    <EmbeddedResource Include="icons\pad-task-list-16%402x.png">
      <LogicalName>pad-task-list-16@2x.png</LogicalName>
    </EmbeddedResource>
    <EmbeddedResource Include="icons\project-16.png">
      <LogicalName>project-16.png</LogicalName>
    </EmbeddedResource>
    <EmbeddedResource Include="icons\project-16%402x.png">
      <LogicalName>project-16@2x.png</LogicalName>
    </EmbeddedResource>
    <EmbeddedResource Include="icons\project-32.png">
      <LogicalName>project-32.png</LogicalName>
    </EmbeddedResource>
    <EmbeddedResource Include="icons\project-32%402x.png">
      <LogicalName>project-32@2x.png</LogicalName>
    </EmbeddedResource>
<<<<<<< HEAD
    <EmbeddedResource Include="icons\light\project-64.png">
      <LogicalName>project-light-64.png</LogicalName>
    </EmbeddedResource>
    <EmbeddedResource Include="icons\light\project-64%402x.png">
      <LogicalName>project-light-64@2x.png</LogicalName>
    </EmbeddedResource>
    <EmbeddedResource Include="icons\light\project-128.png">
      <LogicalName>project-light-128.png</LogicalName>
    </EmbeddedResource>
    <EmbeddedResource Include="icons\light\project-128%402x.png">
      <LogicalName>project-light-128@2x.png</LogicalName>
    </EmbeddedResource>
    <EmbeddedResource Include="icons\light\project-console-overlay-32.png">
      <LogicalName>project-console-overlay-light-32.png</LogicalName>
=======
    <EmbeddedResource Include="icons\project-console-overlay-32.png">
      <LogicalName>project-console-overlay-32.png</LogicalName>
>>>>>>> af2ecb33
    </EmbeddedResource>
    <EmbeddedResource Include="icons\project-console-overlay-32%402x.png">
      <LogicalName>project-console-overlay-32@2x.png</LogicalName>
    </EmbeddedResource>
    <EmbeddedResource Include="icons\project-gui-overlay-32.png">
      <LogicalName>project-gui-overlay-32.png</LogicalName>
    </EmbeddedResource>
    <EmbeddedResource Include="icons\project-gui-overlay-32%402x.png">
      <LogicalName>project-gui-overlay-32@2x.png</LogicalName>
    </EmbeddedResource>
    <EmbeddedResource Include="icons\project-library-overlay-32.png">
      <LogicalName>project-library-overlay-32.png</LogicalName>
    </EmbeddedResource>
    <EmbeddedResource Include="icons\project-library-overlay-32%402x.png">
      <LogicalName>project-library-overlay-32@2x.png</LogicalName>
    </EmbeddedResource>
    <EmbeddedResource Include="icons\project-shared-assets-overlay-32.png">
      <LogicalName>project-shared-assets-overlay-32.png</LogicalName>
    </EmbeddedResource>
    <EmbeddedResource Include="icons\project-shared-assets-overlay-32%402x.png">
      <LogicalName>project-shared-assets-overlay-32@2x.png</LogicalName>
    </EmbeddedResource>
    <EmbeddedResource Include="icons\project-package-overlay-32.png">
      <LogicalName>project-package-overlay-32.png</LogicalName>
    </EmbeddedResource>
    <EmbeddedResource Include="icons\project-package-overlay-32%402x.png">
      <LogicalName>project-package-overlay-32@2x.png</LogicalName>
    </EmbeddedResource>
    <EmbeddedResource Include="icons\project-new-16.png">
      <LogicalName>project-new-16.png</LogicalName>
    </EmbeddedResource>
    <EmbeddedResource Include="icons\package-source-16.png">
      <LogicalName>package-source-16.png</LogicalName>
    </EmbeddedResource>
    <EmbeddedResource Include="icons\package-source-16%402x.png">
      <LogicalName>package-source-16@2x.png</LogicalName>
    </EmbeddedResource>
    <EmbeddedResource Include="icons\reference-16.png">
      <LogicalName>reference-16.png</LogicalName>
    </EmbeddedResource>
    <EmbeddedResource Include="icons\reference-16%402x.png">
      <LogicalName>reference-16@2x.png</LogicalName>
    </EmbeddedResource>
    <EmbeddedResource Include="icons\solution-16.png">
      <LogicalName>solution-16.png</LogicalName>
    </EmbeddedResource>
    <EmbeddedResource Include="icons\solution-16%402x.png">
      <LogicalName>solution-16@2x.png</LogicalName>
    </EmbeddedResource>
    <EmbeddedResource Include="icons\solution-32.png">
      <LogicalName>solution-32.png</LogicalName>
    </EmbeddedResource>
    <EmbeddedResource Include="icons\solution-32%402x.png">
      <LogicalName>solution-32@2x.png</LogicalName>
    </EmbeddedResource>
    <EmbeddedResource Include="icons\light\solution-64.png">
      <LogicalName>solution-light-64.png</LogicalName>
    </EmbeddedResource>
    <EmbeddedResource Include="icons\light\solution-64%402x.png">
      <LogicalName>solution-light-64@2x.png</LogicalName>
    </EmbeddedResource>
    <EmbeddedResource Include="icons\light\solution-128.png">
      <LogicalName>solution-light-128.png</LogicalName>
    </EmbeddedResource>
    <EmbeddedResource Include="icons\light\solution-128%402x.png">
      <LogicalName>solution-light-128@2x.png</LogicalName>
    </EmbeddedResource>
    <EmbeddedResource Include="icons\solution-folder-new-16.png">
      <LogicalName>solution-folder-new-16.png</LogicalName>
    </EmbeddedResource>
    <EmbeddedResource Include="icons\solution-new-16.png">
      <LogicalName>solution-new-16.png</LogicalName>
    </EmbeddedResource>
    <EmbeddedResource Include="icons\element-visibility-internal-overlay-16.png">
      <LogicalName>element-visibility-internal-overlay-16.png</LogicalName>
    </EmbeddedResource>
    <EmbeddedResource Include="icons\element-visibility-internal-overlay-16%402x.png">
      <LogicalName>element-visibility-internal-overlay-16@2x.png</LogicalName>
    </EmbeddedResource>
    <EmbeddedResource Include="icons\element-visibility-private-overlay-16.png">
      <LogicalName>element-visibility-private-overlay-16.png</LogicalName>
    </EmbeddedResource>
    <EmbeddedResource Include="icons\element-visibility-private-overlay-16%402x.png">
      <LogicalName>element-visibility-private-overlay-16@2x.png</LogicalName>
    </EmbeddedResource>
    <EmbeddedResource Include="icons\element-visibility-protected-overlay-16.png">
      <LogicalName>element-visibility-protected-overlay-16.png</LogicalName>
    </EmbeddedResource>
    <EmbeddedResource Include="icons\element-visibility-protected-overlay-16%402x.png">
      <LogicalName>element-visibility-protected-overlay-16@2x.png</LogicalName>
    </EmbeddedResource>
    <EmbeddedResource Include="icons\element-visibility-internal-an-protected-overlay-16.png">
      <LogicalName>element-visibility-internal-an-protected-overlay-16.png</LogicalName>
    </EmbeddedResource>
    <EmbeddedResource Include="icons\element-visibility-internal-an-protected-overlay-16%402x.png">
      <LogicalName>element-visibility-internal-an-protected-overlay-16@2x.png</LogicalName>
    </EmbeddedResource>
    <EmbeddedResource Include="icons\element-visibility-internal-or-protected-overlay-16.png">
      <LogicalName>element-visibility-internal-or-protected-overlay-16.png</LogicalName>
    </EmbeddedResource>
    <EmbeddedResource Include="icons\element-visibility-internal-or-protected-overlay-16%402x.png">
      <LogicalName>element-visibility-internal-or-protected-overlay-16@2x.png</LogicalName>
    </EmbeddedResource>
    <EmbeddedResource Include="icons\element-visibility-static-overlay-16.png">
      <LogicalName>element-visibility-static-overlay-16.png</LogicalName>
    </EmbeddedResource>
    <EmbeddedResource Include="icons\element-visibility-static-overlay-16%402x.png">
      <LogicalName>element-visibility-static-overlay-16@2x.png</LogicalName>
    </EmbeddedResource>
    <EmbeddedResource Include="icons\project-web-overlay-32.png">
      <LogicalName>project-web-overlay-32.png</LogicalName>
    </EmbeddedResource>
    <EmbeddedResource Include="icons\project-web-overlay-32%402x.png">
      <LogicalName>project-web-overlay-32@2x.png</LogicalName>
    </EmbeddedResource>
    <EmbeddedResource Include="icons\workspace-16.png">
      <LogicalName>workspace-16.png</LogicalName>
    </EmbeddedResource>
    <EmbeddedResource Include="icons\workspace-16%402x.png">
      <LogicalName>workspace-16@2x.png</LogicalName>
    </EmbeddedResource>
    <EmbeddedResource Include="icons\workspace-32.png">
      <LogicalName>workspace-32.png</LogicalName>
    </EmbeddedResource>
    <EmbeddedResource Include="icons\workspace-32%402x.png">
      <LogicalName>workspace-32@2x.png</LogicalName>
    </EmbeddedResource>
    <EmbeddedResource Include="MonoDevelop.Components.Docking\icons\pad-minimize-9.png">
      <LogicalName>pad-minimize-9.png</LogicalName>
    </EmbeddedResource>
    <EmbeddedResource Include="MonoDevelop.Components.Docking\icons\pad-minimize-9%402x.png">
      <LogicalName>pad-minimize-9@2x.png</LogicalName>
    </EmbeddedResource>
    <EmbeddedResource Include="MonoDevelop.Components.Docking\icons\pad-close-9.png">
      <LogicalName>pad-close-9.png</LogicalName>
    </EmbeddedResource>
    <EmbeddedResource Include="MonoDevelop.Components.Docking\icons\pad-close-9%402x.png">
      <LogicalName>pad-close-9@2x.png</LogicalName>
    </EmbeddedResource>
    <EmbeddedResource Include="MonoDevelop.Components.Docking\icons\pad-dock-9.png">
      <LogicalName>pad-dock-9.png</LogicalName>
    </EmbeddedResource>
    <EmbeddedResource Include="MonoDevelop.Components.Docking\icons\pad-dock-9%402x.png">
      <LogicalName>pad-dock-9@2x.png</LogicalName>
    </EmbeddedResource>
    <EmbeddedResource Include="MonoDevelop.Ide.Gui.Pads.ProjectPad\ProjectPadContextMenu.addin.xml">
      <LogicalName>ProjectPadContextMenu.addin.xml</LogicalName>
    </EmbeddedResource>
    <EmbeddedResource Include="ExtensionModel\Commands.addin.xml">
      <LogicalName>Commands.addin.xml</LogicalName>
    </EmbeddedResource>
    <EmbeddedResource Include="ExtensionModel\DefaultPolicyPanels.addin.xml">
      <LogicalName>DefaultPolicyPanels.addin.xml</LogicalName>
    </EmbeddedResource>
    <EmbeddedResource Include="ExtensionModel\GlobalOptionsDialog.addin.xml">
      <LogicalName>GlobalOptionsDialog.addin.xml</LogicalName>
    </EmbeddedResource>
    <EmbeddedResource Include="ExtensionModel\ItemOptionPanels.addin.xml">
      <LogicalName>ItemOptionPanels.addin.xml</LogicalName>
    </EmbeddedResource>
    <EmbeddedResource Include="ExtensionModel\MainMenu.addin.xml">
      <LogicalName>MainMenu.addin.xml</LogicalName>
    </EmbeddedResource>
    <EmbeddedResource Include="ExtensionModel\MainToolbar.addin.xml">
      <LogicalName>MainToolbar.addin.xml</LogicalName>
    </EmbeddedResource>
    <EmbeddedResource Include="ExtensionModel\MimeTypes.addin.xml">
      <LogicalName>MimeTypes.addin.xml</LogicalName>
    </EmbeddedResource>
    <EmbeddedResource Include="ExtensionModel\Pads.addin.xml">
      <LogicalName>Pads.addin.xml</LogicalName>
    </EmbeddedResource>
    <EmbeddedResource Include="ExtensionModel\StockIcons.addin.xml">
      <LogicalName>StockIcons.addin.xml</LogicalName>
    </EmbeddedResource>
    <EmbeddedResource Include="ExtensionModel\Templates.addin.xml">
      <LogicalName>Templates.addin.xml</LogicalName>
    </EmbeddedResource>
    <EmbeddedResource Include="ExtensionModel\MonoDevelop.Ide.addin.xml">
      <LogicalName>MonoDevelop.Ide.addin.xml</LogicalName>
    </EmbeddedResource>
    <EmbeddedResource Include="ExtensionModel\Policies.addin.xml">
      <LogicalName>Policies.addin.xml</LogicalName>
    </EmbeddedResource>
    <EmbeddedResource Include="MonoDevelop.Components.Commands\CommandsExtensionModel.addin.xml">
      <LogicalName>CommandsExtensionModel.addin.xml</LogicalName>
    </EmbeddedResource>
    <EmbeddedResource Include="MonoDevelop.Ide.Gui.Pads.ClassPad\ClassPadContextMenu.addin.xml">
      <LogicalName>ClassPadContextMenu.addin.xml</LogicalName>
    </EmbeddedResource>
    <EmbeddedResource Include="icons\feedback-16.png">
      <LogicalName>feedback-16.png</LogicalName>
    </EmbeddedResource>
    <EmbeddedResource Include="icons\feedback-16%402x.png">
      <LogicalName>feedback-16@2x.png</LogicalName>
    </EmbeddedResource>
    <EmbeddedResource Include="icons\updates-16.png">
      <LogicalName>updates-16.png</LogicalName>
    </EmbeddedResource>
    <EmbeddedResource Include="icons\updates-16%402x.png">
      <LogicalName>updates-16@2x.png</LogicalName>
    </EmbeddedResource>
    <EmbeddedResource Include="branding\WelcomePage_Logo.png">
      <LogicalName>WelcomePage_Logo.png</LogicalName>
    </EmbeddedResource>
    <EmbeddedResource Include="branding\WelcomePage_TopBorderRepeat.png">
      <LogicalName>WelcomePage_TopBorderRepeat.png</LogicalName>
    </EmbeddedResource>
    <EmbeddedResource Include="branding\AboutImage.png">
      <LogicalName>AboutImage.png</LogicalName>
    </EmbeddedResource>
    <EmbeddedResource Include="icons\popup-close-16.png">
      <LogicalName>popup-close-16.png</LogicalName>
    </EmbeddedResource>
    <EmbeddedResource Include="icons\popup-close-16%402x.png">
      <LogicalName>popup-close-16@2x.png</LogicalName>
    </EmbeddedResource>
    <EmbeddedResource Include="icons\popup-close-hover-16.png">
      <LogicalName>popup-close-hover-16.png</LogicalName>
    </EmbeddedResource>
    <EmbeddedResource Include="icons\popup-close-hover-16%402x.png">
      <LogicalName>popup-close-hover-16@2x.png</LogicalName>
    </EmbeddedResource>
    <EmbeddedResource Include="MonoDevelop.Components.MainToolbar\assets\btn-debug-base-left-cap-normal.png">
      <LogicalName>btn-debug-base-left-cap-normal.png</LogicalName>
    </EmbeddedResource>
    <EmbeddedResource Include="MonoDevelop.Components.MainToolbar\assets\btn-debug-base-left-cap-normal%402x.png">
      <LogicalName>btn-debug-base-left-cap-normal@2x.png</LogicalName>
    </EmbeddedResource>
    <EmbeddedResource Include="MonoDevelop.Components.MainToolbar\assets\btn-debug-base-left-cap-pressed.png">
      <LogicalName>btn-debug-base-left-cap-pressed.png</LogicalName>
    </EmbeddedResource>
    <EmbeddedResource Include="MonoDevelop.Components.MainToolbar\assets\btn-debug-base-left-cap-pressed%402x.png">
      <LogicalName>btn-debug-base-left-cap-pressed@2x.png</LogicalName>
    </EmbeddedResource>
    <EmbeddedResource Include="MonoDevelop.Components.MainToolbar\assets\btn-debug-base-middle-cap-normal.png">
      <LogicalName>btn-debug-base-middle-cap-normal.png</LogicalName>
    </EmbeddedResource>
    <EmbeddedResource Include="MonoDevelop.Components.MainToolbar\assets\btn-debug-base-middle-cap-normal%402x.png">
      <LogicalName>btn-debug-base-middle-cap-normal@2x.png</LogicalName>
    </EmbeddedResource>
    <EmbeddedResource Include="MonoDevelop.Components.MainToolbar\assets\btn-debug-base-middle-cap-pressed.png">
      <LogicalName>btn-debug-base-middle-cap-pressed.png</LogicalName>
    </EmbeddedResource>
    <EmbeddedResource Include="MonoDevelop.Components.MainToolbar\assets\btn-debug-base-middle-cap-pressed%402x.png">
      <LogicalName>btn-debug-base-middle-cap-pressed@2x.png</LogicalName>
    </EmbeddedResource>
    <EmbeddedResource Include="MonoDevelop.Components.MainToolbar\assets\btn-debug-base-right-cap-normal.png">
      <LogicalName>btn-debug-base-right-cap-normal.png</LogicalName>
    </EmbeddedResource>
    <EmbeddedResource Include="MonoDevelop.Components.MainToolbar\assets\btn-debug-base-right-cap-normal%402x.png">
      <LogicalName>btn-debug-base-right-cap-normal@2x.png</LogicalName>
    </EmbeddedResource>
    <EmbeddedResource Include="MonoDevelop.Components.MainToolbar\assets\btn-debug-base-right-cap-pressed.png">
      <LogicalName>btn-debug-base-right-cap-pressed.png</LogicalName>
    </EmbeddedResource>
    <EmbeddedResource Include="MonoDevelop.Components.MainToolbar\assets\btn-debug-base-right-cap-pressed%402x.png">
      <LogicalName>btn-debug-base-right-cap-pressed@2x.png</LogicalName>
    </EmbeddedResource>
    <EmbeddedResource Include="MonoDevelop.Components.MainToolbar\assets\btn-execute-disabled-32.png">
      <LogicalName>btn-execute-disabled-32.png</LogicalName>
    </EmbeddedResource>
    <EmbeddedResource Include="MonoDevelop.Components.MainToolbar\assets\btn-execute-disabled-32%402x.png">
      <LogicalName>btn-execute-disabled-32@2x.png</LogicalName>
    </EmbeddedResource>
    <EmbeddedResource Include="MonoDevelop.Components.MainToolbar\assets\btn-execute-hover-32.png">
      <LogicalName>btn-execute-hover-32.png</LogicalName>
    </EmbeddedResource>
    <EmbeddedResource Include="MonoDevelop.Components.MainToolbar\assets\btn-execute-hover-32%402x.png">
      <LogicalName>btn-execute-hover-32@2x.png</LogicalName>
    </EmbeddedResource>
    <EmbeddedResource Include="MonoDevelop.Components.MainToolbar\assets\btn-execute-normal-32.png">
      <LogicalName>btn-execute-normal-32.png</LogicalName>
    </EmbeddedResource>
    <EmbeddedResource Include="MonoDevelop.Components.MainToolbar\assets\btn-execute-normal-32%402x.png">
      <LogicalName>btn-execute-normal-32@2x.png</LogicalName>
    </EmbeddedResource>
    <EmbeddedResource Include="MonoDevelop.Components.MainToolbar\assets\btn-execute-pressed-32.png">
      <LogicalName>btn-execute-pressed-32.png</LogicalName>
    </EmbeddedResource>
    <EmbeddedResource Include="MonoDevelop.Components.MainToolbar\assets\btn-execute-pressed-32%402x.png">
      <LogicalName>btn-execute-pressed-32@2x.png</LogicalName>
    </EmbeddedResource>
    <EmbeddedResource Include="MonoDevelop.Components.MainToolbar\icons\ico-execute-disabled-32.png">
      <LogicalName>ico-execute-disabled-32.png</LogicalName>
    </EmbeddedResource>
    <EmbeddedResource Include="MonoDevelop.Components.MainToolbar\icons\ico-execute-disabled-32%402x.png">
      <LogicalName>ico-execute-disabled-32@2x.png</LogicalName>
    </EmbeddedResource>
    <EmbeddedResource Include="MonoDevelop.Components.MainToolbar\icons\ico-execute-normal-32.png">
      <LogicalName>ico-execute-normal-32.png</LogicalName>
    </EmbeddedResource>
    <EmbeddedResource Include="MonoDevelop.Components.MainToolbar\icons\ico-execute-normal-32%402x.png">
      <LogicalName>ico-execute-normal-32@2x.png</LogicalName>
    </EmbeddedResource>
    <EmbeddedResource Include="MonoDevelop.Components.MainToolbar\icons\ico-stop-disabled-32.png">
      <LogicalName>ico-stop-disabled-32.png</LogicalName>
    </EmbeddedResource>
    <EmbeddedResource Include="MonoDevelop.Components.MainToolbar\icons\ico-stop-disabled-32%402x.png">
      <LogicalName>ico-stop-disabled-32@2x.png</LogicalName>
    </EmbeddedResource>
    <EmbeddedResource Include="MonoDevelop.Components.MainToolbar\icons\ico-stop-normal-32.png">
      <LogicalName>ico-stop-normal-32.png</LogicalName>
    </EmbeddedResource>
    <EmbeddedResource Include="MonoDevelop.Components.MainToolbar\icons\ico-stop-normal-32%402x.png">
      <LogicalName>ico-stop-normal-32@2x.png</LogicalName>
    </EmbeddedResource>
    <EmbeddedResource Include="icons\disclose-arrow-down-16.png">
      <LogicalName>disclose-arrow-down-16.png</LogicalName>
    </EmbeddedResource>
    <EmbeddedResource Include="icons\disclose-arrow-down-16%402x.png">
      <LogicalName>disclose-arrow-down-16@2x.png</LogicalName>
    </EmbeddedResource>
    <EmbeddedResource Include="icons\disclose-arrow-up-16.png">
      <LogicalName>disclose-arrow-up-16.png</LogicalName>
    </EmbeddedResource>
    <EmbeddedResource Include="icons\disclose-arrow-up-16%402x.png">
      <LogicalName>disclose-arrow-up-16@2x.png</LogicalName>
    </EmbeddedResource>
    <EmbeddedResource Include="icons\pad-search-results-16.png">
      <LogicalName>pad-search-results-16.png</LogicalName>
    </EmbeddedResource>
    <EmbeddedResource Include="icons\pad-search-results-16%402x.png">
      <LogicalName>pad-search-results-16@2x.png</LogicalName>
    </EmbeddedResource>
    <EmbeddedResource Include="icons\searchbox-clear-16.png">
      <LogicalName>searchbox-clear-16.png</LogicalName>
    </EmbeddedResource>
    <EmbeddedResource Include="icons\searchbox-clear-16%402x.png">
      <LogicalName>searchbox-clear-16@2x.png</LogicalName>
    </EmbeddedResource>
    <EmbeddedResource Include="icons\searchbox-search-16.png">
      <LogicalName>searchbox-search-16.png</LogicalName>
    </EmbeddedResource>
    <EmbeddedResource Include="icons\searchbox-search-16%402x.png">
      <LogicalName>searchbox-search-16@2x.png</LogicalName>
    </EmbeddedResource>
    <EmbeddedResource Include="icons\tree-popup-button.png">
      <LogicalName>tree-popup-button.png</LogicalName>
    </EmbeddedResource>
    <EmbeddedResource Include="icons\tree-popup-button%402x.png">
      <LogicalName>tree-popup-button@2x.png</LogicalName>
    </EmbeddedResource>
    <EmbeddedResource Include="icons\tree-popup-button-hover.png">
      <LogicalName>tree-popup-button-hover.png</LogicalName>
    </EmbeddedResource>
    <EmbeddedResource Include="icons\tree-popup-button-hover%402x.png">
      <LogicalName>tree-popup-button-hover@2x.png</LogicalName>
    </EmbeddedResource>
    <EmbeddedResource Include="icons\tree-popup-button-down.png">
      <LogicalName>tree-popup-button-down.png</LogicalName>
    </EmbeddedResource>
    <EmbeddedResource Include="icons\tree-popup-button-down%402x.png">
      <LogicalName>tree-popup-button-down@2x.png</LogicalName>
    </EmbeddedResource>
    <EmbeddedResource Include="MonoDevelop.Components\SearchEntry.cs" />
    <EmbeddedResource Include="icons\clear-all-bookmarks-16.png">
      <LogicalName>clear-all-bookmarks-16.png</LogicalName>
    </EmbeddedResource>
    <EmbeddedResource Include="icons\close-all-documents-16.png">
      <LogicalName>close-all-documents-16.png</LogicalName>
    </EmbeddedResource>
    <EmbeddedResource Include="icons\close-solution-16.png">
      <LogicalName>close-solution-16.png</LogicalName>
    </EmbeddedResource>
    <EmbeddedResource Include="icons\empty-16.png">
      <LogicalName>empty-16.png</LogicalName>
    </EmbeddedResource>
    <EmbeddedResource Include="icons\find-in-files-16.png">
      <LogicalName>find-in-files-16.png</LogicalName>
    </EmbeddedResource>
    <EmbeddedResource Include="icons\goto-next-bookmark-16.png">
      <LogicalName>goto-next-bookmark-16.png</LogicalName>
    </EmbeddedResource>
    <EmbeddedResource Include="icons\goto-prev-bookmark-16.png">
      <LogicalName>goto-prev-bookmark-16.png</LogicalName>
    </EmbeddedResource>
    <EmbeddedResource Include="icons\pad-application-output-16.png">
      <LogicalName>pad-application-output-16.png</LogicalName>
    </EmbeddedResource>
    <EmbeddedResource Include="icons\pad-application-output-16%402x.png">
      <LogicalName>pad-application-output-16@2x.png</LogicalName>
    </EmbeddedResource>
    <EmbeddedResource Include="icons\pad-immediate-16.png">
      <LogicalName>pad-immediate-16.png</LogicalName>
    </EmbeddedResource>
    <EmbeddedResource Include="icons\pad-immediate-16%402x.png">
      <LogicalName>pad-immediate-16@2x.png</LogicalName>
    </EmbeddedResource>
    <EmbeddedResource Include="icons\pad-generic-pad-16.png">
      <LogicalName>pad-generic-pad-16.png</LogicalName>
    </EmbeddedResource>
    <EmbeddedResource Include="icons\pad-generic-pad-16%402x.png">
      <LogicalName>pad-generic-pad-16@2x.png</LogicalName>
    </EmbeddedResource>
    <EmbeddedResource Include="icons\replace-in-files-16.png">
      <LogicalName>replace-in-files-16.png</LogicalName>
    </EmbeddedResource>
    <EmbeddedResource Include="icons\file-resource-16.png">
      <LogicalName>file-resource-16.png</LogicalName>
    </EmbeddedResource>
    <EmbeddedResource Include="icons\file-resource-16%402x.png">
      <LogicalName>file-resource-16@2x.png</LogicalName>
    </EmbeddedResource>
    <EmbeddedResource Include="icons\file-resource-32.png">
      <LogicalName>file-resource-32.png</LogicalName>
    </EmbeddedResource>
    <EmbeddedResource Include="icons\file-resource-32%402x.png">
      <LogicalName>file-resource-32@2x.png</LogicalName>
    </EmbeddedResource>
    <EmbeddedResource Include="icons\file-text-32.png">
      <LogicalName>file-text-32.png</LogicalName>
    </EmbeddedResource>
    <EmbeddedResource Include="icons\file-text-32%402x.png">
      <LogicalName>file-text-32@2x.png</LogicalName>
    </EmbeddedResource>
    <EmbeddedResource Include="icons\file-text-16.png">
      <LogicalName>file-text-16.png</LogicalName>
    </EmbeddedResource>
    <EmbeddedResource Include="icons\file-text-16%402x.png">
      <LogicalName>file-text-16@2x.png</LogicalName>
    </EmbeddedResource>
    <EmbeddedResource Include="icons\toggle-bookmark-16.png">
      <LogicalName>toggle-bookmark-16.png</LogicalName>
    </EmbeddedResource>
    <EmbeddedResource Include="icons\web-search-16.png">
      <LogicalName>web-search-16.png</LogicalName>
    </EmbeddedResource>
    <EmbeddedResource Include="icons\file-generic-16.png">
      <LogicalName>file-generic-16.png</LogicalName>
    </EmbeddedResource>
    <EmbeddedResource Include="icons\file-generic-16%402x.png">
      <LogicalName>file-generic-16@2x.png</LogicalName>
    </EmbeddedResource>
    <EmbeddedResource Include="icons\file-generic-32.png">
      <LogicalName>file-generic-32.png</LogicalName>
    </EmbeddedResource>
    <EmbeddedResource Include="icons\file-generic-32%402x.png">
      <LogicalName>file-generic-32@2x.png</LogicalName>
    </EmbeddedResource>
    <EmbeddedResource Include="icons\tabbar-prev-12.png">
      <LogicalName>tabbar-prev-12.png</LogicalName>
    </EmbeddedResource>
    <EmbeddedResource Include="icons\tabbar-prev-12%402x.png">
      <LogicalName>tabbar-prev-12@2x.png</LogicalName>
    </EmbeddedResource>
    <EmbeddedResource Include="icons\tabbar-next-12.png">
      <LogicalName>tabbar-next-12.png</LogicalName>
    </EmbeddedResource>
    <EmbeddedResource Include="icons\tabbar-next-12%402x.png">
      <LogicalName>tabbar-next-12@2x.png</LogicalName>
    </EmbeddedResource>
    <EmbeddedResource Include="icons\breadcrumb-previous-normal-16.png">
      <LogicalName>breadcrumb-previous-normal-16.png</LogicalName>
    </EmbeddedResource>
    <EmbeddedResource Include="icons\breadcrumb-previous-normal-16%402x.png">
      <LogicalName>breadcrumb-previous-normal-16@2x.png</LogicalName>
    </EmbeddedResource>
    <EmbeddedResource Include="icons\breadcrumb-next-normal-16.png">
      <LogicalName>breadcrumb-next-normal-16.png</LogicalName>
    </EmbeddedResource>
    <EmbeddedResource Include="icons\breadcrumb-next-normal-16%402x.png">
      <LogicalName>breadcrumb-next-normal-16@2x.png</LogicalName>
    </EmbeddedResource>
    <EmbeddedResource Include="icons\status-building-1-14.png">
      <LogicalName>status-building-1-14.png</LogicalName>
    </EmbeddedResource>
    <EmbeddedResource Include="icons\status-building-1-14%402x.png">
      <LogicalName>status-building-1-14@2x.png</LogicalName>
    </EmbeddedResource>
    <EmbeddedResource Include="icons\status-building-2-14.png">
      <LogicalName>status-building-2-14.png</LogicalName>
    </EmbeddedResource>
    <EmbeddedResource Include="icons\status-building-2-14%402x.png">
      <LogicalName>status-building-2-14@2x.png</LogicalName>
    </EmbeddedResource>
    <EmbeddedResource Include="icons\status-building-3-14.png">
      <LogicalName>status-building-3-14.png</LogicalName>
    </EmbeddedResource>
    <EmbeddedResource Include="icons\status-building-3-14%402x.png">
      <LogicalName>status-building-3-14@2x.png</LogicalName>
    </EmbeddedResource>
    <EmbeddedResource Include="icons\status-building-4-14.png">
      <LogicalName>status-building-4-14.png</LogicalName>
    </EmbeddedResource>
    <EmbeddedResource Include="icons\status-building-4-14%402x.png">
      <LogicalName>status-building-4-14@2x.png</LogicalName>
    </EmbeddedResource>
    <EmbeddedResource Include="icons\status-building-5-14.png">
      <LogicalName>status-building-5-14.png</LogicalName>
    </EmbeddedResource>
    <EmbeddedResource Include="icons\status-building-5-14%402x.png">
      <LogicalName>status-building-5-14@2x.png</LogicalName>
    </EmbeddedResource>
    <EmbeddedResource Include="icons\status-searching-1-14.png">
      <LogicalName>status-searching-1-14.png</LogicalName>
    </EmbeddedResource>
    <EmbeddedResource Include="icons\status-searching-1-14%402x.png">
      <LogicalName>status-searching-1-14@2x.png</LogicalName>
    </EmbeddedResource>
    <EmbeddedResource Include="icons\status-searching-2-14.png">
      <LogicalName>status-searching-2-14.png</LogicalName>
    </EmbeddedResource>
    <EmbeddedResource Include="icons\status-searching-2-14%402x.png">
      <LogicalName>status-searching-2-14@2x.png</LogicalName>
    </EmbeddedResource>
    <EmbeddedResource Include="icons\status-searching-3-14.png">
      <LogicalName>status-searching-3-14.png</LogicalName>
    </EmbeddedResource>
    <EmbeddedResource Include="icons\status-searching-3-14%402x.png">
      <LogicalName>status-searching-3-14@2x.png</LogicalName>
    </EmbeddedResource>
    <EmbeddedResource Include="icons\status-searching-4-14.png">
      <LogicalName>status-searching-4-14.png</LogicalName>
    </EmbeddedResource>
    <EmbeddedResource Include="icons\status-searching-4-14%402x.png">
      <LogicalName>status-searching-4-14@2x.png</LogicalName>
    </EmbeddedResource>
    <EmbeddedResource Include="icons\status-pushing-1-14.png">
      <LogicalName>status-pushing-1-14.png</LogicalName>
    </EmbeddedResource>
    <EmbeddedResource Include="icons\status-pushing-1-14%402x.png">
      <LogicalName>status-pushing-1-14@2x.png</LogicalName>
    </EmbeddedResource>
    <EmbeddedResource Include="icons\status-pushing-2-14.png">
      <LogicalName>status-pushing-2-14.png</LogicalName>
    </EmbeddedResource>
    <EmbeddedResource Include="icons\status-pushing-2-14%402x.png">
      <LogicalName>status-pushing-2-14@2x.png</LogicalName>
    </EmbeddedResource>
    <EmbeddedResource Include="icons\status-pushing-3-14.png">
      <LogicalName>status-pushing-3-14.png</LogicalName>
    </EmbeddedResource>
    <EmbeddedResource Include="icons\status-pushing-3-14%402x.png">
      <LogicalName>status-pushing-3-14@2x.png</LogicalName>
    </EmbeddedResource>
    <EmbeddedResource Include="icons\status-pushing-4-14.png">
      <LogicalName>status-pushing-4-14.png</LogicalName>
    </EmbeddedResource>
    <EmbeddedResource Include="icons\status-pushing-4-14%402x.png">
      <LogicalName>status-pushing-4-14@2x.png</LogicalName>
    </EmbeddedResource>
    <EmbeddedResource Include="icons\status-pushing-5-14.png">
      <LogicalName>status-pushing-5-14.png</LogicalName>
    </EmbeddedResource>
    <EmbeddedResource Include="icons\status-pushing-5-14%402x.png">
      <LogicalName>status-pushing-5-14@2x.png</LogicalName>
    </EmbeddedResource>
    <EmbeddedResource Include="icons\status-pushing-6-14.png">
      <LogicalName>status-pushing-6-14.png</LogicalName>
    </EmbeddedResource>
    <EmbeddedResource Include="icons\status-pushing-6-14%402x.png">
      <LogicalName>status-pushing-6-14@2x.png</LogicalName>
    </EmbeddedResource>
    <EmbeddedResource Include="icons\status-pulling-1-14.png">
      <LogicalName>status-pulling-1-14.png</LogicalName>
    </EmbeddedResource>
    <EmbeddedResource Include="icons\status-pulling-1-14%402x.png">
      <LogicalName>status-pulling-1-14@2x.png</LogicalName>
    </EmbeddedResource>
    <EmbeddedResource Include="icons\status-pulling-2-14.png">
      <LogicalName>status-pulling-2-14.png</LogicalName>
    </EmbeddedResource>
    <EmbeddedResource Include="icons\status-pulling-2-14%402x.png">
      <LogicalName>status-pulling-2-14@2x.png</LogicalName>
    </EmbeddedResource>
    <EmbeddedResource Include="icons\status-pulling-3-14.png">
      <LogicalName>status-pulling-3-14.png</LogicalName>
    </EmbeddedResource>
    <EmbeddedResource Include="icons\status-pulling-3-14%402x.png">
      <LogicalName>status-pulling-3-14@2x.png</LogicalName>
    </EmbeddedResource>
    <EmbeddedResource Include="icons\status-pulling-4-14.png">
      <LogicalName>status-pulling-4-14.png</LogicalName>
    </EmbeddedResource>
    <EmbeddedResource Include="icons\status-pulling-4-14%402x.png">
      <LogicalName>status-pulling-4-14@2x.png</LogicalName>
    </EmbeddedResource>
    <EmbeddedResource Include="icons\status-pulling-5-14.png">
      <LogicalName>status-pulling-5-14.png</LogicalName>
    </EmbeddedResource>
    <EmbeddedResource Include="icons\status-pulling-5-14%402x.png">
      <LogicalName>status-pulling-5-14@2x.png</LogicalName>
    </EmbeddedResource>
    <EmbeddedResource Include="icons\status-pulling-6-14.png">
      <LogicalName>status-pulling-6-14.png</LogicalName>
    </EmbeddedResource>
    <EmbeddedResource Include="icons\status-pulling-6-14%402x.png">
      <LogicalName>status-pulling-6-14@2x.png</LogicalName>
    </EmbeddedResource>
    <EmbeddedResource Include="icons\status-opening-1-14.png">
      <LogicalName>status-opening-1-14.png</LogicalName>
    </EmbeddedResource>
    <EmbeddedResource Include="icons\status-opening-1-14%402x.png">
      <LogicalName>status-opening-1-14@2x.png</LogicalName>
    </EmbeddedResource>
    <EmbeddedResource Include="icons\status-opening-2-14.png">
      <LogicalName>status-opening-2-14.png</LogicalName>
    </EmbeddedResource>
    <EmbeddedResource Include="icons\status-opening-2-14%402x.png">
      <LogicalName>status-opening-2-14@2x.png</LogicalName>
    </EmbeddedResource>
    <EmbeddedResource Include="icons\status-opening-3-14.png">
      <LogicalName>status-opening-3-14.png</LogicalName>
    </EmbeddedResource>
    <EmbeddedResource Include="icons\status-opening-3-14%402x.png">
      <LogicalName>status-opening-3-14@2x.png</LogicalName>
    </EmbeddedResource>
    <EmbeddedResource Include="icons\status-opening-4-14.png">
      <LogicalName>status-opening-4-14.png</LogicalName>
    </EmbeddedResource>
    <EmbeddedResource Include="icons\status-opening-4-14%402x.png">
      <LogicalName>status-opening-4-14@2x.png</LogicalName>
    </EmbeddedResource>
    <EmbeddedResource Include="icons\status-opening-5-14.png">
      <LogicalName>status-opening-5-14.png</LogicalName>
    </EmbeddedResource>
    <EmbeddedResource Include="icons\status-opening-5-14%402x.png">
      <LogicalName>status-opening-5-14@2x.png</LogicalName>
    </EmbeddedResource>
    <EmbeddedResource Include="icons\status-opening-6-14.png">
      <LogicalName>status-opening-6-14.png</LogicalName>
    </EmbeddedResource>
    <EmbeddedResource Include="icons\status-opening-6-14%402x.png">
      <LogicalName>status-opening-6-14@2x.png</LogicalName>
    </EmbeddedResource>
    <EmbeddedResource Include="icons\information-16.png">
      <LogicalName>information-16.png</LogicalName>
    </EmbeddedResource>
    <EmbeddedResource Include="icons\information-16%402x.png">
      <LogicalName>information-16@2x.png</LogicalName>
    </EmbeddedResource>
    <EmbeddedResource Include="icons\information-24.png">
      <LogicalName>information-24.png</LogicalName>
    </EmbeddedResource>
    <EmbeddedResource Include="icons\information-24%402x.png">
      <LogicalName>information-24@2x.png</LogicalName>
    </EmbeddedResource>
    <EmbeddedResource Include="icons\information-32.png">
      <LogicalName>information-32.png</LogicalName>
    </EmbeddedResource>
    <EmbeddedResource Include="icons\information-32%402x.png">
      <LogicalName>information-32@2x.png</LogicalName>
    </EmbeddedResource>
    <EmbeddedResource Include="icons\information-48.png">
      <LogicalName>information-48.png</LogicalName>
    </EmbeddedResource>
    <EmbeddedResource Include="icons\information-48%402x.png">
      <LogicalName>information-48@2x.png</LogicalName>
    </EmbeddedResource>
    <EmbeddedResource Include="icons\question-16.png">
      <LogicalName>question-16.png</LogicalName>
    </EmbeddedResource>
    <EmbeddedResource Include="icons\question-16%402x.png">
      <LogicalName>question-16@2x.png</LogicalName>
    </EmbeddedResource>
    <EmbeddedResource Include="icons\question-24.png">
      <LogicalName>question-24.png</LogicalName>
    </EmbeddedResource>
    <EmbeddedResource Include="icons\question-24%402x.png">
      <LogicalName>question-24@2x.png</LogicalName>
    </EmbeddedResource>
    <EmbeddedResource Include="icons\question-32.png">
      <LogicalName>question-32.png</LogicalName>
    </EmbeddedResource>
    <EmbeddedResource Include="icons\question-32%402x.png">
      <LogicalName>question-32@2x.png</LogicalName>
    </EmbeddedResource>
    <EmbeddedResource Include="icons\question-48.png">
      <LogicalName>question-48.png</LogicalName>
    </EmbeddedResource>
    <EmbeddedResource Include="icons\question-48%402x.png">
      <LogicalName>question-48@2x.png</LogicalName>
    </EmbeddedResource>
    <EmbeddedResource Include="icons\command-16.png">
      <LogicalName>command-16.png</LogicalName>
    </EmbeddedResource>
    <EmbeddedResource Include="icons\command-16%402x.png">
      <LogicalName>command-16@2x.png</LogicalName>
    </EmbeddedResource>
    <EmbeddedResource Include="MonoDevelop.Components.MainToolbar\icons\ico-build-disabled-32.png">
      <LogicalName>ico-build-disabled-32.png</LogicalName>
    </EmbeddedResource>
    <EmbeddedResource Include="MonoDevelop.Components.MainToolbar\icons\ico-build-disabled-32%402x.png">
      <LogicalName>ico-build-disabled-32@2x.png</LogicalName>
    </EmbeddedResource>
    <EmbeddedResource Include="MonoDevelop.Components.MainToolbar\icons\ico-build-normal-32.png">
      <LogicalName>ico-build-normal-32.png</LogicalName>
    </EmbeddedResource>
    <EmbeddedResource Include="MonoDevelop.Components.MainToolbar\icons\ico-build-normal-32%402x.png">
      <LogicalName>ico-build-normal-32@2x.png</LogicalName>
    </EmbeddedResource>
    <EmbeddedResource Include="icons\stop-16.png">
      <LogicalName>stop-16.png</LogicalName>
    </EmbeddedResource>
    <EmbeddedResource Include="icons\stop-16%402x.png">
      <LogicalName>stop-16@2x.png</LogicalName>
    </EmbeddedResource>
    <EmbeddedResource Include="icons\clear-16.png">
      <LogicalName>clear-16.png</LogicalName>
    </EmbeddedResource>
    <EmbeddedResource Include="icons\clear-16%402x.png">
      <LogicalName>clear-16@2x.png</LogicalName>
    </EmbeddedResource>
    <EmbeddedResource Include="icons\status-ready-14.png">
      <LogicalName>status-ready-14.png</LogicalName>
    </EmbeddedResource>
    <EmbeddedResource Include="icons\status-ready-14%402x.png">
      <LogicalName>status-ready-14@2x.png</LogicalName>
    </EmbeddedResource>
    <EmbeddedResource Include="icons\status-success-14.png">
      <LogicalName>status-success-14.png</LogicalName>
    </EmbeddedResource>
    <EmbeddedResource Include="icons\status-success-14%402x.png">
      <LogicalName>status-success-14@2x.png</LogicalName>
    </EmbeddedResource>
    <EmbeddedResource Include="icons\status-warning-14.png">
      <LogicalName>status-warning-14.png</LogicalName>
    </EmbeddedResource>
    <EmbeddedResource Include="icons\status-warning-14%402x.png">
      <LogicalName>status-warning-14@2x.png</LogicalName>
    </EmbeddedResource>
    <EmbeddedResource Include="icons\status-failure-14.png">
      <LogicalName>status-failure-14.png</LogicalName>
    </EmbeddedResource>
    <EmbeddedResource Include="icons\status-failure-14%402x.png">
      <LogicalName>status-failure-14@2x.png</LogicalName>
    </EmbeddedResource>
    <EmbeddedResource Include="MonoDevelop.Ide.WelcomePage\icons\link-chat.png">
      <LogicalName>link-chat.png</LogicalName>
    </EmbeddedResource>
    <EmbeddedResource Include="MonoDevelop.Ide.WelcomePage\icons\link-cloud.png">
      <LogicalName>link-cloud.png</LogicalName>
    </EmbeddedResource>
    <EmbeddedResource Include="MonoDevelop.Ide.WelcomePage\icons\link-heart.png">
      <LogicalName>link-heart.png</LogicalName>
    </EmbeddedResource>
    <EmbeddedResource Include="MonoDevelop.Ide.WelcomePage\icons\link-info.png">
      <LogicalName>link-info.png</LogicalName>
    </EmbeddedResource>
    <EmbeddedResource Include="MonoDevelop.Ide.WelcomePage\icons\new_solution.png">
      <LogicalName>new_solution.png</LogicalName>
    </EmbeddedResource>
    <EmbeddedResource Include="MonoDevelop.Ide.WelcomePage\icons\open_solution.png">
      <LogicalName>open_solution.png</LogicalName>
    </EmbeddedResource>
    <EmbeddedResource Include="icons\link-overlay-16.png">
      <LogicalName>link-overlay-16.png</LogicalName>
    </EmbeddedResource>
    <EmbeddedResource Include="icons\link-overlay-16%402x.png">
      <LogicalName>link-overlay-16@2x.png</LogicalName>
    </EmbeddedResource>
    <EmbeddedResource Include="icons\pad-error-list-16.png">
      <LogicalName>pad-error-list-16.png</LogicalName>
    </EmbeddedResource>
    <EmbeddedResource Include="icons\pad-error-list-16%402x.png">
      <LogicalName>pad-error-list-16@2x.png</LogicalName>
    </EmbeddedResource>
    <EmbeddedResource Include="icons\pad-error-list-errors-16.png">
      <LogicalName>pad-error-list-errors-16.png</LogicalName>
    </EmbeddedResource>
    <EmbeddedResource Include="icons\pad-error-list-errors-16%402x.png">
      <LogicalName>pad-error-list-errors-16@2x.png</LogicalName>
    </EmbeddedResource>
    <EmbeddedResource Include="icons\pad-error-list-warnings-16.png">
      <LogicalName>pad-error-list-warnings-16.png</LogicalName>
    </EmbeddedResource>
    <EmbeddedResource Include="icons\pad-error-list-warnings-16%402x.png">
      <LogicalName>pad-error-list-warnings-16@2x.png</LogicalName>
    </EmbeddedResource>
    <EmbeddedResource Include="MonoDevelop.Ide.WelcomePage\icons\starburst.png">
      <LogicalName>starburst.png</LogicalName>
    </EmbeddedResource>
    <EmbeddedResource Include="icons\status-connecting-1-14.png">
      <LogicalName>status-connecting-1-14.png</LogicalName>
    </EmbeddedResource>
    <EmbeddedResource Include="icons\status-connecting-1-14%402x.png">
      <LogicalName>status-connecting-1-14@2x.png</LogicalName>
    </EmbeddedResource>
    <EmbeddedResource Include="icons\status-connecting-2-14.png">
      <LogicalName>status-connecting-2-14.png</LogicalName>
    </EmbeddedResource>
    <EmbeddedResource Include="icons\status-connecting-2-14%402x.png">
      <LogicalName>status-connecting-2-14@2x.png</LogicalName>
    </EmbeddedResource>
    <EmbeddedResource Include="icons\status-connecting-3-14.png">
      <LogicalName>status-connecting-3-14.png</LogicalName>
    </EmbeddedResource>
    <EmbeddedResource Include="icons\status-connecting-3-14%402x.png">
      <LogicalName>status-connecting-3-14@2x.png</LogicalName>
    </EmbeddedResource>
    <EmbeddedResource Include="icons\status-connecting-4-14.png">
      <LogicalName>status-connecting-4-14.png</LogicalName>
    </EmbeddedResource>
    <EmbeddedResource Include="icons\status-connecting-4-14%402x.png">
      <LogicalName>status-connecting-4-14@2x.png</LogicalName>
    </EmbeddedResource>
    <EmbeddedResource Include="icons\status-connecting-5-14.png">
      <LogicalName>status-connecting-5-14.png</LogicalName>
    </EmbeddedResource>
    <EmbeddedResource Include="icons\status-connecting-5-14%402x.png">
      <LogicalName>status-connecting-5-14@2x.png</LogicalName>
    </EmbeddedResource>
    <EmbeddedResource Include="icons\status-connecting-6-14.png">
      <LogicalName>status-connecting-6-14.png</LogicalName>
    </EmbeddedResource>
    <EmbeddedResource Include="icons\status-connecting-6-14%402x.png">
      <LogicalName>status-connecting-6-14@2x.png</LogicalName>
    </EmbeddedResource>
    <EmbeddedResource Include="icons\element-variable-16.png">
      <LogicalName>element-variable-16.png</LogicalName>
    </EmbeddedResource>
    <EmbeddedResource Include="icons\element-variable-16%402x.png">
      <LogicalName>element-variable-16@2x.png</LogicalName>
    </EmbeddedResource>
    <EmbeddedResource Include="icons\element-exception-16.png">
      <LogicalName>element-exception-16.png</LogicalName>
    </EmbeddedResource>
    <EmbeddedResource Include="icons\element-exception-16%402x.png">
      <LogicalName>element-exception-16@2x.png</LogicalName>
    </EmbeddedResource>
    <EmbeddedResource Include="icons\element-fs-field-16.png">
      <LogicalName>element-fs-field-16.png</LogicalName>
    </EmbeddedResource>
    <EmbeddedResource Include="icons\element-fs-field-16%402x.png">
      <LogicalName>element-fs-field-16@2x.png</LogicalName>
    </EmbeddedResource>
    <EmbeddedResource Include="icons\element-module-16.png">
      <LogicalName>element-module-16.png</LogicalName>
    </EmbeddedResource>
    <EmbeddedResource Include="icons\element-module-16%402x.png">
      <LogicalName>element-module-16@2x.png</LogicalName>
    </EmbeddedResource>
    <EmbeddedResource Include="icons\element-other-declaration-16.png">
      <LogicalName>element-other-declaration-16.png</LogicalName>
    </EmbeddedResource>
    <EmbeddedResource Include="icons\element-other-declaration-16%402x.png">
      <LogicalName>element-other-declaration-16@2x.png</LogicalName>
    </EmbeddedResource>
    <EmbeddedResource Include="icons\element-type-16.png">
      <LogicalName>element-type-16.png</LogicalName>
    </EmbeddedResource>
    <EmbeddedResource Include="icons\element-type-16%402x.png">
      <LogicalName>element-type-16@2x.png</LogicalName>
    </EmbeddedResource>
    <EmbeddedResource Include="icons\file-source-16.png">
      <LogicalName>file-source-16.png</LogicalName>
    </EmbeddedResource>
    <EmbeddedResource Include="icons\file-source-16%402x.png">
      <LogicalName>file-source-16@2x.png</LogicalName>
    </EmbeddedResource>
    <EmbeddedResource Include="icons\file-source-32.png">
      <LogicalName>file-source-32.png</LogicalName>
    </EmbeddedResource>
    <EmbeddedResource Include="icons\file-source-32%402x.png">
      <LogicalName>file-source-32@2x.png</LogicalName>
    </EmbeddedResource>
    <EmbeddedResource Include="icons\file-header-16.png">
      <LogicalName>file-header-16.png</LogicalName>
    </EmbeddedResource>
    <EmbeddedResource Include="icons\file-header-16%402x.png">
      <LogicalName>file-header-16@2x.png</LogicalName>
    </EmbeddedResource>
    <EmbeddedResource Include="icons\file-header-32.png">
      <LogicalName>file-header-32.png</LogicalName>
    </EmbeddedResource>
    <EmbeddedResource Include="icons\file-header-32%402x.png">
      <LogicalName>file-header-32@2x.png</LogicalName>
    </EmbeddedResource>
    <EmbeddedResource Include="icons\file-unit-test-32.png">
      <LogicalName>file-unit-test-32.png</LogicalName>
    </EmbeddedResource>
    <EmbeddedResource Include="icons\file-unit-test-32%402x.png">
      <LogicalName>file-unit-test-32@2x.png</LogicalName>
    </EmbeddedResource>
    <EmbeddedResource Include="icons\file-web-16.png">
      <LogicalName>file-web-16.png</LogicalName>
    </EmbeddedResource>
    <EmbeddedResource Include="icons\file-web-16%402x.png">
      <LogicalName>file-web-16@2x.png</LogicalName>
    </EmbeddedResource>
    <EmbeddedResource Include="icons\file-web-32.png">
      <LogicalName>file-web-32.png</LogicalName>
    </EmbeddedResource>
    <EmbeddedResource Include="icons\file-web-32%402x.png">
      <LogicalName>file-web-32@2x.png</LogicalName>
    </EmbeddedResource>
    <EmbeddedResource Include="icons\file-gtk-32.png">
      <LogicalName>file-gtk-32.png</LogicalName>
    </EmbeddedResource>
    <EmbeddedResource Include="icons\file-gtk-32%402x.png">
      <LogicalName>file-gtk-32@2x.png</LogicalName>
    </EmbeddedResource>
    <EmbeddedResource Include="icons\status-waiting-1-14.png">
      <LogicalName>status-waiting-1-14.png</LogicalName>
    </EmbeddedResource>
    <EmbeddedResource Include="icons\status-waiting-1-14%402x.png">
      <LogicalName>status-waiting-1-14@2x.png</LogicalName>
    </EmbeddedResource>
    <EmbeddedResource Include="icons\status-waiting-2-14.png">
      <LogicalName>status-waiting-2-14.png</LogicalName>
    </EmbeddedResource>
    <EmbeddedResource Include="icons\status-waiting-2-14%402x.png">
      <LogicalName>status-waiting-2-14@2x.png</LogicalName>
    </EmbeddedResource>
    <EmbeddedResource Include="icons\status-waiting-3-14.png">
      <LogicalName>status-waiting-3-14.png</LogicalName>
    </EmbeddedResource>
    <EmbeddedResource Include="icons\status-waiting-3-14%402x.png">
      <LogicalName>status-waiting-3-14@2x.png</LogicalName>
    </EmbeddedResource>
    <EmbeddedResource Include="icons\status-waiting-4-14.png">
      <LogicalName>status-waiting-4-14.png</LogicalName>
    </EmbeddedResource>
    <EmbeddedResource Include="icons\status-waiting-4-14%402x.png">
      <LogicalName>status-waiting-4-14@2x.png</LogicalName>
    </EmbeddedResource>
    <EmbeddedResource Include="icons\status-waiting-5-14.png">
      <LogicalName>status-waiting-5-14.png</LogicalName>
    </EmbeddedResource>
    <EmbeddedResource Include="icons\status-waiting-5-14%402x.png">
      <LogicalName>status-waiting-5-14@2x.png</LogicalName>
    </EmbeddedResource>
    <EmbeddedResource Include="icons\folder-component-mac-16.png">
      <LogicalName>folder-component-mac-16.png</LogicalName>
    </EmbeddedResource>
    <EmbeddedResource Include="icons\folder-component-mac-16%402x.png">
      <LogicalName>folder-component-mac-16@2x.png</LogicalName>
    </EmbeddedResource>
    <EmbeddedResource Include="icons\folder-component-win-16.png">
      <LogicalName>folder-component-win-16.png</LogicalName>
    </EmbeddedResource>
    <EmbeddedResource Include="icons\folder-component-win-16%402x.png">
      <LogicalName>folder-component-win-16@2x.png</LogicalName>
    </EmbeddedResource>
    <EmbeddedResource Include="icons\folder-generic-mac-16.png">
      <LogicalName>folder-generic-mac-16.png</LogicalName>
    </EmbeddedResource>
    <EmbeddedResource Include="icons\folder-generic-mac-16%402x.png">
      <LogicalName>folder-generic-mac-16@2x.png</LogicalName>
    </EmbeddedResource>
    <EmbeddedResource Include="icons\folder-generic-win-16.png">
      <LogicalName>folder-generic-win-16.png</LogicalName>
    </EmbeddedResource>
    <EmbeddedResource Include="icons\folder-generic-win-16%402x.png">
      <LogicalName>folder-generic-win-16@2x.png</LogicalName>
    </EmbeddedResource>
    <EmbeddedResource Include="icons\folder-special-mac-16.png">
      <LogicalName>folder-special-mac-16.png</LogicalName>
    </EmbeddedResource>
    <EmbeddedResource Include="icons\folder-special-mac-16%402x.png">
      <LogicalName>folder-special-mac-16@2x.png</LogicalName>
    </EmbeddedResource>
    <EmbeddedResource Include="icons\folder-special-win-16.png">
      <LogicalName>folder-special-win-16.png</LogicalName>
    </EmbeddedResource>
    <EmbeddedResource Include="icons\folder-special-win-16%402x.png">
      <LogicalName>folder-special-win-16@2x.png</LogicalName>
    </EmbeddedResource>
    <EmbeddedResource Include="icons\folder-web-reference-mac-16.png">
      <LogicalName>folder-web-reference-mac-16.png</LogicalName>
    </EmbeddedResource>
    <EmbeddedResource Include="icons\folder-web-reference-mac-16%402x.png">
      <LogicalName>folder-web-reference-mac-16@2x.png</LogicalName>
    </EmbeddedResource>
    <EmbeddedResource Include="icons\folder-web-reference-win-16.png">
      <LogicalName>folder-web-reference-win-16.png</LogicalName>
    </EmbeddedResource>
    <EmbeddedResource Include="icons\folder-web-reference-win-16%402x.png">
      <LogicalName>folder-web-reference-win-16@2x.png</LogicalName>
    </EmbeddedResource>
    <EmbeddedResource Include="icons\pad-help-16.png">
      <LogicalName>pad-help-16.png</LogicalName>
    </EmbeddedResource>
    <EmbeddedResource Include="icons\pad-help-16%402x.png">
      <LogicalName>pad-help-16@2x.png</LogicalName>
    </EmbeddedResource>
    <EmbeddedResource Include="icons\preferences-16.png">
      <LogicalName>preferences-16.png</LogicalName>
    </EmbeddedResource>
    <EmbeddedResource Include="icons\preferences-16%402x.png">
      <LogicalName>preferences-16@2x.png</LogicalName>
    </EmbeddedResource>
    <EmbeddedResource Include="icons\sort-alphabetically-16.png">
      <LogicalName>sort-alphabetically-16.png</LogicalName>
    </EmbeddedResource>
    <EmbeddedResource Include="icons\sort-alphabetically-16%402x.png">
      <LogicalName>sort-alphabetically-16@2x.png</LogicalName>
    </EmbeddedResource>
    <EmbeddedResource Include="icons\group-by-category-16.png">
      <LogicalName>group-by-category-16.png</LogicalName>
    </EmbeddedResource>
    <EmbeddedResource Include="icons\group-by-category-16%402x.png">
      <LogicalName>group-by-category-16@2x.png</LogicalName>
    </EmbeddedResource>
    <EmbeddedResource Include="icons\add-16.png">
      <LogicalName>add-16.png</LogicalName>
    </EmbeddedResource>
    <EmbeddedResource Include="icons\add-16%402x.png">
      <LogicalName>add-16@2x.png</LogicalName>
    </EmbeddedResource>
    <EmbeddedResource Include="icons\warning-overlay-9.png">
      <LogicalName>warning-overlay-9.png</LogicalName>
    </EmbeddedResource>
    <EmbeddedResource Include="icons\warning-overlay-9%402x.png">
      <LogicalName>warning-overlay-9@2x.png</LogicalName>
    </EmbeddedResource>
    <EmbeddedResource Include="icons\warning-8.png">
      <LogicalName>warning-8.png</LogicalName>
    </EmbeddedResource>
    <EmbeddedResource Include="icons\warning-8%402x.png">
      <LogicalName>warning-8@2x.png</LogicalName>
    </EmbeddedResource>
    <EmbeddedResource Include="icons\warning-16.png">
      <LogicalName>warning-16.png</LogicalName>
    </EmbeddedResource>
    <EmbeddedResource Include="icons\warning-16%402x.png">
      <LogicalName>warning-16@2x.png</LogicalName>
    </EmbeddedResource>
    <EmbeddedResource Include="icons\warning-24.png">
      <LogicalName>warning-24.png</LogicalName>
    </EmbeddedResource>
    <EmbeddedResource Include="icons\warning-24%402x.png">
      <LogicalName>warning-24@2x.png</LogicalName>
    </EmbeddedResource>
    <EmbeddedResource Include="icons\warning-32.png">
      <LogicalName>warning-32.png</LogicalName>
    </EmbeddedResource>
    <EmbeddedResource Include="icons\warning-32%402x.png">
      <LogicalName>warning-32@2x.png</LogicalName>
    </EmbeddedResource>
    <EmbeddedResource Include="icons\warning-48.png">
      <LogicalName>warning-48.png</LogicalName>
    </EmbeddedResource>
    <EmbeddedResource Include="icons\warning-48%402x.png">
      <LogicalName>warning-48@2x.png</LogicalName>
    </EmbeddedResource>
    <EmbeddedResource Include="icons\error-16.png">
      <LogicalName>error-16.png</LogicalName>
    </EmbeddedResource>
    <EmbeddedResource Include="icons\error-16%402x.png">
      <LogicalName>error-16@2x.png</LogicalName>
    </EmbeddedResource>
    <EmbeddedResource Include="icons\error-24.png">
      <LogicalName>error-24.png</LogicalName>
    </EmbeddedResource>
    <EmbeddedResource Include="icons\error-24%402x.png">
      <LogicalName>error-24@2x.png</LogicalName>
    </EmbeddedResource>
    <EmbeddedResource Include="icons\error-32.png">
      <LogicalName>error-32.png</LogicalName>
    </EmbeddedResource>
    <EmbeddedResource Include="icons\error-32%402x.png">
      <LogicalName>error-32@2x.png</LogicalName>
    </EmbeddedResource>
    <EmbeddedResource Include="icons\error-48.png">
      <LogicalName>error-48.png</LogicalName>
    </EmbeddedResource>
    <EmbeddedResource Include="icons\error-48%402x.png">
      <LogicalName>error-48@2x.png</LogicalName>
    </EmbeddedResource>
    <EmbeddedResource Include="icons\done-16.png">
      <LogicalName>done-16.png</LogicalName>
    </EmbeddedResource>
    <EmbeddedResource Include="icons\done-16%402x.png">
      <LogicalName>done-16@2x.png</LogicalName>
    </EmbeddedResource>
<<<<<<< HEAD
    <EmbeddedResource Include="icons\light\done-24.png">
      <LogicalName>done-light-24.png</LogicalName>
    </EmbeddedResource>
    <EmbeddedResource Include="icons\light\done-24%402x.png">
      <LogicalName>done-light-24@2x.png</LogicalName>
    </EmbeddedResource>
    <EmbeddedResource Include="icons\light\done-32.png">
      <LogicalName>done-light-32.png</LogicalName>
    </EmbeddedResource>
    <EmbeddedResource Include="icons\light\done-32%402x.png">
      <LogicalName>done-light-32@2x.png</LogicalName>
    </EmbeddedResource>
    <EmbeddedResource Include="icons\light\done-48.png">
      <LogicalName>done-light-48.png</LogicalName>
    </EmbeddedResource>
    <EmbeddedResource Include="icons\light\done-48%402x.png">
      <LogicalName>done-light-48@2x.png</LogicalName>
    </EmbeddedResource>
    <EmbeddedResource Include="icons\light\edit-16.png">
      <LogicalName>edit-light-16.png</LogicalName>
=======
    <EmbeddedResource Include="icons\edit-16.png">
      <LogicalName>edit-16.png</LogicalName>
>>>>>>> af2ecb33
    </EmbeddedResource>
    <EmbeddedResource Include="icons\edit-16%402x.png">
      <LogicalName>edit-16@2x.png</LogicalName>
    </EmbeddedResource>
    <EmbeddedResource Include="icons\star-16.png">
      <LogicalName>star-16.png</LogicalName>
    </EmbeddedResource>
    <EmbeddedResource Include="icons\star-16%402x.png">
      <LogicalName>star-16@2x.png</LogicalName>
    </EmbeddedResource>
    <EmbeddedResource Include="icons\star-hover-16.png">
      <LogicalName>star-hover-16.png</LogicalName>
    </EmbeddedResource>
    <EmbeddedResource Include="icons\star-hover-16%402x.png">
      <LogicalName>star-hover-16@2x.png</LogicalName>
    </EmbeddedResource>
    <EmbeddedResource Include="icons\star-overlay-16.png">
      <LogicalName>star-overlay-16.png</LogicalName>
    </EmbeddedResource>
    <EmbeddedResource Include="icons\star-overlay-16%402x.png">
      <LogicalName>star-overlay-16@2x.png</LogicalName>
    </EmbeddedResource>
    <EmbeddedResource Include="icons\star-overlay-hover-16.png">
      <LogicalName>star-overlay-hover-16.png</LogicalName>
    </EmbeddedResource>
    <EmbeddedResource Include="icons\star-overlay-hover-16%402x.png">
      <LogicalName>star-overlay-hover-16@2x.png</LogicalName>
    </EmbeddedResource>
    <EmbeddedResource Include="icons\unstar-16.png">
      <LogicalName>unstar-16.png</LogicalName>
    </EmbeddedResource>
    <EmbeddedResource Include="icons\unstar-16%402x.png">
      <LogicalName>unstar-16@2x.png</LogicalName>
    </EmbeddedResource>
    <EmbeddedResource Include="icons\unstar-hover-16.png">
      <LogicalName>unstar-hover-16.png</LogicalName>
    </EmbeddedResource>
    <EmbeddedResource Include="icons\unstar-hover-16%402x.png">
      <LogicalName>unstar-hover-16@2x.png</LogicalName>
    </EmbeddedResource>
    <EmbeddedResource Include="icons\unstar-overlay-16.png">
      <LogicalName>unstar-overlay-16.png</LogicalName>
    </EmbeddedResource>
    <EmbeddedResource Include="icons\unstar-overlay-16%402x.png">
      <LogicalName>unstar-overlay-16@2x.png</LogicalName>
    </EmbeddedResource>
    <EmbeddedResource Include="icons\unstar-overlay-hover-16.png">
      <LogicalName>unstar-overlay-hover-16.png</LogicalName>
    </EmbeddedResource>
    <EmbeddedResource Include="icons\unstar-overlay-hover-16%402x.png">
      <LogicalName>unstar-overlay-hover-16@2x.png</LogicalName>
    </EmbeddedResource>
    <EmbeddedResource Include="icons\remove-16.png">
      <LogicalName>remove-16.png</LogicalName>
    </EmbeddedResource>
    <EmbeddedResource Include="icons\remove-16%402x.png">
      <LogicalName>remove-16@2x.png</LogicalName>
    </EmbeddedResource>
    <EmbeddedResource Include="icons\properties-16.png">
      <LogicalName>properties-16.png</LogicalName>
    </EmbeddedResource>
    <EmbeddedResource Include="icons\properties-16%402x.png">
      <LogicalName>properties-16@2x.png</LogicalName>
    </EmbeddedResource>
    <EmbeddedResource Include="icons\prefs-load-save-16.png">
      <LogicalName>prefs-load-save-16.png</LogicalName>
    </EmbeddedResource>
    <EmbeddedResource Include="icons\prefs-load-save-16%402x.png">
      <LogicalName>prefs-load-save-16@2x.png</LogicalName>
    </EmbeddedResource>
    <EmbeddedResource Include="icons\prefs-code-formatting-16.png">
      <LogicalName>prefs-code-formatting-16.png</LogicalName>
    </EmbeddedResource>
    <EmbeddedResource Include="icons\prefs-code-formatting-16%402x.png">
      <LogicalName>prefs-code-formatting-16@2x.png</LogicalName>
    </EmbeddedResource>
    <EmbeddedResource Include="icons\prefs-language-16.png">
      <LogicalName>prefs-language-16.png</LogicalName>
    </EmbeddedResource>
    <EmbeddedResource Include="icons\prefs-language-16%402x.png">
      <LogicalName>prefs-language-16@2x.png</LogicalName>
    </EmbeddedResource>
    <EmbeddedResource Include="icons\prefs-key-bindings-16.png">
      <LogicalName>prefs-key-bindings-16.png</LogicalName>
    </EmbeddedResource>
    <EmbeddedResource Include="icons\prefs-key-bindings-16%402x.png">
      <LogicalName>prefs-key-bindings-16@2x.png</LogicalName>
    </EmbeddedResource>
    <EmbeddedResource Include="icons\prefs-fonts-16.png">
      <LogicalName>prefs-fonts-16.png</LogicalName>
    </EmbeddedResource>
    <EmbeddedResource Include="icons\prefs-fonts-16%402x.png">
      <LogicalName>prefs-fonts-16@2x.png</LogicalName>
    </EmbeddedResource>
    <EmbeddedResource Include="icons\prefs-author-information-16.png">
      <LogicalName>prefs-author-information-16.png</LogicalName>
    </EmbeddedResource>
    <EmbeddedResource Include="icons\prefs-author-information-16%402x.png">
      <LogicalName>prefs-author-information-16@2x.png</LogicalName>
    </EmbeddedResource>
    <EmbeddedResource Include="icons\prefs-sdk-locations-16.png">
      <LogicalName>prefs-sdk-locations-16.png</LogicalName>
    </EmbeddedResource>
    <EmbeddedResource Include="icons\prefs-sdk-locations-16%402x.png">
      <LogicalName>prefs-sdk-locations-16@2x.png</LogicalName>
    </EmbeddedResource>
    <EmbeddedResource Include="icons\prefs-external-tools-16.png">
      <LogicalName>prefs-external-tools-16.png</LogicalName>
    </EmbeddedResource>
    <EmbeddedResource Include="icons\prefs-external-tools-16%402x.png">
      <LogicalName>prefs-external-tools-16@2x.png</LogicalName>
    </EmbeddedResource>
    <EmbeddedResource Include="icons\prefs-build-16.png">
      <LogicalName>prefs-build-16.png</LogicalName>
    </EmbeddedResource>
    <EmbeddedResource Include="icons\prefs-build-16%402x.png">
      <LogicalName>prefs-build-16@2x.png</LogicalName>
    </EmbeddedResource>
    <EmbeddedResource Include="icons\prefs-play-16.png">
      <LogicalName>prefs-play-16.png</LogicalName>
    </EmbeddedResource>
    <EmbeddedResource Include="icons\prefs-play-16%402x.png">
      <LogicalName>prefs-play-16@2x.png</LogicalName>
    </EmbeddedResource>
    <EmbeddedResource Include="icons\prefs-updates-16.png">
      <LogicalName>prefs-updates-16.png</LogicalName>
    </EmbeddedResource>
    <EmbeddedResource Include="icons\prefs-updates-16%402x.png">
      <LogicalName>prefs-updates-16@2x.png</LogicalName>
    </EmbeddedResource>
    <EmbeddedResource Include="icons\prefs-task-list-16.png">
      <LogicalName>prefs-task-list-16.png</LogicalName>
    </EmbeddedResource>
    <EmbeddedResource Include="icons\prefs-task-list-16%402x.png">
      <LogicalName>prefs-task-list-16@2x.png</LogicalName>
    </EmbeddedResource>
    <EmbeddedResource Include="icons\prefs-generic-16.png">
      <LogicalName>prefs-generic-16.png</LogicalName>
    </EmbeddedResource>
    <EmbeddedResource Include="icons\prefs-generic-16%402x.png">
      <LogicalName>prefs-generic-16@2x.png</LogicalName>
    </EmbeddedResource>
    <EmbeddedResource Include="icons\prefs-csharp-16.png">
      <LogicalName>prefs-csharp-16.png</LogicalName>
    </EmbeddedResource>
    <EmbeddedResource Include="icons\prefs-csharp-16%402x.png">
      <LogicalName>prefs-csharp-16@2x.png</LogicalName>
    </EmbeddedResource>
    <EmbeddedResource Include="icons\prefs-standard-header-16.png">
      <LogicalName>prefs-standard-header-16.png</LogicalName>
    </EmbeddedResource>
    <EmbeddedResource Include="icons\prefs-standard-header-16%402x.png">
      <LogicalName>prefs-standard-header-16@2x.png</LogicalName>
    </EmbeddedResource>
    <EmbeddedResource Include="icons\prefs-dotnet-naming-policies-16.png">
      <LogicalName>prefs-dotnet-naming-policies-16.png</LogicalName>
    </EmbeddedResource>
    <EmbeddedResource Include="icons\prefs-dotnet-naming-policies-16%402x.png">
      <LogicalName>prefs-dotnet-naming-policies-16@2x.png</LogicalName>
    </EmbeddedResource>
    <EmbeddedResource Include="icons\prefs-code-templates-16.png">
      <LogicalName>prefs-code-templates-16.png</LogicalName>
    </EmbeddedResource>
    <EmbeddedResource Include="icons\prefs-code-templates-16%402x.png">
      <LogicalName>prefs-code-templates-16@2x.png</LogicalName>
    </EmbeddedResource>
    <EmbeddedResource Include="icons\prefs-name-conventions-16.png">
      <LogicalName>prefs-name-conventions-16.png</LogicalName>
    </EmbeddedResource>
    <EmbeddedResource Include="icons\prefs-name-conventions-16%402x.png">
      <LogicalName>prefs-name-conventions-16@2x.png</LogicalName>
    </EmbeddedResource>
    <EmbeddedResource Include="icons\copy-16.png">
      <LogicalName>copy-16.png</LogicalName>
    </EmbeddedResource>
    <EmbeddedResource Include="icons\copy-16%402x.png">
      <LogicalName>copy-16@2x.png</LogicalName>
    </EmbeddedResource>
    <EmbeddedResource Include="icons\find-16.png">
      <LogicalName>find-16.png</LogicalName>
    </EmbeddedResource>
    <EmbeddedResource Include="icons\find-16%402x.png">
      <LogicalName>find-16@2x.png</LogicalName>
    </EmbeddedResource>
    <EmbeddedResource Include="icons\find-and-replace-16.png">
      <LogicalName>find-and-replace-16.png</LogicalName>
    </EmbeddedResource>
    <EmbeddedResource Include="icons\find-and-replace-16%402x.png">
      <LogicalName>find-and-replace-16@2x.png</LogicalName>
    </EmbeddedResource>
    <EmbeddedResource Include="icons\go-back-16.png">
      <LogicalName>go-back-16.png</LogicalName>
    </EmbeddedResource>
    <EmbeddedResource Include="icons\go-back-16%402x.png">
      <LogicalName>go-back-16@2x.png</LogicalName>
    </EmbeddedResource>
    <EmbeddedResource Include="icons\go-down-16.png">
      <LogicalName>go-down-16.png</LogicalName>
    </EmbeddedResource>
    <EmbeddedResource Include="icons\go-down-16%402x.png">
      <LogicalName>go-down-16@2x.png</LogicalName>
    </EmbeddedResource>
    <EmbeddedResource Include="icons\go-forward-16.png">
      <LogicalName>go-forward-16.png</LogicalName>
    </EmbeddedResource>
    <EmbeddedResource Include="icons\go-forward-16%402x.png">
      <LogicalName>go-forward-16@2x.png</LogicalName>
    </EmbeddedResource>
    <EmbeddedResource Include="icons\go-up-16.png">
      <LogicalName>go-up-16.png</LogicalName>
    </EmbeddedResource>
    <EmbeddedResource Include="icons\go-up-16%402x.png">
      <LogicalName>go-up-16@2x.png</LogicalName>
    </EmbeddedResource>
    <EmbeddedResource Include="icons\undo-16.png">
      <LogicalName>undo-16.png</LogicalName>
    </EmbeddedResource>
    <EmbeddedResource Include="icons\undo-16%402x.png">
      <LogicalName>undo-16@2x.png</LogicalName>
    </EmbeddedResource>
    <EmbeddedResource Include="icons\home-16.png">
      <LogicalName>home-16.png</LogicalName>
    </EmbeddedResource>
    <EmbeddedResource Include="icons\home-16%402x.png">
      <LogicalName>home-16@2x.png</LogicalName>
    </EmbeddedResource>
    <EmbeddedResource Include="icons\jump-to-16.png">
      <LogicalName>jump-to-16.png</LogicalName>
    </EmbeddedResource>
    <EmbeddedResource Include="icons\jump-to-16%402x.png">
      <LogicalName>jump-to-16@2x.png</LogicalName>
    </EmbeddedResource>
    <EmbeddedResource Include="icons\media-play-16.png">
      <LogicalName>media-play-16.png</LogicalName>
    </EmbeddedResource>
    <EmbeddedResource Include="icons\media-play-16%402x.png">
      <LogicalName>media-play-16@2x.png</LogicalName>
    </EmbeddedResource>
    <EmbeddedResource Include="icons\missing-image-16.png">
      <LogicalName>missing-image-16.png</LogicalName>
    </EmbeddedResource>
    <EmbeddedResource Include="icons\missing-image-16%402x.png">
      <LogicalName>missing-image-16@2x.png</LogicalName>
    </EmbeddedResource>
    <EmbeddedResource Include="icons\open-16.png">
      <LogicalName>open-16.png</LogicalName>
    </EmbeddedResource>
    <EmbeddedResource Include="icons\refresh-16.png">
      <LogicalName>refresh-16.png</LogicalName>
    </EmbeddedResource>
    <EmbeddedResource Include="icons\refresh-16%402x.png">
      <LogicalName>refresh-16@2x.png</LogicalName>
    </EmbeddedResource>
    <EmbeddedResource Include="icons\save-16.png">
      <LogicalName>save-16.png</LogicalName>
    </EmbeddedResource>
    <EmbeddedResource Include="icons\save-all-16.png">
      <LogicalName>save-all-16.png</LogicalName>
    </EmbeddedResource>
    <EmbeddedResource Include="icons\zoom-in-16.png">
      <LogicalName>zoom-in-16.png</LogicalName>
    </EmbeddedResource>
    <EmbeddedResource Include="icons\zoom-in-16%402x.png">
      <LogicalName>zoom-in-16@2x.png</LogicalName>
    </EmbeddedResource>
    <EmbeddedResource Include="icons\zoom-out-16.png">
      <LogicalName>zoom-out-16.png</LogicalName>
    </EmbeddedResource>
    <EmbeddedResource Include="icons\zoom-out-16%402x.png">
      <LogicalName>zoom-out-16@2x.png</LogicalName>
    </EmbeddedResource>
    <EmbeddedResource Include="icons\spinner-14-1.png">
      <LogicalName>spinner-14-1.png</LogicalName>
    </EmbeddedResource>
    <EmbeddedResource Include="icons\spinner-14-1%402x.png">
      <LogicalName>spinner-14-1@2x.png</LogicalName>
    </EmbeddedResource>
    <EmbeddedResource Include="icons\spinner-14-2.png">
      <LogicalName>spinner-14-2.png</LogicalName>
    </EmbeddedResource>
    <EmbeddedResource Include="icons\spinner-14-2%402x.png">
      <LogicalName>spinner-14-2@2x.png</LogicalName>
    </EmbeddedResource>
    <EmbeddedResource Include="icons\spinner-14-3.png">
      <LogicalName>spinner-14-3.png</LogicalName>
    </EmbeddedResource>
    <EmbeddedResource Include="icons\spinner-14-3%402x.png">
      <LogicalName>spinner-14-3@2x.png</LogicalName>
    </EmbeddedResource>
    <EmbeddedResource Include="icons\spinner-14-4.png">
      <LogicalName>spinner-14-4.png</LogicalName>
    </EmbeddedResource>
    <EmbeddedResource Include="icons\spinner-14-4%402x.png">
      <LogicalName>spinner-14-4@2x.png</LogicalName>
    </EmbeddedResource>
    <EmbeddedResource Include="icons\spinner-14-5.png">
      <LogicalName>spinner-14-5.png</LogicalName>
    </EmbeddedResource>
    <EmbeddedResource Include="icons\spinner-14-5%402x.png">
      <LogicalName>spinner-14-5@2x.png</LogicalName>
    </EmbeddedResource>
    <EmbeddedResource Include="icons\spinner-18-1.png">
      <LogicalName>spinner-18-1.png</LogicalName>
    </EmbeddedResource>
    <EmbeddedResource Include="icons\spinner-18-1%402x.png">
      <LogicalName>spinner-18-1@2x.png</LogicalName>
    </EmbeddedResource>
    <EmbeddedResource Include="icons\spinner-18-2.png">
      <LogicalName>spinner-18-2.png</LogicalName>
    </EmbeddedResource>
    <EmbeddedResource Include="icons\spinner-18-2%402x.png">
      <LogicalName>spinner-18-2@2x.png</LogicalName>
    </EmbeddedResource>
    <EmbeddedResource Include="icons\spinner-18-3.png">
      <LogicalName>spinner-18-3.png</LogicalName>
    </EmbeddedResource>
    <EmbeddedResource Include="icons\spinner-18-3%402x.png">
      <LogicalName>spinner-18-3@2x.png</LogicalName>
    </EmbeddedResource>
    <EmbeddedResource Include="icons\spinner-18-4.png">
      <LogicalName>spinner-18-4.png</LogicalName>
    </EmbeddedResource>
    <EmbeddedResource Include="icons\spinner-18-4%402x.png">
      <LogicalName>spinner-18-4@2x.png</LogicalName>
    </EmbeddedResource>
    <EmbeddedResource Include="icons\spinner-18-5.png">
      <LogicalName>spinner-18-5.png</LogicalName>
    </EmbeddedResource>
    <EmbeddedResource Include="icons\spinner-18-5%402x.png">
      <LogicalName>spinner-18-5@2x.png</LogicalName>
    </EmbeddedResource>
    <EmbeddedResource Include="icons\catchpoint-16.png">
      <LogicalName>catchpoint-16.png</LogicalName>
    </EmbeddedResource>
    <EmbeddedResource Include="icons\catchpoint-16%402x.png">
      <LogicalName>catchpoint-16@2x.png</LogicalName>
    </EmbeddedResource>
    <EmbeddedResource Include="icons\catchpoint-disabled-16.png">
      <LogicalName>catchpoint-disabled-16.png</LogicalName>
    </EmbeddedResource>
    <EmbeddedResource Include="icons\catchpoint-disabled-16%402x.png">
      <LogicalName>catchpoint-disabled-16@2x.png</LogicalName>
    </EmbeddedResource>
    <EmbeddedResource Include="icons\project-status-information-16.png">
      <LogicalName>project-status-information-16.png</LogicalName>
    </EmbeddedResource>
    <EmbeddedResource Include="icons\project-status-information-16%402x.png">
      <LogicalName>project-status-information-16@2x.png</LogicalName>
    </EmbeddedResource>
    <EmbeddedResource Include="icons\project-status-warning-16.png">
      <LogicalName>project-status-warning-16.png</LogicalName>
    </EmbeddedResource>
    <EmbeddedResource Include="icons\project-status-warning-16%402x.png">
      <LogicalName>project-status-warning-16@2x.png</LogicalName>
    </EmbeddedResource>
    <EmbeddedResource Include="icons\project-status-error-16.png">
      <LogicalName>project-status-error-16.png</LogicalName>
    </EmbeddedResource>
    <EmbeddedResource Include="icons\project-status-error-16%402x.png">
      <LogicalName>project-status-error-16@2x.png</LogicalName>
    </EmbeddedResource>
  </ItemGroup>
  <ItemGroup>
    <Compile Include="MonoDevelop.Ide.Commands\CustomStringTagProvider.cs" />
    <Compile Include="MonoDevelop.Ide.Commands\EditCommands.cs" />
    <Compile Include="MonoDevelop.Ide.Commands\FileCommands.cs" />
    <Compile Include="MonoDevelop.Ide.Commands\HelpCommands.cs" />
    <Compile Include="MonoDevelop.Ide.Commands\ProjectCommands.cs" />
    <Compile Include="MonoDevelop.Ide.Commands\SearchCommands.cs" />
    <Compile Include="MonoDevelop.Ide.Commands\ToolsCommands.cs" />
    <Compile Include="MonoDevelop.Ide.Commands\ViewCommands.cs" />
    <Compile Include="MonoDevelop.Ide.Commands\WindowCommands.cs" />
    <Compile Include="MonoDevelop.Ide.Gui\DisplayBindingService.cs" />
    <Compile Include="MonoDevelop.Ide.Gui\BackgroundProgressMonitor.cs" />
    <Compile Include="MonoDevelop.Ide.Gui\StatusProgressMonitor.cs" />
    <Compile Include="MonoDevelop.Ide.Tasks\Task.cs" />
    <Compile Include="MonoDevelop.Ide.Tasks\TaskService.cs" />
    <Compile Include="MonoDevelop.Ide.Codons\ContextPadCodon.cs" />
    <Compile Include="MonoDevelop.Ide.Codons\WorkbenchContextCodon.cs" />
    <Compile Include="MonoDevelop.Ide.Codons\CombineOpenCondition.cs" />
    <Compile Include="MonoDevelop.Ide.Codons\LanguageActiveCondition.cs" />
    <Compile Include="MonoDevelop.Ide.Codons\ProjectActiveCondition.cs" />
    <Compile Include="MonoDevelop.Ide.ExternalTools\ExternalTool.cs" />
    <Compile Include="MonoDevelop.Ide.CodeTemplates\CodeTemplate.cs" />
    <Compile Include="MonoDevelop.Ide.CodeTemplates\CodeTemplateService.cs" />
    <Compile Include="MonoDevelop.Ide.Templates\FileDescriptionTemplate.cs" />
    <Compile Include="MonoDevelop.Ide.Templates\FileTemplate.cs" />
    <Compile Include="MonoDevelop.Ide.Templates\ICustomProjectCIEntry.cs" />
    <Compile Include="MonoDevelop.Ide.Templates\INewFileCreator.cs" />
    <Compile Include="MonoDevelop.Ide.Templates\ProjectDescriptor.cs" />
    <Compile Include="MonoDevelop.Ide.Templates\ProjectTemplate.cs" />
    <Compile Include="MonoDevelop.Ide.Templates\TextFileDescriptionTemplate.cs" />
    <Compile Include="MonoDevelop.Ide.Templates\CodeDomFileDescriptionTemplate.cs" />
    <Compile Include="MonoDevelop.Ide.Templates\SingleFileDescriptionTemplate.cs" />
    <Compile Include="MonoDevelop.Ide.Templates\SolutionDescriptor.cs" />
    <Compile Include="MonoDevelop.Ide.Templates\ResourceFileDescriptionTemplate.cs" />
    <Compile Include="MonoDevelop.Ide.Gui\AbstractBaseViewContent.cs" />
    <Compile Include="MonoDevelop.Ide.Gui\AbstractPadContent.cs" />
    <Compile Include="MonoDevelop.Ide.Gui\AbstractViewContent.cs" />
    <Compile Include="MonoDevelop.Ide.Gui\IBaseViewContent.cs" />
    <Compile Include="MonoDevelop.Ide.Gui\IPadContent.cs" />
    <Compile Include="MonoDevelop.Ide.Gui\IViewContent.cs" />
    <Compile Include="MonoDevelop.Ide.Gui\IWorkbenchWindow.cs" />
    <Compile Include="MonoDevelop.Ide.Gui\ViewCommandHandlers.cs" />
    <Compile Include="MonoDevelop.Ide.Gui.Content\IBookmarkBuffer.cs" />
    <Compile Include="MonoDevelop.Ide.Gui.Content\IClipboardHandler.cs" />
    <Compile Include="MonoDevelop.Ide.Gui.Content\IEditableTextBuffer.cs" />
    <Compile Include="MonoDevelop.Ide.Gui.Content\IPrintable.cs" />
    <Compile Include="MonoDevelop.Ide.Gui.Content\ITextBuffer.cs" />
    <Compile Include="MonoDevelop.Ide.Gui.Dialogs\CommonAboutDialog.cs" />
    <Compile Include="MonoDevelop.Ide.Gui.Dialogs\DirtyFilesDialog.cs" />
    <Compile Include="MonoDevelop.Ide.Gui.Dialogs\NewLayoutDialog.cs" />
    <Compile Include="MonoDevelop.Ide.Gui.Dialogs\AboutMonoDevelopTabPage.cs" />
    <Compile Include="MonoDevelop.Ide.Gui.Dialogs\VersionInformationTabPage.cs" />
    <Compile Include="MonoDevelop.Ide.Gui.Dialogs\TipOfTheDay.cs" />
    <Compile Include="MonoDevelop.Ide.Gui.Dialogs\AddinLoadErrorDialog.cs" />
    <Compile Include="MonoDevelop.Ide.Gui.OptionPanels\BuildPanel.cs" />
    <Compile Include="MonoDevelop.Ide.Gui.OptionPanels\LoadSavePanel.cs" />
    <Compile Include="MonoDevelop.Ide.Gui.OptionPanels\AddInsOptionsPanel.cs" />
    <Compile Include="MonoDevelop.Ide.Gui.Pads\DefaultMonitorPad.cs" />
    <Compile Include="MonoDevelop.Ide.Gui.Pads\MonodocTreePad.cs" />
    <Compile Include="MonoDevelop.Ide.Gui.Pads.ProjectPad\SolutionFolderNodeBuilder.cs" />
    <Compile Include="MonoDevelop.Ide.Gui.Pads.ProjectPad\FolderNodeBuilder.cs" />
    <Compile Include="MonoDevelop.Ide.Gui.Pads.ProjectPad\ProjectFileNodeBuilder.cs" />
    <Compile Include="MonoDevelop.Ide.Gui.Pads.ProjectPad\ProjectFolder.cs" />
    <Compile Include="MonoDevelop.Ide.Gui.Pads.ProjectPad\ProjectFolderNodeBuilder.cs" />
    <Compile Include="MonoDevelop.Ide.Gui.Pads.ProjectPad\ProjectNodeBuilder.cs" />
    <Compile Include="MonoDevelop.Ide.Gui.Pads.ProjectPad\ProjectReferenceFolderNodeBuilder.cs" />
    <Compile Include="MonoDevelop.Ide.Gui.Pads.ProjectPad\ProjectReferenceNodeBuilder.cs" />
    <Compile Include="MonoDevelop.Ide.Gui.Pads.ProjectPad\ProjectSolutionPad.cs" />
    <Compile Include="MonoDevelop.Ide.Gui.Pads.ProjectPad\ShowAllFilesBuilderExtension.cs" />
    <Compile Include="MonoDevelop.Ide.Gui.Pads.ProjectPad\SystemFile.cs" />
    <Compile Include="MonoDevelop.Ide.Gui.Pads.ProjectPad\SystemFileNodeBuilder.cs" />
    <Compile Include="MonoDevelop.Ide.Gui.Pads\SolutionPad.cs" />
    <Compile Include="MonoDevelop.Ide.Gui.Pads\TreeViewPad.cs" />
    <Compile Include="MonoDevelop.Ide.Gui\DefaultWorkbench.cs" />
    <Compile Include="MonoDevelop.Ide.Gui\WorkbenchMemento.cs" />
    <Compile Include="MonoDevelop.Ide.Gui\SdiWorkspaceWindow.cs" />
    <Compile Include="MonoDevelop.Ide.Codons\DisplayBindingCodon.cs" />
    <Compile Include="MonoDevelop.Ide.Codons\FileTemplateTypeCodon.cs" />
    <Compile Include="MonoDevelop.Ide.Codons\ProjectTemplateCodon.cs" />
    <Compile Include="MonoDevelop.Ide.Codons\NodeBuilderCodon.cs" />
    <Compile Include="MonoDevelop.Ide.Codons\PadCodon.cs" />
    <Compile Include="MonoDevelop.Ide.Codons\PadOptionCodon.cs" />
    <Compile Include="MonoDevelop.Ide.Codons\SolutionPadCodon.cs" />
    <Compile Include="MonoDevelop.Ide.Templates\ISolutionItemDescriptor.cs" />
    <Compile Include="MonoDevelop.Ide.Templates\SolutionItemDescriptor.cs" />
    <Compile Include="MonoDevelop.Ide.Gui\ConfigurationComboBox.cs" />
    <Compile Include="MonoDevelop.Ide.Gui\IPadContainer.cs" />
    <Compile Include="MonoDevelop.Ide.Gui\Document.cs" />
    <Compile Include="MonoDevelop.Ide.Gui\Pad.cs" />
    <Compile Include="MonoDevelop.Ide.Gui\Workbench.cs" />
    <Compile Include="MonoDevelop.Ide.Gui\StartupInfo.cs" />
    <Compile Include="MonoDevelop.Ide.Gui\ProgressMonitors.cs" />
    <Compile Include="MonoDevelop.Ide\Services.cs" />
    <Compile Include="MonoDevelop.Ide.Gui.OptionPanels\TasksOptionsPanel.cs" />
    <Compile Include="MonoDevelop.Ide.Gui\FileViewer.cs" />
    <Compile Include="MonoDevelop.Ide.Gui.Pads\TaskListPad.cs" />
    <Compile Include="MonoDevelop.Ide.Templates\CodeTranslationFileDescriptionTemplate.cs" />
    <Compile Include="MonoDevelop.Ide.Gui.Dialogs\SelectEncodingsDialog.cs" />
    <Compile Include="MonoDevelop.Ide.Gui.Dialogs\FileSelectorDialog.cs" />
    <Compile Include="MonoDevelop.Ide.Gui.Content\IEncodedTextContent.cs" />
    <Compile Include="MonoDevelop.Ide.Tasks\TaskPriority.cs" />
    <Compile Include="MonoDevelop.Ide.Gui.Pads\ErrorListPad.cs" />
    <Compile Include="gtk-gui\generated.cs" />
    <Compile Include="MonoDevelop.Ide.Tasks\ITaskListView.cs" />
    <Compile Include="MonoDevelop.Ide.Codons\TaskListViewCodon.cs" />
    <Compile Include="MonoDevelop.Ide.Tasks\CommentTasksView.cs" />
    <Compile Include="MonoDevelop.Ide.Tasks\UserTasksView.cs" />
    <Compile Include="MonoDevelop.Ide.Gui\LayoutComboBox.cs" />
    <Compile Include="MonoDevelop.Ide.Gui.Content\IExtensibleTextEditor.cs" />
    <Compile Include="MonoDevelop.Ide.Gui.Pads.ProjectPad\UnknownEntryNodeBuilder.cs" />
    <Compile Include="MonoDevelop.Ide.Gui.Content\TextEditorExtension.cs" />
    <Compile Include="MonoDevelop.Ide.Commands\NavigationCommands.cs" />
    <Compile Include="MonoDevelop.Ide.Templates\ISolutionItemFeature.cs" />
    <Compile Include="MonoDevelop.Ide.StandardHeader\StandardHeaderService.cs" />
    <Compile Include="MonoDevelop.Ide.Gui\InternalLog.cs" />
    <Compile Include="MonoDevelop.Ide.Gui.OptionPanels\KeyBindingsPanel.cs" />
    <Compile Include="gtk-gui\MonoDevelop.Ide.Gui.OptionPanels.KeyBindingsPanel.cs" />
    <Compile Include="MonoDevelop.Ide.Commands\TextEditorCommands.cs" />
    <Compile Include="MonoDevelop.Ide.Commands\FileTabCommands.cs" />
    <Compile Include="gtk-gui\MonoDevelop.Ide.Gui.OptionPanels.BuildPanelWidget.cs" />
    <Compile Include="gtk-gui\MonoDevelop.Ide.Gui.OptionPanels.LoadSavePanelWidget.cs" />
    <Compile Include="gtk-gui\MonoDevelop.Ide.Gui.Dialogs.NewLayoutDialog.cs" />
    <Compile Include="gtk-gui\MonoDevelop.Ide.SelectEncodingsDialog.cs" />
    <Compile Include="gtk-gui\MonoDevelop.Ide.Gui.OptionPanels.TasksPanelWidget.cs" />
    <Compile Include="gtk-gui\MonoDevelop.Ide.Gui.Dialogs.TipOfTheDayWindow.cs" />
    <Compile Include="gtk-gui\MonoDevelop.Ide.Gui.OptionPanels.AddInsPanelWidget.cs" />
    <Compile Include="gtk-gui\MonoDevelop.Ide.Gui.Dialogs.AddinLoadErrorDialog.cs" />
    <Compile Include="MonoDevelop.Ide.Codons\FileFilterCodon.cs" />
    <Compile Include="MonoDevelop.Ide.ExternalTools\ExternalToolService.cs" />
    <Compile Include="MonoDevelop.Ide.Templates\FileTemplateReference.cs" />
    <Compile Include="MonoDevelop.Ide.Codons\FileTemplateConditionTypeCodon.cs" />
    <Compile Include="MonoDevelop.Ide.Templates\ClrVersionFileTemplateCondition.cs" />
    <Compile Include="MonoDevelop.Ide.Templates\FileTemplateCondition.cs" />
    <Compile Include="MonoDevelop.Ide.Templates\PartialTypeFileTemplateCondition.cs" />
    <Compile Include="MonoDevelop.Ide.Templates\ParentProjectFileTemplateCondition.cs" />
    <Compile Include="MonoDevelop.Ide.Gui.Content\CompletionTextEditorExtension.cs" />
    <Compile Include="MonoDevelop.Ide.Gui\ToolbarComboBox.cs" />
    <Compile Include="MonoDevelop.Ide.Gui.Content\ISplittable.cs" />
    <Compile Include="MonoDevelop.Ide.Gui.Content\IFoldable.cs" />
    <Compile Include="MonoDevelop.Ide.ExternalTools\ExternalToolPanel.cs" />
    <Compile Include="gtk-gui\MonoDevelop.Ide.ExternalTools.ExternalToolPanelWidget.cs" />
    <Compile Include="MonoDevelop.Ide.Gui\MonoDevelopStatusBar.cs" />
    <Compile Include="MonoDevelop.Ide.Gui\DocumentSwitcher.cs" />
    <Compile Include="MonoDevelop.Ide.Gui.OptionPanels\IDEStyleOptionsPanel.cs" />
    <Compile Include="gtk-gui\MonoDevelop.Ide.Gui.OptionPanels.IDEStyleOptionsPanelWidget.cs" />
    <Compile Include="MonoDevelop.Ide.Gui.Content\IZoomable.cs" />
    <Compile Include="MonoDevelop.Ide.Gui.Pads.ProjectPad\SolutionNodeBuilder.cs" />
    <Compile Include="MonoDevelop.Ide.Gui.Pads.ProjectPad\WorkspaceNodeBuilder.cs" />
    <Compile Include="MonoDevelop.Ide.Gui.Content\DocumentStateTracker.cs" />
    <Compile Include="MonoDevelop.Ide.Gui.Content\IPathedDocument.cs" />
    <Compile Include="MonoDevelop.Ide.Codons\CategoryNode.cs" />
    <Compile Include="MonoDevelop.Ide.Gui.Components\ExtensibleTreeView.cs" />
    <Compile Include="MonoDevelop.Ide.Gui.Components\ITreeBuilder.cs" />
    <Compile Include="MonoDevelop.Ide.Gui.Components\ITreeBuilderContext.cs" />
    <Compile Include="MonoDevelop.Ide.Gui.Components\ITreeNavigator.cs" />
    <Compile Include="MonoDevelop.Ide.Gui.Components\ITreeOptions.cs" />
    <Compile Include="MonoDevelop.Ide.Gui.Components\NodeAttributes.cs" />
    <Compile Include="MonoDevelop.Ide.Gui.Components\NodeBuilder.cs" />
    <Compile Include="MonoDevelop.Ide.Gui.Components\NodeBuilderExtension.cs" />
    <Compile Include="MonoDevelop.Ide.Gui.Components\NodeCommandHandler.cs" />
    <Compile Include="MonoDevelop.Ide.Gui.Components\NodeState.cs" />
    <Compile Include="MonoDevelop.Ide.Gui.Components\DragOperation.cs" />
    <Compile Include="MonoDevelop.Ide.Gui.Components\TreePadOption.cs" />
    <Compile Include="MonoDevelop.Ide.Gui.Components\TypeNodeBuilder.cs" />
    <Compile Include="MonoDevelop.Ide.Gui.Components\TreeViewItem.cs" />
    <Compile Include="MonoDevelop.Ide.Gui.Components\TreeNodeNavigator.cs" />
    <Compile Include="MonoDevelop.Ide.Gui.Components\TreeBuilder.cs" />
    <Compile Include="MonoDevelop.Ide.Gui.Components\TreeOptions.cs" />
    <Compile Include="MonoDevelop.Ide.Gui.Components\TransactedTreeBuilder.cs" />
    <Compile Include="MonoDevelop.Ide.Gui.Content\INavigable.cs" />
    <Compile Include="MonoDevelop.Ide.Gui.Content\IOpenNamedElementHandler.cs" />
    <Compile Include="MonoDevelop.Ide.Gui.Content\ISmartIndenter.cs" />
    <Compile Include="AssemblyInfo.cs" />
    <Compile Include="MonoDevelop.Ide.Gui.Content\ITextEditorResolver.cs" />
    <Compile Include="MonoDevelop.Ide.Gui.OptionPanels\AuthorInformationPanel.cs" />
    <Compile Include="MonoDevelop.Ide.Gui.OptionPanels\GlobalAuthorInformationPanel.cs" />
    <Compile Include="MonoDevelop.Ide.StandardHeader\StandardHeaderPolicyPanel.cs" />
    <Compile Include="gtk-gui\MonoDevelop.Ide.Gui.OptionPanels.AuthorInformationPanelWidget.cs" />
    <Compile Include="gtk-gui\MonoDevelop.Ide.Gui.OptionPanels.GlobalAuthorInformationPanelWidget.cs" />
    <Compile Include="gtk-gui\MonoDevelop.Ide.StandardHeader.StandardHeaderPolicyPanelWidget.cs" />
    <Compile Include="MonoDevelop.Ide.Gui.OptionPanels\TextStylePolicyPanel.cs" />
    <Compile Include="gtk-gui\MonoDevelop.Ide.Gui.OptionPanels.TextStylePolicyPanelWidget.cs" />
    <Compile Include="MonoDevelop.Ide.Gui.Content\TextStylePolicy.cs" />
    <Compile Include="MonoDevelop.Ide.Gui\PadFontChanger.cs" />
    <Compile Include="MonoDevelop.Ide.Gui.Components\PadTreeView.cs" />
    <Compile Include="MonoDevelop.Ide.Codons\PadContextMenuExtensionNode.cs" />
    <Compile Include="MonoDevelop.Ide.Gui.Pads.ProjectPad\FileOperationsBuilderExtension.cs" />
    <Compile Include="MonoDevelop.Ide.Templates\DirectoryTemplate.cs" />
    <Compile Include="MonoDevelop.Ide.Gui.Content\IUndoHandler.cs" />
    <Compile Include="MonoDevelop.Ide.CodeFormatting\CodeFormatterService.cs" />
    <Compile Include="MonoDevelop.Ide.CodeTemplates\CodeTemplatePanel.cs" />
    <Compile Include="gtk-gui\MonoDevelop.Ide.CodeTemplates.CodeTemplatePanelWidget.cs" />
    <Compile Include="MonoDevelop.Ide.CodeTemplates\EditTemplateDialog.cs" />
    <Compile Include="gtk-gui\MonoDevelop.Ide.CodeTemplates.EditTemplateDialog.cs" />
    <Compile Include="MonoDevelop.Ide.CodeTemplates\CodeTemplateVariable.cs" />
    <Compile Include="MonoDevelop.Ide.CodeTemplates\ExpansionObject.cs" />
    <Compile Include="MonoDevelop.Ide.CodeTemplates\CodeTemplateCompletionData.cs" />
    <Compile Include="MonoDevelop.Ide.CodeTemplates\CodeTemplateListDataProvider.cs" />
    <Compile Include="MonoDevelop.Ide.Gui.OptionPanels\MonoRuntimePanel.cs" />
    <Compile Include="gtk-gui\MonoDevelop.Ide.Gui.OptionPanels.MonoRuntimePanelWidget.cs" />
    <Compile Include="MonoDevelop.Ide.FindInFiles\SearchResult.cs" />
    <Compile Include="MonoDevelop.Ide.FindInFiles\SearchResultPad.cs" />
    <Compile Include="MonoDevelop.Ide.FindInFiles\FindInFilesDialog.cs" />
    <Compile Include="gtk-gui\MonoDevelop.Ide.FindInFiles.FindInFilesDialog.cs" />
    <Compile Include="MonoDevelop.Ide.FindInFiles\Commands.cs" />
    <Compile Include="MonoDevelop.Ide.FindInFiles\Scope.cs" />
    <Compile Include="MonoDevelop.Ide.FindInFiles\FileProvider.cs" />
    <Compile Include="MonoDevelop.Ide.FindInFiles\FilterOptions.cs" />
    <Compile Include="MonoDevelop.Ide.FindInFiles\FindReplace.cs" />
    <Compile Include="MonoDevelop.Ide.FindInFiles\SearchResultWidget.cs" />
    <Compile Include="MonoDevelop.Ide.FindInFiles\ISearchProgressMonitor.cs" />
    <Compile Include="MonoDevelop.Ide.FindInFiles\SearchProgressMonitor.cs" />
    <Compile Include="MonoDevelop.Ide.Gui\IAttachableViewContent.cs" />
    <Compile Include="MonoDevelop.Ide.Gui\AbstractAttachableViewContent.cs" />
    <Compile Include="MonoDevelop.Ide.CodeFormatting\CodeFormattingCommands.cs" />
    <Compile Include="MonoDevelop.Ide.Execution\ParameterizedExecutionHandler.cs" />
    <Compile Include="MonoDevelop.Ide.Execution\ExecutionModeCommandService.cs" />
    <Compile Include="MonoDevelop.Ide.Execution\CustomArgsCustomizer.cs" />
    <Compile Include="MonoDevelop.Ide.Execution\CommandExecutionContext.cs" />
    <Compile Include="MonoDevelop.Ide.Execution\IExecutionConfigurationEditor.cs" />
    <Compile Include="MonoDevelop.Ide.Gui.Components\ExecutionModeComboBox.cs" />
    <Compile Include="gtk-gui\MonoDevelop.Ide.Gui.Components.ExecutionModeComboBox.cs" />
    <Compile Include="MonoDevelop.Ide.Execution\IExecutionCommandCustomizer.cs" />
    <Compile Include="MonoDevelop.Ide.Execution\CustomExecutionMode.cs" />
    <Compile Include="MonoDevelop.Ide.Execution\MonoExecutionParameters.cs" />
    <Compile Include="MonoDevelop.Ide.Execution\MonoExecutionCustomizer.cs" />
    <Compile Include="MonoDevelop.Ide.Gui.Dialogs\SelectFileFormatDialog.cs" />
    <Compile Include="gtk-gui\MonoDevelop.Ide.Gui.Dialogs.SelectFileFormatDialog.cs" />
    <Compile Include="MonoDevelop.Ide.Gui.OptionPanels\MaintenanceOptionsPanel.cs" />
    <Compile Include="gtk-gui\MonoDevelop.Ide.Gui.OptionPanels.MaintenanceOptionsPanelWidget.cs" />
    <Compile Include="MonoDevelop.Ide.Tasks\TaskStore.cs" />
    <Compile Include="MonoDevelop.Ide.Gui.OptionPanels\AssemblyFoldersPanel.cs" />
    <Compile Include="gtk-gui\MonoDevelop.Ide.Gui.OptionPanels.AssemblyFoldersPanelWidget.cs" />
    <Compile Include="MonoDevelop.Ide.Gui.Content\ISupportsProjectReload.cs" />
    <Compile Include="MonoDevelop.Ide.Gui.OptionPanels\BuildMessagePanel.cs" />
    <Compile Include="gtk-gui\MonoDevelop.Ide.Gui.OptionPanels.BuildMessagePanelWidget.cs" />
    <Compile Include="MonoDevelop.Ide.Gui\HiddenWorkbenchWindow.cs" />
    <Compile Include="MonoDevelop.Ide.Gui\HiddenTextEditorViewContent.cs" />
    <Compile Include="MonoDevelop.Ide.Gui\WorkbenchWindow.cs" />
    <Compile Include="MonoDevelop.Ide.CodeTemplates\CodeTemplateCodon.cs" />
    <Compile Include="MonoDevelop.Ide.Gui.Content\ILocationList.cs" />
    <Compile Include="MonoDevelop.Ide.Gui.Dialogs\OpenFileDialog.cs" />
    <Compile Include="MonoDevelop.Ide.Extensions\IOpenFileDialogHandler.cs" />
    <Compile Include="MonoDevelop.Ide.Extensions\IAddFileDialogHandler.cs" />
    <Compile Include="MonoDevelop.Ide.Extensions\TextEditorExtensionNode.cs" />
    <Compile Include="MonoDevelop.Ide.Gui\DockItemToolbarLoader.cs" />
    <Compile Include="MonoDevelop.Ide.Gui.Components\LogView.cs" />
    <Compile Include="MonoDevelop.Ide.Gui\WorkbenchContext.cs" />
    <Compile Include="MonoDevelop.Ide.Extensions\LayoutExtensionNode.cs" />
    <Compile Include="MonoDevelop.Ide.Extensions\CustomToolExtensionNode.cs" />
    <Compile Include="MonoDevelop.Ide.CustomTools\CustomTool.cs" />
    <Compile Include="MonoDevelop.Ide.CustomTools\CustomToolService.cs" />
    <Compile Include="MonoDevelop.Components\FileSelector.cs" />
    <Compile Include="MonoDevelop.Components\BaseFileEntry.cs" />
    <Compile Include="MonoDevelop.Components\FileEntry.cs" />
    <Compile Include="MonoDevelop.Components\FolderDialog.cs" />
    <Compile Include="MonoDevelop.Components\FolderEntry.cs" />
    <Compile Include="MonoDevelop.Components\TabLabel.cs" />
    <Compile Include="MonoDevelop.Components\CellRendererComboBox.cs" />
    <Compile Include="MonoDevelop.Components\TreeViewCellContainer.cs" />
    <Compile Include="MonoDevelop.Components\TreeViewState.cs" />
    <Compile Include="MonoDevelop.Components\MenuButton.cs" />
    <Compile Include="MonoDevelop.Components\FixedWidthWrapLabel.cs" />
    <Compile Include="MonoDevelop.Components\TooltipWindow.cs" />
    <Compile Include="MonoDevelop.Components\ConsoleView.cs" />
    <Compile Include="MonoDevelop.Components\FolderListSelector.cs" />
    <Compile Include="MonoDevelop.Components\InfoBar.cs" />
    <Compile Include="MonoDevelop.Components\GtkUtil.cs" />
    <Compile Include="MonoDevelop.Components\MiniButton.cs" />
    <Compile Include="MonoDevelop.Components\SearchEntry.cs" />
    <Compile Include="MonoDevelop.Components\HoverImageButton.cs" />
    <Compile Include="MonoDevelop.Components\PathBar.cs" />
    <Compile Include="MonoDevelop.Components\SelectFileDialog.cs" />
    <Compile Include="MonoDevelop.Components\SelectFolderDialog.cs" />
    <Compile Include="MonoDevelop.Components\RoundedFrame.cs" />
    <Compile Include="MonoDevelop.Components\CairoExtensions.cs" />
    <Compile Include="MonoDevelop.Components.Chart\Axis.cs" />
    <Compile Include="MonoDevelop.Components.Chart\AxisDimension.cs" />
    <Compile Include="MonoDevelop.Components.Chart\AxisPosition.cs" />
    <Compile Include="MonoDevelop.Components.Chart\BasicChart.cs" />
    <Compile Include="MonoDevelop.Components.Chart\ChartCursor.cs" />
    <Compile Include="MonoDevelop.Components.Chart\DateTimeAxis.cs" />
    <Compile Include="MonoDevelop.Components.Chart\IntegerAxis.cs" />
    <Compile Include="MonoDevelop.Components.Chart\Serie.cs" />
    <Compile Include="MonoDevelop.Components.Chart\TickEnumerator.cs" />
    <Compile Include="MonoDevelop.Components.Commands\ActionCommand.cs" />
    <Compile Include="MonoDevelop.Components.Commands\ActionType.cs" />
    <Compile Include="MonoDevelop.Components.Commands\Command.cs" />
    <Compile Include="MonoDevelop.Components.Commands\CommandArrayInfo.cs" />
    <Compile Include="MonoDevelop.Components.Commands\CommandCheckMenuItem.cs" />
    <Compile Include="MonoDevelop.Components.Commands\CommandEntry.cs" />
    <Compile Include="MonoDevelop.Components.Commands\CommandEntrySet.cs" />
    <Compile Include="MonoDevelop.Components.Commands\CommandErrorHandler.cs" />
    <Compile Include="MonoDevelop.Components.Commands\CommandFrame.cs" />
    <Compile Include="MonoDevelop.Components.Commands\CommandHandler.cs" />
    <Compile Include="MonoDevelop.Components.Commands\CommandHandlerAttribute.cs" />
    <Compile Include="MonoDevelop.Components.Commands\CommandInfo.cs" />
    <Compile Include="MonoDevelop.Components.Commands\CommandInfoSet.cs" />
    <Compile Include="MonoDevelop.Components.Commands\CommandManager.cs" />
    <Compile Include="MonoDevelop.Components.Commands\CommandMenu.cs" />
    <Compile Include="MonoDevelop.Components.Commands\CommandMenuBar.cs" />
    <Compile Include="MonoDevelop.Components.Commands\CommandMenuItem.cs" />
    <Compile Include="MonoDevelop.Components.Commands\CommandSystemCommands.cs" />
    <Compile Include="MonoDevelop.Components.Commands\CommandToggleToolButton.cs" />
    <Compile Include="MonoDevelop.Components.Commands\CommandToolbar.cs" />
    <Compile Include="MonoDevelop.Components.Commands\CommandToolButton.cs" />
    <Compile Include="MonoDevelop.Components.Commands\CustomCommand.cs" />
    <Compile Include="MonoDevelop.Components.Commands\CustomMenuItem.cs" />
    <Compile Include="MonoDevelop.Components.Commands\ICommandMenuItem.cs" />
    <Compile Include="MonoDevelop.Components.Commands\ICommandRouter.cs" />
    <Compile Include="MonoDevelop.Components.Commands\ICommandUserItem.cs" />
    <Compile Include="MonoDevelop.Components.Commands\LinkCommandEntry.cs" />
    <Compile Include="MonoDevelop.Components.Commands\MenuToolButton.cs" />
    <Compile Include="MonoDevelop.Components.Commands\ICommandDelegatorRouter.cs" />
    <Compile Include="MonoDevelop.Components.Commands\CommandRouterContainer.cs" />
    <Compile Include="MonoDevelop.Components.Commands\ICommandTargetVisitor.cs" />
    <Compile Include="MonoDevelop.Components.Commands\KeyBindingManager.cs" />
    <Compile Include="MonoDevelop.Components.Commands\KeyBindingService.cs" />
    <Compile Include="MonoDevelop.Components.Commands\CustomItem.cs" />
    <Compile Include="MonoDevelop.Components.Commands\CommandSelectedEventArgs.cs" />
    <Compile Include="MonoDevelop.Components.Commands\IMultiCastCommandRouter.cs" />
    <Compile Include="MonoDevelop.Components.Commands\ICommandUpdateHandler.cs" />
    <Compile Include="MonoDevelop.Components.Commands\CustomCommandUpdaterAttribute.cs" />
    <Compile Include="MonoDevelop.Components.Commands\KeyBindingScheme.cs" />
    <Compile Include="MonoDevelop.Components.Commands\KeyBindingSet.cs" />
    <Compile Include="MonoDevelop.Components.Commands\ICommandBar.cs" />
    <Compile Include="MonoDevelop.Components.Commands.ExtensionNodes\CommandCategoryCodon.cs" />
    <Compile Include="MonoDevelop.Components.Commands.ExtensionNodes\CommandCodon.cs" />
    <Compile Include="MonoDevelop.Components.Commands.ExtensionNodes\CommandItemCodon.cs" />
    <Compile Include="MonoDevelop.Components.Commands.ExtensionNodes\ItemSetCodon.cs" />
    <Compile Include="MonoDevelop.Components.Commands.ExtensionNodes\LinkItemCodon.cs" />
    <Compile Include="MonoDevelop.Components.Commands.ExtensionNodes\SeparatorItemCodon.cs" />
    <Compile Include="MonoDevelop.Components.Commands.ExtensionNodes\LocalCommandItemCodon.cs" />
    <Compile Include="MonoDevelop.Components.Commands.ExtensionNodes\SchemeExtensionNode.cs" />
    <Compile Include="MonoDevelop.Components.DockToolbars\ArrowWindow.cs" />
    <Compile Include="MonoDevelop.Components.DockToolbars\DockedPosition.cs" />
    <Compile Include="MonoDevelop.Components.DockToolbars\DockGrip.cs" />
    <Compile Include="MonoDevelop.Components.DockToolbars\DockToolbar.cs" />
    <Compile Include="MonoDevelop.Components.DockToolbars\DockToolbarFrame.cs" />
    <Compile Include="MonoDevelop.Components.DockToolbars\DockToolbarFrameLayout.cs" />
    <Compile Include="MonoDevelop.Components.DockToolbars\DockToolbarFrameStatus.cs" />
    <Compile Include="MonoDevelop.Components.DockToolbars\DockToolbarPanel.cs" />
    <Compile Include="MonoDevelop.Components.DockToolbars\DockToolbarPosition.cs" />
    <Compile Include="MonoDevelop.Components.DockToolbars\DockToolbarStatus.cs" />
    <Compile Include="MonoDevelop.Components.DockToolbars\FixedPanel.cs" />
    <Compile Include="MonoDevelop.Components.DockToolbars\FloatingDock.cs" />
    <Compile Include="MonoDevelop.Components.DockToolbars\FloatingPosition.cs" />
    <Compile Include="MonoDevelop.Components.DockToolbars\IDockBar.cs" />
    <Compile Include="MonoDevelop.Components.DockToolbars\PlaceholderWindow.cs" />
    <Compile Include="MonoDevelop.Components.Extensions\PlatformDialog.cs" />
    <Compile Include="MonoDevelop.Components.Extensions\ISelectFileDialog.cs" />
    <Compile Include="MonoDevelop.Components.PropertyGrid\DefaultPropertyTab.cs" />
    <Compile Include="MonoDevelop.Components.PropertyGrid\EditorManager.cs" />
    <Compile Include="MonoDevelop.Components.PropertyGrid\EventPropertyTab.cs" />
    <Compile Include="MonoDevelop.Components.PropertyGrid\PropertyEditorCell.cs" />
    <Compile Include="MonoDevelop.Components.PropertyGrid\PropertyEditorTypeAttribute.cs" />
    <Compile Include="MonoDevelop.Components.PropertyGrid\PropertyGrid.cs" />
    <Compile Include="MonoDevelop.Components.PropertyGrid\PropertyValueChangedEventArgs.cs" />
    <Compile Include="MonoDevelop.Components.PropertyGrid\PropertyValueChangedEventHandler.cs" />
    <Compile Include="MonoDevelop.Components.PropertyGrid\SurrogateUITypeEditorAttribute.cs" />
    <Compile Include="MonoDevelop.Components.PropertyGrid.Editors\CharPropertyEditor.cs" />
    <Compile Include="MonoDevelop.Components.PropertyGrid.Editors\CollectionEditor.cs" />
    <Compile Include="MonoDevelop.Components.PropertyGrid.Editors\ColorEditorCell.cs" />
    <Compile Include="MonoDevelop.Components.PropertyGrid.Editors\DateTimeEditor.cs" />
    <Compile Include="MonoDevelop.Components.PropertyGrid.Editors\DefaultEditor.cs" />
    <Compile Include="MonoDevelop.Components.PropertyGrid.Editors\EnumerationEditorCell.cs" />
    <Compile Include="MonoDevelop.Components.PropertyGrid.Editors\EventEditor.cs" />
    <Compile Include="MonoDevelop.Components.PropertyGrid.Editors\ExpandableObjectEditor.cs" />
    <Compile Include="MonoDevelop.Components.PropertyGrid.Editors\FlagsEditorCell.cs" />
    <Compile Include="MonoDevelop.Components.PropertyGrid.Editors\FlagsSelectorDialog.cs" />
    <Compile Include="MonoDevelop.Components.PropertyGrid.Editors\FloatRange.cs" />
    <Compile Include="MonoDevelop.Components.PropertyGrid.Editors\IntRange.cs" />
    <Compile Include="MonoDevelop.Components.PropertyGrid.Editors\TextEditor.cs" />
    <Compile Include="MonoDevelop.Components.PropertyGrid.Editors\TextEditorDialog.cs" />
    <Compile Include="MonoDevelop.Components.PropertyGrid.Editors\TimeSpanEditor.cs" />
    <Compile Include="MonoDevelop.Components.PropertyGrid.Editors\BooleanEditorCell.cs" />
    <Compile Include="MonoDevelop.Components.Theming\GtkColors.cs" />
    <Compile Include="MonoDevelop.Components.Theming\GtkTheme.cs" />
    <Compile Include="MonoDevelop.Components.Theming\Theme.cs" />
    <Compile Include="MonoDevelop.Components.Theming\ThemeContext.cs" />
    <Compile Include="MonoDevelop.Components.Theming\ThemeEngine.cs" />
    <Compile Include="gtk-gui\MonoDevelop.Components.FolderListSelector.cs" />
    <Compile Include="MonoDevelop.Components.Docking\AutoHideBox.cs" />
    <Compile Include="MonoDevelop.Components.Docking\DockBar.cs" />
    <Compile Include="MonoDevelop.Components.Docking\DockBarItem.cs" />
    <Compile Include="MonoDevelop.Components.Docking\DockContainer.cs" />
    <Compile Include="MonoDevelop.Components.Docking\DockFrame.cs" />
    <Compile Include="MonoDevelop.Components.Docking\DockFrameTopLevel.cs" />
    <Compile Include="MonoDevelop.Components.Docking\DockGroup.cs" />
    <Compile Include="MonoDevelop.Components.Docking\DockGroupItem.cs" />
    <Compile Include="MonoDevelop.Components.Docking\DockGroupType.cs" />
    <Compile Include="MonoDevelop.Components.Docking\DockItem.cs" />
    <Compile Include="MonoDevelop.Components.Docking\DockItemBehavior.cs" />
    <Compile Include="MonoDevelop.Components.Docking\DockItemContainer.cs" />
    <Compile Include="MonoDevelop.Components.Docking\DockItemStatus.cs" />
    <Compile Include="MonoDevelop.Components.Docking\DockItemToolbar.cs" />
    <Compile Include="MonoDevelop.Components.Docking\DockLayout.cs" />
    <Compile Include="MonoDevelop.Components.Docking\DockObject.cs" />
    <Compile Include="MonoDevelop.Components.Docking\DockPosition.cs" />
    <Compile Include="MonoDevelop.Components.Docking\PlaceholderWindow.cs" />
    <Compile Include="MonoDevelop.Components.Docking\TabStrip.cs" />
    <Compile Include="MonoDevelop.Components\MenuButtonEntry.cs" />
    <Compile Include="MonoDevelop.Ide.Gui.Dialogs\IOptionsPanel.cs" />
    <Compile Include="MonoDevelop.Ide.Gui.Dialogs\MultiMessageDialog.cs" />
    <Compile Include="MonoDevelop.Ide.Gui.Dialogs\MultiTaskProgressDialog.cs" />
    <Compile Include="MonoDevelop.Ide.Gui.Dialogs\OptionsDialog.cs" />
    <Compile Include="MonoDevelop.Ide.Gui.Dialogs\OptionsPanel.cs" />
    <Compile Include="MonoDevelop.Ide.Gui.Dialogs\ProgressDialog.cs" />
    <Compile Include="MonoDevelop.Ide.Gui.Dialogs\SetupApp.cs" />
    <Compile Include="MonoDevelop.Ide.ProgressMonitoring\BaseProgressMonitor.cs" />
    <Compile Include="MonoDevelop.Ide.ProgressMonitoring\MessageDialogProgressMonitor.cs" />
    <Compile Include="MonoDevelop.Ide.ProgressMonitoring\MultiTaskDialogProgressMonitor.cs" />
    <Compile Include="MonoDevelop.Ide.WebBrowser\IWebBrowser.cs" />
    <Compile Include="MonoDevelop.Ide.WebBrowser\LocationChangedEventArgs.cs" />
    <Compile Include="MonoDevelop.Ide.WebBrowser\TitleChangedEventArgs.cs" />
    <Compile Include="MonoDevelop.Ide.WebBrowser\StatusMessageChangedEventArgs.cs" />
    <Compile Include="MonoDevelop.Ide.WebBrowser\LoadingProgressChangedEventArgs.cs" />
    <Compile Include="MonoDevelop.Ide.WebBrowser\LocationChangingEventArgs.cs" />
    <Compile Include="MonoDevelop.Ide.WebBrowser\IWebBrowserLoader.cs" />
    <Compile Include="MonoDevelop.Ide.CodeCompletion\CompletionListWindow.cs" />
    <Compile Include="MonoDevelop.Ide.CodeCompletion\ICompletionWidget.cs" />
    <Compile Include="MonoDevelop.Ide.CodeCompletion\ListWindow.cs" />
    <Compile Include="MonoDevelop.Ide.CodeCompletion\ParameterInformationWindowManager.cs" />
    <Compile Include="MonoDevelop.Ide.CodeCompletion\ParameterInformationWindow.cs" />
    <Compile Include="MonoDevelop.Ide.CodeCompletion\CompletionData.cs" />
    <Compile Include="MonoDevelop.Ide.CodeCompletion\CompletionDataList.cs" />
    <Compile Include="MonoDevelop.Ide.CodeCompletion\MutableCompletionDataList.cs" />
    <Compile Include="MonoDevelop.Ide.CodeCompletion\CompletionWindowManager.cs" />
    <Compile Include="MonoDevelop.Ide.CodeCompletion\ListWidget.cs" />
    <Compile Include="MonoDevelop.Ide.CodeCompletion\CodeCompletionContext.cs" />
    <Compile Include="MonoDevelop.Ide.CodeCompletion\CodeCompletionContextEventArgs.cs" />
    <Compile Include="gtk-gui\MonoDevelop.Ide.Gui.Dialogs.MultiMessageDialog.cs" />
    <Compile Include="gtk-gui\MonoDevelop.Ide.Gui.Dialogs.MultiTaskProgressDialog.cs" />
    <Compile Include="gtk-gui\MonoDevelop.Ide.Gui.Dialogs.ProgressDialog.cs" />
    <Compile Include="MonoDevelop.Ide\DesktopService.cs" />
    <Compile Include="MonoDevelop.Ide\DispatchService.cs" />
    <Compile Include="MonoDevelop.Ide\Ide.cs" />
    <Compile Include="MonoDevelop.Ide\IdePreferences.cs" />
    <Compile Include="MonoDevelop.Ide\RootWorkspace.cs" />
    <Compile Include="MonoDevelop.Ide.Desktop\DefaultPlatformService.cs" />
    <Compile Include="MonoDevelop.Ide.Desktop\DesktopApplication.cs" />
    <Compile Include="MonoDevelop.Ide.Desktop\RecentFileStorage.cs" />
    <Compile Include="MonoDevelop.Ide.Desktop\RecentItem.cs" />
    <Compile Include="MonoDevelop.Ide.Desktop\RecentOpen.cs" />
    <Compile Include="MonoDevelop.Ide\GLibLogging.cs" />
    <Compile Include="MonoDevelop.Ide\ImageService.cs" />
    <Compile Include="MonoDevelop.Ide.Desktop\PlatformService.cs" />
    <Compile Include="MonoDevelop.Ide\MessageService.cs" />
    <Compile Include="MonoDevelop.Ide\WebBrowserService.cs" />
    <Compile Include="MonoDevelop.Ide.Gui\AsyncDispatchAttribute.cs" />
    <Compile Include="MonoDevelop.Ide.Gui\FreeDispatchAttribute.cs" />
    <Compile Include="MonoDevelop.Ide.Gui\GuiSyncContext.cs" />
    <Compile Include="MonoDevelop.Ide.Gui\GuiSyncObject.cs" />
    <Compile Include="MonoDevelop.Ide.Gui\IMementoCapable.cs" />
    <Compile Include="MonoDevelop.Ide.Gui\StockIcons.cs" />
    <Compile Include="MonoDevelop.Ide.Gui\SyncContext.cs" />
    <Compile Include="MonoDevelop.Ide.Gui\SyncContextAttribute.cs" />
    <Compile Include="MonoDevelop.Ide.Gui\SyncObject.cs" />
    <Compile Include="MonoDevelop.Ide.Gui.Components\ProjectFileEntry.cs" />
    <Compile Include="MonoDevelop.Ide.Gui.Dialogs\ItemOptionsDialog.cs" />
    <Compile Include="MonoDevelop.Ide.Gui.Dialogs\ItemOptionsPanel.cs" />
    <Compile Include="MonoDevelop.Ide.Gui.Dialogs\MimeTypePolicyOptionsPanel.cs" />
    <Compile Include="MonoDevelop.Ide.Gui.Dialogs\MimeTypePolicyOptionsSection.cs" />
    <Compile Include="MonoDevelop.Ide.Gui.Dialogs\MultiConfigItemOptionsDialog.cs" />
    <Compile Include="MonoDevelop.Ide.Gui.Dialogs\MultiConfigItemOptionsPanel.cs" />
    <Compile Include="MonoDevelop.Ide.Projects\ProjectOptionsDialog.cs" />
    <Compile Include="MonoDevelop.Ide.Projects\RenameConfigDialog.cs" />
    <Compile Include="MonoDevelop.Ide.Projects\NewFileDialog.cs" />
    <Compile Include="MonoDevelop.Ide.Projects\NewProjectDialog.cs" />
    <Compile Include="MonoDevelop.Ide.Projects\AddFileDialog.cs" />
    <Compile Include="MonoDevelop.Ide.Projects\AddMimeTypeDialog.cs" />
    <Compile Include="MonoDevelop.Ide.Projects\AssemblyReferencePanel.cs" />
    <Compile Include="MonoDevelop.Ide.Projects\CombineEntryFeatureSelector.cs" />
    <Compile Include="MonoDevelop.Ide.Projects\CombineOptionsDialog.cs" />
    <Compile Include="MonoDevelop.Ide.Projects\ConfirmProjectDeleteDialog.cs" />
    <Compile Include="MonoDevelop.Ide.Projects\DefaultPolicyOptionsDialog.cs" />
    <Compile Include="MonoDevelop.Ide.Projects\DeleteConfigDialog.cs" />
    <Compile Include="MonoDevelop.Ide.Projects\FeatureSelectorDialog.cs" />
    <Compile Include="MonoDevelop.Ide.Projects\NewConfigurationDialog.cs" />
    <Compile Include="MonoDevelop.Ide.Projects\ProjectFileSelectorDialog.cs" />
    <Compile Include="MonoDevelop.Ide\ProjectOperations.cs" />
    <Compile Include="MonoDevelop.Ide.Projects\IncludeNewFilesDialog.cs" />
    <Compile Include="MonoDevelop.Ide.Execution\CustomExecutionModeDialog.cs" />
    <Compile Include="MonoDevelop.Ide.Execution\CustomExecutionModeManagerDialog.cs" />
    <Compile Include="MonoDevelop.Ide.Execution\CustomExecutionModeWidget.cs" />
    <Compile Include="MonoDevelop.Ide.Execution\MonoExecutionParametersPreview.cs" />
    <Compile Include="MonoDevelop.Ide.Execution\MonoExecutionParametersWidget.cs" />
    <Compile Include="MonoDevelop.Ide.Projects\ProjectReferencePanel.cs" />
    <Compile Include="MonoDevelop.Ide.Projects\SelectReferenceDialog.cs" />
    <Compile Include="gtk-gui\MonoDevelop.Ide.Projects.OptionPanels.BaseDirectoryPanelWidget.cs" />
    <Compile Include="gtk-gui\MonoDevelop.Ide.Projects.OptionPanels.CodeFormattingPanelWidget.cs" />
    <Compile Include="gtk-gui\MonoDevelop.Ide.Projects.OptionPanels.CombineBuildOptionsWidget.cs" />
    <Compile Include="gtk-gui\MonoDevelop.Ide.Projects.OptionPanels.CombineConfigurationPanelWidget.cs" />
    <Compile Include="gtk-gui\MonoDevelop.Ide.Projects.OptionPanels.CombineInformationWidget.cs" />
    <Compile Include="gtk-gui\MonoDevelop.Ide.Projects.OptionPanels.CommonAssemblySigningPreferences.cs" />
    <Compile Include="gtk-gui\MonoDevelop.Ide.Projects.OptionPanels.CustomCommandPanelWidget.cs" />
    <Compile Include="gtk-gui\MonoDevelop.Ide.Projects.OptionPanels.CustomCommandWidget.cs" />
    <Compile Include="gtk-gui\MonoDevelop.Ide.Projects.OptionPanels.GeneralProjectOptionsWidget.cs" />
    <Compile Include="gtk-gui\MonoDevelop.Ide.Projects.OptionPanels.NamespaceSynchronisationPanelWidget.cs" />
    <Compile Include="gtk-gui\MonoDevelop.Ide.Projects.OptionPanels.OutputOptionsPanelWidget.cs" />
    <Compile Include="gtk-gui\MonoDevelop.Ide.Projects.OptionPanels.RunOptionsPanelWidget.cs" />
    <Compile Include="gtk-gui\MonoDevelop.Ide.Projects.OptionPanels.RuntimeOptionsPanelWidget.cs" />
    <Compile Include="gtk-gui\MonoDevelop.Ide.Projects.OptionPanels.CombineEntryConfigurationsPanelWidget.cs" />
    <Compile Include="gtk-gui\MonoDevelop.Ide.Projects.OptionPanels.StartupOptionsPanelWidget.cs" />
    <Compile Include="MonoDevelop.Ide.Projects.OptionPanels\BaseDirectoryPanel.cs" />
    <Compile Include="MonoDevelop.Ide.Projects.OptionPanels\BaseDirectoryPanelWidget.cs" />
    <Compile Include="MonoDevelop.Ide.Projects.OptionPanels\CodeFormattingPanel.cs" />
    <Compile Include="MonoDevelop.Ide.Projects.OptionPanels\CombineBuildOptions.cs" />
    <Compile Include="MonoDevelop.Ide.Projects.OptionPanels\CombineConfigurationPanel.cs" />
    <Compile Include="MonoDevelop.Ide.Projects.OptionPanels\CombineInformationPanel.cs" />
    <Compile Include="MonoDevelop.Ide.Projects.OptionPanels\CommonAssemblySigningPreferences.cs" />
    <Compile Include="MonoDevelop.Ide.Projects.OptionPanels\CustomCommandPanel.cs" />
    <Compile Include="MonoDevelop.Ide.Projects.OptionPanels\CustomCommandPanelWidget.cs" />
    <Compile Include="MonoDevelop.Ide.Projects.OptionPanels\CustomCommandWidget.cs" />
    <Compile Include="MonoDevelop.Ide.Projects.OptionPanels\GeneralProjectOptions.cs" />
    <Compile Include="MonoDevelop.Ide.Projects.OptionPanels\NamespaceSynchronisationPanel.cs" />
    <Compile Include="MonoDevelop.Ide.Projects.OptionPanels\OutputOptionsPanel.cs" />
    <Compile Include="MonoDevelop.Ide.Projects.OptionPanels\RunOptionsPanel.cs" />
    <Compile Include="MonoDevelop.Ide.Projects.OptionPanels\RuntimeOptionsPanel.cs" />
    <Compile Include="MonoDevelop.Ide.Projects.OptionPanels\SolutionItemConfigurationsPanel.cs" />
    <Compile Include="MonoDevelop.Ide.Projects.OptionPanels\StartupOptionsPanel.cs" />
    <Compile Include="gtk-gui\MonoDevelop.Ide.Projects.CombineEntryFeatureSelector.cs" />
    <Compile Include="gtk-gui\MonoDevelop.Ide.Projects.AddMimeTypeDialog.cs" />
    <Compile Include="gtk-gui\MonoDevelop.Ide.Projects.ConfirmProjectDeleteDialog.cs" />
    <Compile Include="gtk-gui\MonoDevelop.Ide.Projects.DeleteConfigDialog.cs" />
    <Compile Include="gtk-gui\MonoDevelop.Ide.Projects.FeatureSelectorDialog.cs" />
    <Compile Include="gtk-gui\MonoDevelop.Ide.Projects.IncludeNewFilesDialog.cs" />
    <Compile Include="gtk-gui\MonoDevelop.Ide.Projects.NewConfigurationDialog.cs" />
    <Compile Include="gtk-gui\MonoDevelop.Ide.Projects.NewFileDialog.cs" />
    <Compile Include="gtk-gui\MonoDevelop.Ide.Projects.NewProjectDialog.cs" />
    <Compile Include="MonoDevelop.Ide.Gui.Dialogs\PolicyOptionsPanel.cs" />
    <Compile Include="gtk-gui\MonoDevelop.Ide.Projects.ProjectFileSelectorDialog.cs" />
    <Compile Include="gtk-gui\MonoDevelop.Ide.Projects.RenameConfigDialog.cs" />
    <Compile Include="gtk-gui\MonoDevelop.Ide.Projects.SelectReferenceDialog.cs" />
    <Compile Include="gtk-gui\MonoDevelop.Ide.Execution.CustomExecutionModeDialog.cs" />
    <Compile Include="gtk-gui\MonoDevelop.Ide.Execution.CustomExecutionModeManagerDialog.cs" />
    <Compile Include="gtk-gui\MonoDevelop.Ide.Execution.CustomExecutionModeWidget.cs" />
    <Compile Include="gtk-gui\MonoDevelop.Ide.Execution.MonoExecutionParametersPreview.cs" />
    <Compile Include="gtk-gui\MonoDevelop.Ide.Execution.MonoExecutionParametersWidget.cs" />
    <Compile Include="MonoDevelop.Ide.Gui.Components\EnvVarList.cs" />
    <Compile Include="MonoDevelop.Ide\HelpOperations.cs" />
    <Compile Include="MonoDevelop.Ide\ExitEventHandler.cs" />
    <Compile Include="MonoDevelop.Ide\AddEntryEventHandler.cs" />
    <Compile Include="MonoDevelop.Ide\IdeStartup.cs" />
    <Compile Include="MonoDevelop.Ide.Extensions\MimeTypeNode.cs" />
    <Compile Include="MonoDevelop.Ide.Extensions\MimeTypeOptionsPanelNode.cs" />
    <Compile Include="MonoDevelop.Ide.Extensions\OptionsDialogSection.cs" />
    <Compile Include="MonoDevelop.Ide.Extensions\OptionsPanelNode.cs" />
    <Compile Include="MonoDevelop.Ide.Extensions\StockIconCodon.cs" />
    <Compile Include="MonoDevelop.Ide.Gui.Components\StringTagSelectorButton.cs" />
    <Compile Include="gtk-gui\MonoDevelop.Ide.Gui.Components.StringTagSelectorButton.cs" />
    <Compile Include="MonoDevelop.Ide.Gui.Pads.ProjectPad\SolutionFolderFileNodeBuilder.cs" />
    <Compile Include="MonoDevelop.Components\CompactScrolledWindow.cs" />
    <Compile Include="MonoDevelop.Ide.CodeCompletion\MemberCompletionData.cs" />
    <Compile Include="MonoDevelop.Ide.Navigation\DocumentNavigationPoint.cs" />
    <Compile Include="MonoDevelop.Ide.Navigation\NavigationHistoryService.cs" />
    <Compile Include="MonoDevelop.Ide.Navigation\TextFileNavigationPoint.cs" />
    <Compile Include="MonoDevelop.Ide.Navigation\NavigationHistoryItem.cs" />
    <Compile Include="MonoDevelop.Ide.Navigation\NavigationPoint.cs" />
    <Compile Include="MonoDevelop.Ide.Navigation\HistoryList.cs" />
    <Compile Include="MonoDevelop.Components.AutoTest\AutoTestService.cs" />
    <Compile Include="MonoDevelop.Components.AutoTest\AutoTestSession.cs" />
    <Compile Include="MonoDevelop.Components.AutoTest\AutoTestClientSession.cs" />
    <Compile Include="MonoDevelop.Components\DropDownBoxListWindow.cs" />
    <Compile Include="MonoDevelop.Ide.CodeCompletion\CompletionMatcher.cs" />
    <Compile Include="MonoDevelop.Components\Tabstrip.cs" />
    <Compile Include="MonoDevelop.Ide.Fonts\FontChooserPanelWidget.cs" />
    <Compile Include="gtk-gui\MonoDevelop.Ide.Fonts.FontChooserPanelWidget.cs" />
    <Compile Include="MonoDevelop.Ide.Fonts\FontChooserPanel.cs" />
    <Compile Include="MonoDevelop.Ide.Fonts\FontService.cs" />
    <Compile Include="MonoDevelop.Ide.Fonts\FontDescriptionCodon.cs" />
    <Compile Include="MonoDevelop.Components.Extensions\AlertDialog.cs" />
    <Compile Include="MonoDevelop.Ide.Gui.Dialogs\GtkAlertDialog.cs" />
    <Compile Include="MonoDevelop.Components.Extensions\TextQuestionDialog.cs" />
    <Compile Include="MonoDevelop.Components.Extensions\ErrorDialog.cs" />
    <Compile Include="MonoDevelop.Ide.Gui.Dialogs\GtkErrorDialog.cs" />
    <Compile Include="MonoDevelop.Ide.CodeFormatting\ICodeFormatter.cs" />
    <Compile Include="MonoDevelop.Ide.CodeFormatting\IAdvancedCodeFormatter.cs" />
    <Compile Include="MonoDevelop.Ide.CodeFormatting\DefaultCodeFormatter.cs" />
    <Compile Include="MonoDevelop.Ide.CodeFormatting\CodeFormatterExtensionNode.cs" />
    <Compile Include="MonoDevelop.Ide.CodeFormatting\CodeFormatter.cs" />
    <Compile Include="MonoDevelop.Ide.Gui\GtkSynchronizationContext.cs" />
    <Compile Include="MonoDevelop.Ide.Projects\NewPolicySetDialog.cs" />
    <Compile Include="gtk-gui\MonoDevelop.Ide.Projects.NewPolicySetDialog.cs" />
    <Compile Include="MonoDevelop.Components\HeaderBox.cs" />
    <Compile Include="MonoDevelop.Ide.Extensions\StartupHandlerExtensionAttribute.cs" />
    <Compile Include="MonoDevelop.Ide.FindInFiles\ReferencesFinder.cs" />
    <Compile Include="MonoDevelop.Components\SectionList.cs" />
    <Compile Include="MonoDevelop.Ide.Projects\TemplatePickerWidget.cs" />
    <Compile Include="MonoDevelop.Ide.Projects\NewProjectOptionsWidget.cs" />
    <Compile Include="MonoDevelop.Ide.Extensions\FileTypeCondition.cs" />
    <Compile Include="MonoDevelop.Ide.Gui\IDisplayBinding.cs" />
    <Compile Include="MonoDevelop.Ide.Projects\ExportProjectPolicyDialog.cs" />
    <Compile Include="gtk-gui\MonoDevelop.Ide.Projects.ExportProjectPolicyDialog.cs" />
    <Compile Include="MonoDevelop.Ide.Projects\ApplyPolicyDialog.cs" />
    <Compile Include="gtk-gui\MonoDevelop.Ide.Projects.ApplyPolicyDialog.cs" />
    <Compile Include="MonoDevelop.Ide.Gui.Components\ProjectSelectorWidget.cs" />
    <Compile Include="gtk-gui\MonoDevelop.Ide.Gui.Components.ProjectSelectorWidget.cs" />
    <Compile Include="MonoDevelop.Ide.Projects\ProjectSelectorDialog.cs" />
    <Compile Include="gtk-gui\MonoDevelop.Ide.Projects.ProjectSelectorDialog.cs" />
    <Compile Include="MonoDevelop.Ide.Projects\ImportProjectPolicyDialog.cs" />
    <Compile Include="gtk-gui\MonoDevelop.Ide.Projects.ImportProjectPolicyDialog.cs" />
    <Compile Include="MonoDevelop.Ide.ProgressMonitoring\ProgressBarMonitor.cs" />
    <Compile Include="gtk-gui\MonoDevelop.Ide.ProgressMonitoring.ProgressBarMonitor.cs" />
    <Compile Include="MonoDevelop.Ide.Projects\AddExternalFileDialog.cs" />
    <Compile Include="gtk-gui\MonoDevelop.Ide.Projects.AddExternalFileDialog.cs" />
    <Compile Include="MonoDevelop.Ide.Gui.Components\PriorityList.cs" />
    <Compile Include="gtk-gui\MonoDevelop.Ide.Gui.Components.PriorityList.cs" />
    <Compile Include="MonoDevelop.Components.PropertyGrid.Editors\FilePathEditor.cs" />
    <Compile Include="MonoDevelop.Ide.Tasks\CommentTag.cs" />
    <Compile Include="MonoDevelop.Ide.Tasks\CommentTasksChangedEventHandler.cs" />
    <Compile Include="MonoDevelop.Ide.FindInFiles\MemberReference.cs" />
    <Compile Include="MonoDevelop.Ide.Templates\XmlCodeDomReader.cs" />
    <Compile Include="MonoDevelop.Ide.Gui.Pads.ClassPad\ClassData.cs" />
    <Compile Include="MonoDevelop.Ide.Gui.Pads.ClassPad\ClassNodeBuilder.cs" />
    <Compile Include="MonoDevelop.Ide.Gui.Pads.ClassPad\ClassBrowserPad.cs" />
    <Compile Include="MonoDevelop.Ide.Gui.Pads.ClassPad\ClassBrowserPadWidget.cs" />
    <Compile Include="MonoDevelop.Ide.Gui.Pads.ClassPad\CombineNodeBuilder.cs" />
    <Compile Include="MonoDevelop.Ide.Gui.Pads.ClassPad\EventNodeBuilder.cs" />
    <Compile Include="MonoDevelop.Ide.Gui.Pads.ClassPad\FieldNodeBuilder.cs" />
    <Compile Include="MonoDevelop.Ide.Gui.Pads.ClassPad\MemberNodeBuilder.cs" />
    <Compile Include="MonoDevelop.Ide.Gui.Pads.ClassPad\MemberNodeCommandHandler.cs" />
    <Compile Include="MonoDevelop.Ide.Gui.Pads.ClassPad\MethodNodeBuilder.cs" />
    <Compile Include="MonoDevelop.Ide.Gui.Pads.ClassPad\NamespaceData.cs" />
    <Compile Include="MonoDevelop.Ide.Gui.Pads.ClassPad\NamespaceNodeBuilder.cs" />
    <Compile Include="MonoDevelop.Ide.Gui.Pads.ClassPad\ProjectNodeBuilder.cs" />
    <Compile Include="MonoDevelop.Ide.Gui.Pads.ClassPad\PropertyNodeBuilder.cs" />
    <Compile Include="MonoDevelop.Ide.Gui.Pads.ClassPad\SolutionNodeBuilder.cs" />
    <Compile Include="MonoDevelop.Ide.Gui.Pads.ClassPad\ReferenceNodeBuilder.cs" />
    <Compile Include="MonoDevelop.Ide.Gui.Dialogs\FeedbackDialog.cs" />
    <Compile Include="MonoDevelop.Ide\FeedbackService.cs" />
    <Compile Include="MonoDevelop.Ide.Updater\UpdateService.cs" />
    <Compile Include="MonoDevelop.Ide.Updater\IUpdateHandler.cs" />
    <Compile Include="MonoDevelop.Ide.Updater\AddinsUpdateHandler.cs" />
    <Compile Include="MonoDevelop.Ide.Updater\UpdateCheckHandler.cs" />
    <Compile Include="MonoDevelop.Ide.Gui.OptionPanels\SdkLocationPanel.cs" />
    <Compile Include="MonoDevelop.Ide.Projects\PackageReferencePanel.cs" />
    <Compile Include="MonoDevelop.Ide.WelcomePage\WelcomePageCommands.cs" />
    <Compile Include="MonoDevelop.Ide.WelcomePage\WelcomePageOptionPanel.cs" />
    <Compile Include="MonoDevelop.Ide.WelcomePage\WelcomePageWidget.cs" />
    <Compile Include="MonoDevelop.Ide.WelcomePage\WelcomePageOptions.cs" />
    <Compile Include="MonoDevelop.Ide.WelcomePage\WelcomePageLinkButton.cs" />
    <Compile Include="MonoDevelop.Ide.WelcomePage\WelcomePageNewsFeed.cs" />
    <Compile Include="MonoDevelop.Ide.WelcomePage\WelcomePageRecentProjectsList.cs" />
    <Compile Include="MonoDevelop.Ide.WelcomePage\WelcomePageLinksList.cs" />
    <Compile Include="MonoDevelop.Ide.Gui\ProjectLoadProgressMonitor.cs" />
    <Compile Include="MonoDevelop.Ide.Gui\CommonTextEditorOptions.cs" />
    <Compile Include="MonoDevelop.Components\FileFilterSet.cs" />
    <Compile Include="MonoDevelop.Ide\IdeVersionInfo.cs" />
    <Compile Include="MonoDevelop.Components\ContextMenuTreeView.cs" />
    <Compile Include="MonoDevelop.Ide.Gui.OptionPanels\LogAgentOptionsPanel.cs" />
    <Compile Include="MonoDevelop.Ide\LogReportingStartup.cs" />
    <Compile Include="MonoDevelop.Ide.Projects\ExportSolutionDialog.cs" />
    <Compile Include="gtk-gui\MonoDevelop.Ide.Projects.ExportSolutionDialog.cs" />
    <Compile Include="MonoDevelop.Components.Commands\CustomCommandTargetAttribute.cs" />
    <Compile Include="MonoDevelop.Ide.Extensions\ServiceUrlExtensionNode.cs" />
    <Compile Include="MonoDevelop.Ide\ProjectCreatedEventArgs.cs" />
    <Compile Include="MonoDevelop.Ide.FindInFiles\MemberCollector.cs" />
    <Compile Include="MonoDevelop.Ide.FindInFiles\SearchCollector.cs" />
    <Compile Include="MonoDevelop.Ide.TypeSystem\ProjectContentEventArgs.cs" />
    <Compile Include="MonoDevelop.Ide.TypeSystem\TypeSystemService.cs" />
    <Compile Include="MonoDevelop.Ide.TypeSystem\Ambience.cs" />
    <Compile Include="MonoDevelop.Ide.TypeSystem\AmbienceService.cs" />
    <Compile Include="MonoDevelop.Ide.TypeSystem\NetAmbience.cs" />
    <Compile Include="MonoDevelop.Ide.TypeSystem\OutputFlags.cs" />
    <Compile Include="MonoDevelop.Ide.TypeSystem\OutputSettings.cs" />
    <Compile Include="MonoDevelop.Ide.TypeSystem\StockIcons.cs" />
    <Compile Include="MonoDevelop.Ide.TypeSystem\FoldingRegion.cs" />
    <Compile Include="MonoDevelop.Ide.TypeSystem\ParsedDocument.cs" />
    <Compile Include="MonoDevelop.Ide.TypeSystem\Comment.cs" />
    <Compile Include="MonoDevelop.Ide.TypeSystem\Tag.cs" />
    <Compile Include="MonoDevelop.Ide.TypeSystem\PreProcessorDefine.cs" />
    <Compile Include="MonoDevelop.Ide.TypeSystem\ConditionalRegion.cs" />
    <Compile Include="MonoDevelop.Ide.TypeSystem\MarkupUtilities.cs" />
    <Compile Include="MonoDevelop.Ide.TypeSystem\CodeGenerationService.cs" />
    <Compile Include="MonoDevelop.Ide.TypeSystem\CodeGenerator.cs" />
    <Compile Include="MonoDevelop.Ide.TypeSystem\TypeSystemParserNode.cs" />
    <Compile Include="MonoDevelop.Ide.TypeSystem\MonoDocDocumentationProvider.cs" />
    <Compile Include="MonoDevelop.Ide.Projects.OptionPanels\PortableRuntimeOptionsPanel.cs" />
    <Compile Include="gtk-gui\MonoDevelop.Ide.Projects.OptionPanels.PortableRuntimeOptionsPanelWidget.cs" />
    <Compile Include="MonoDevelop.Ide.Gui\Styles.cs" />
    <Compile Include="MonoDevelop.Ide.Gui\DocumentToolbar.cs" />
    <Compile Include="MonoDevelop.Components.MainToolbar\MainToolbar.cs" />
    <Compile Include="MonoDevelop.Components.MainToolbar\StatusArea.cs" />
    <Compile Include="MonoDevelop.Components.MainToolbar\RoundButton.cs" />
    <Compile Include="MonoDevelop.Components.MainToolbar\ButtonBar.cs" />
    <Compile Include="MonoDevelop.Ide.TypeSystem\ProjectCommentTags.cs" />
    <Compile Include="MonoDevelop.Components.MainToolbar\ProjectSearchCategory.cs" />
    <Compile Include="MonoDevelop.Components.MainToolbar\SearchCategory.cs" />
    <Compile Include="MonoDevelop.Components.MainToolbar\ISearchDataSource.cs" />
    <Compile Include="MonoDevelop.Components.MainToolbar\FileSearchCategory.cs" />
    <Compile Include="MonoDevelop.Components.PropertyGrid\PropertyGridTable.cs" />
    <Compile Include="MonoDevelop.Components\CompactDialog.cs" />
    <Compile Include="MonoDevelop.Components.Docking\DockVisualStyle.cs" />
    <Compile Include="MonoDevelop.Components.MainToolbar\StyledProgressBar.cs" />
    <Compile Include="MonoDevelop.Components.MainToolbar\SearchPopupWindow.cs" />
    <Compile Include="MonoDevelop.Components\PopoverWindow.cs" />
    <Compile Include="MonoDevelop.Components\TooltipPopoverWindow.cs" />
    <Compile Include="MonoDevelop.Ide.Gui.Components\AnimatedIcon.cs" />
    <Compile Include="MonoDevelop.Ide\DefaultWebCertificateProvider.cs" />
    <Compile Include="MonoDevelop.Ide.TypeSystem\ParsedFileEventArgs.cs" />
    <Compile Include="MonoDevelop.Ide.Extensions\MimeTypeExtensionNode.cs" />
    <Compile Include="MonoDevelop.Ide.Gui\DocumentView.cs" />
    <Compile Include="MonoDevelop.Components\VPanedThin.cs" />
    <Compile Include="MonoDevelop.Components\HPanedThin.cs" />
    <Compile Include="MonoDevelop.Components.MainToolbar\CommandSearchCategory.cs" />
    <Compile Include="MonoDevelop.Components\ExtendedLabel.cs" />
    <Compile Include="MonoDevelop.Ide.CodeCompletion\TooltipInformation.cs" />
    <Compile Include="MonoDevelop.Ide.CodeCompletion\TooltipInformationWindow.cs" />
    <Compile Include="MonoDevelop.Ide.CodeCompletion\ParameterDataProvider.cs" />
    <Compile Include="MonoDevelop.Ide.TypeSystem\TypeSystemParser.cs" />
    <Compile Include="MonoDevelop.Ide.WelcomePage\WelcomePageSection.cs" />
    <Compile Include="MonoDevelop.Ide.WelcomePage\Style.cs" />
    <Compile Include="MonoDevelop.Ide.WelcomePage\WelcomePageFeedItem.cs" />
    <Compile Include="MonoDevelop.Ide.WelcomePage\WelcomePageListButton.cs" />
    <Compile Include="MonoDevelop.Ide.WelcomePage\WelcomePageButtonBar.cs" />
    <Compile Include="MonoDevelop.Ide.WelcomePage\WelcomePageBarButton.cs" />
    <Compile Include="MonoDevelop.Components\MouseTracker.cs" />
    <Compile Include="MonoDevelop.Components.MainToolbar\SearchPopupSearchPattern.cs" />
    <Compile Include="MonoDevelop.Components\PopoverWindowTheme.cs" />
    <Compile Include="MonoDevelop.Ide.WelcomePage\WelcomePageYoutubeFeed.cs" />
    <Compile Include="MonoDevelop.Ide\EditReferencesEventArgs.cs" />
    <Compile Include="MonoDevelop.Components.MainToolbar\StatusAreaTheme.cs" />
    <Compile Include="MonoDevelop.Components\PopoverWidget.cs" />
    <Compile Include="MonoDevelop.Ide.TextEditing\TextEditorService.cs" />
    <Compile Include="MonoDevelop.Ide.TextEditing\FileLineExtension.cs" />
    <Compile Include="MonoDevelop.Ide.TextEditing\TopLevelWidgetExtension.cs" />
    <Compile Include="MonoDevelop.Ide.TextEditing\VerticalAlignment.cs" />
    <Compile Include="MonoDevelop.Ide.TextEditing\HorizontalAlignment.cs" />
    <Compile Include="MonoDevelop.Ide.TextEditing\TextLineMarkerExtension.cs" />
    <Compile Include="MonoDevelop.Ide.TextEditing\TextFileEventArgs.cs" />
    <Compile Include="MonoDevelop.Ide.TextEditing\LineCountEventArgs.cs" />
    <Compile Include="MonoDevelop.Ide.TextEditing\FileExtension.cs" />
    <Compile Include="MonoDevelop.Ide.TextEditing\FileExtensionEventArgs.cs" />
    <Compile Include="MonoDevelop.Components.MainToolbar\StatusAreaBuildTheme.cs" />
    <Compile Include="MonoDevelop.Components\ThreadedRenderer.cs" />
    <Compile Include="MonoDevelop.Components.MainToolbar\ConfigurationMerger.cs" />
    <Compile Include="MonoDevelop.Components.MainToolbar\NavigateToCommand.cs" />
    <Compile Include="MonoDevelop.Components.MainToolbar\ResultsDataSource.cs" />
    <Compile Include="MonoDevelop.Components.MainToolbar\SearchResult.cs" />
    <Compile Include="MonoDevelop.Components\ImageButton.cs" />
    <Compile Include="MonoDevelop.Ide.WelcomePage\DefaultWelcomePage.cs" />
    <Compile Include="MonoDevelop.Ide.WelcomePage\WelcomePageService.cs" />
    <Compile Include="MonoDevelop.Ide.WelcomePage\WelcomePageFrame.cs" />
    <Compile Include="MonoDevelop.Ide.WelcomePage\WelcomePageRow.cs" />
    <Compile Include="MonoDevelop.Ide.WelcomePage\WelcomePageColumn.cs" />
    <Compile Include="MonoDevelop.Ide.WelcomePage\IWelcomePageProvider.cs" />
    <Compile Include="MonoDevelop.Ide.WelcomePage\WelcomePageTipOfTheDaySection.cs" />
    <Compile Include="MonoDevelop.Components.Docking\DockItemTitleTab.cs" />
    <Compile Include="MonoDevelop.Ide.WelcomePage\WelcomePageFirstRun.cs" />
    <Compile Include="MonoDevelop.Ide.Gui\StatusBar.cs" />
    <Compile Include="MonoDevelop.Ide.Gui\StatusBarContextBase.cs" />
    <Compile Include="MonoDevelop.Ide.Gui\StatusBarContext.cs" />
    <Compile Include="MonoDevelop.Ide.Gui\StatusBarIcon.cs" />
    <Compile Include="MonoDevelop.Ide.Gui\StatusBarContextImpl.cs" />
    <Compile Include="MonoDevelop.Components.MainToolbar\MainStatusBarContextImpl.cs" />
    <Compile Include="MonoDevelop.Ide.TypeSystem\MonoDevelopProjectContent.cs" />
    <Compile Include="MonoDevelop.Components.Commands\ICommandDelegator.cs" />
    <Compile Include="MonoDevelop.Ide.CustomTools\ResXFileCodeGenerator.cs" />
    <Compile Include="MonoDevelop.Ide.CustomTools\ThreadAsyncOperation.cs" />
    <Compile Include="MonoDevelop.Components\CellRendererImage.cs" />
    <Compile Include="MonoDevelop.Components\ImageView.cs" />
    <Compile Include="MonoDevelop.Ide.Projects\IdeFileSystemExtensionExtension.cs" />
    <Compile Include="AddinInfo.cs" />
    <Compile Include="MonoDevelop.Ide.CodeCompletion\CompletionCharacters.cs" />
    <Compile Include="MonoDevelop.Ide.CodeCompletion\CompletionCharacterCodon.cs" />
    <Compile Include="MonoDevelop.Ide.TypeSystem\IRefactoringContext.cs" />
    <Compile Include="MonoDevelop.Ide.Gui.Pads.ProjectPad\ImplicitFrameworkAssemblyReferenceNodeBuilder.cs" />
    <Compile Include="MonoDevelop.Ide.Gui.Pads.ProjectPad\PortableFrameworkSubsetNodeBuilder.cs" />
    <Compile Include="MonoDevelop.Components.MainToolbar\SearchInSolutionSearchCategory.cs" />
    <Compile Include="MonoDevelop.Ide.Projects.OptionPanels\CombineMSBuildOptions.cs" />
    <Compile Include="MonoDevelop.Ide.Gui\PadCollection.cs" />
    <Compile Include="MonoDevelop.Ide.Extensions\IdeCustomizer.cs" />
    <Compile Include="MonoDevelop.Components\ExtendedTitleBarWindow.cs" />
    <Compile Include="MonoDevelop.Components.Extensions\IExtendedTitleBarWindowBackend.cs" />
    <Compile Include="MonoDevelop.Components\DropDownBox.cs" />
    <Compile Include="MonoDevelop.Components.Extensions\IExtendedTitleBarDialogBackend.cs" />
    <Compile Include="MonoDevelop.Components\ExtendedTitleBarDialog.cs" />
    <Compile Include="MonoDevelop.Ide.Templates\ProjectTemplatePackageReference.cs" />
    <Compile Include="MonoDevelop.Ide.Templates\PackageRepositoryNode.cs" />
    <Compile Include="MonoDevelop.Ide.Templates\WorkspaceItemCreatedInformation.cs" />
    <Compile Include="MonoDevelop.Ide.Templates\PackageReferencesForCreatedProject.cs" />
    <Compile Include="MonoDevelop.Ide.Templates\ProjectTemplatePackageInstaller.cs" />
    <Compile Include="MonoDevelop.Components.DockNotebook\DockNotebook.cs" />
    <Compile Include="MonoDevelop.Components.DockNotebook\PlaceholderWindow.cs" />
    <Compile Include="MonoDevelop.Components.DockNotebook\TabStrip.cs" />
    <Compile Include="MonoDevelop.Components.DockNotebook\TabEventArgs.cs" />
    <Compile Include="MonoDevelop.Components.DockNotebook\DockNotebookTab.cs" />
    <Compile Include="MonoDevelop.Components.DockNotebook\DockNotebookContainer.cs" />
    <Compile Include="MonoDevelop.Ide.Gui\Split.cs" />
    <Compile Include="MonoDevelop.Ide.CustomTools\PublicResXFileCodeGenerator.cs" />
    <Compile Include="MonoDevelop.Components\ImageLoader.cs" />
    <Compile Include="MonoDevelop.Components.DockNotebook\DockWindow.cs" />
    <Compile Include="MonoDevelop.Ide.CustomTools\MSBuildCustomTool.cs" />
    <Compile Include="MonoDevelop.Components\Mac\GtkMacInterop.cs" />
    <Compile Include="MonoDevelop.Components\Control.cs" />
    <Compile Include="MonoDevelop.Components\Mac\MDLinkMenuItem.cs" />
    <Compile Include="MonoDevelop.Components\Mac\MDMenu.cs" />
    <Compile Include="MonoDevelop.Components\Mac\MDMenuItem.cs" />
    <Compile Include="MonoDevelop.Components\Mac\MDServicesMenuItem.cs" />
    <Compile Include="MonoDevelop.Components\Mac\MDSubMenuItem.cs" />
    <Compile Include="MonoDevelop.Components\Mac\Messaging.cs" />
    <Compile Include="MonoDevelop.Components\Mac\ObjcHelper.cs" />
    <Compile Include="MonoDevelop.Components\Mac\Util.cs" />
    <Compile Include="MonoDevelop.Components\Mac\NSViewContainer.cs" />
    <Compile Include="MonoDevelop.Components\Mac\GtkEmbed.cs" />
    <Compile Include="MonoDevelop.Components\Mac\WidgetWithNativeWindow.cs" />
  </ItemGroup>
  <ItemGroup>
    <None Include="Makefile.am" />
    <Data Include="options\DefaultEditingLayout.xml" />
    <Data Include="options\MonoDevelopProperties.xml" />
    <Data Include="options\MonoDevelop-templates.xml" />
    <Data Include="options\MonoDevelop-tools.xml" />
    <Data Include="options\TipsOfTheDay.xml" />
    <None Include="MonoDevelop.Ide.dll.config">
      <CopyToOutputDirectory>PreserveNewest</CopyToOutputDirectory>
    </None>
  </ItemGroup>
  <Import Project="$(MSBuildBinPath)\Microsoft.CSharp.targets" />
  <Target Name="AfterBuild">
    <Copy SourceFiles="@(Data)" DestinationFolder="..\..\..\build\data\%(Data.RelativeDir)" />
  </Target>
  <ItemGroup>
    <Folder Include="MonoDevelop.Ide.CodeFormatting\" />
    <Folder Include="MonoDevelop.Ide.Execution\" />
    <Folder Include="MonoDevelop.Ide.Extensions\" />
    <Folder Include="MonoDevelop.Ide.CustomTools\" />
    <Folder Include="MonoDevelop.Components.Extensions\" />
    <Folder Include="MonoDevelop.Components.Theming\" />
    <Folder Include="MonoDevelop.Components.Docking\" />
    <Folder Include="MonoDevelop.Ide.Gui\" />
    <Folder Include="MonoDevelop.Ide.Desktop\" />
    <Folder Include="MonoDevelop.Ide.Projects\" />
    <Folder Include="MonoDevelop.Ide\" />
    <Folder Include="MonoDevelop.Ide.Gui.Dialogs\" />
    <Folder Include="MonoDevelop.Ide.Projects.OptionPanels\" />
    <Folder Include="MonoDevelop.Ide.Navigation\" />
    <Folder Include="MonoDevelop.Components.AutoTest\" />
    <Folder Include="MonoDevelop.Ide.Fonts\" />
    <Folder Include="MonoDevelop.Ide.Codons\" />
    <Folder Include="ExtensionModel\" />
    <Folder Include="icons\" />
    <Folder Include="MonoDevelop.Ide.WelcomePage\" />
    <Folder Include="branding\" />
    <Folder Include="MonoDevelop.Components.MainToolbar\" />
    <Folder Include="MonoDevelop.Components.MainToolbar\Theme\" />
    <Folder Include="MonoDevelop.Ide.WelcomePage\icons\" />
    <Folder Include="MonoDevelop.Ide.TextEditing\" />
    <Folder Include="MonoDevelop.Components.DockNotebook\" />
  </ItemGroup>
  <ItemGroup>
    <Content Include="gtkrc.win32">
      <CopyToOutputDirectory>PreserveNewest</CopyToOutputDirectory>
    </Content>
    <Content Include="gtkrc.mac">
      <CopyToOutputDirectory>PreserveNewest</CopyToOutputDirectory>
    </Content>
    <Content Include="gtkrc.mac-yosemite">
      <CopyToOutputDirectory>PreserveNewest</CopyToOutputDirectory>
    </Content>
    <Content Include="gtkrc">
      <CopyToOutputDirectory>PreserveNewest</CopyToOutputDirectory>
    </Content>
    <Content Include="gtkrc.win32-vista">
      <CopyToOutputDirectory>PreserveNewest</CopyToOutputDirectory>
    </Content>
  </ItemGroup>
</Project><|MERGE_RESOLUTION|>--- conflicted
+++ resolved
@@ -562,25 +562,8 @@
     <EmbeddedResource Include="icons\project-32%402x.png">
       <LogicalName>project-32@2x.png</LogicalName>
     </EmbeddedResource>
-<<<<<<< HEAD
-    <EmbeddedResource Include="icons\light\project-64.png">
-      <LogicalName>project-light-64.png</LogicalName>
-    </EmbeddedResource>
-    <EmbeddedResource Include="icons\light\project-64%402x.png">
-      <LogicalName>project-light-64@2x.png</LogicalName>
-    </EmbeddedResource>
-    <EmbeddedResource Include="icons\light\project-128.png">
-      <LogicalName>project-light-128.png</LogicalName>
-    </EmbeddedResource>
-    <EmbeddedResource Include="icons\light\project-128%402x.png">
-      <LogicalName>project-light-128@2x.png</LogicalName>
-    </EmbeddedResource>
-    <EmbeddedResource Include="icons\light\project-console-overlay-32.png">
-      <LogicalName>project-console-overlay-light-32.png</LogicalName>
-=======
     <EmbeddedResource Include="icons\project-console-overlay-32.png">
       <LogicalName>project-console-overlay-32.png</LogicalName>
->>>>>>> af2ecb33
     </EmbeddedResource>
     <EmbeddedResource Include="icons\project-console-overlay-32%402x.png">
       <LogicalName>project-console-overlay-32@2x.png</LogicalName>
@@ -636,17 +619,17 @@
     <EmbeddedResource Include="icons\solution-32%402x.png">
       <LogicalName>solution-32@2x.png</LogicalName>
     </EmbeddedResource>
-    <EmbeddedResource Include="icons\light\solution-64.png">
-      <LogicalName>solution-light-64.png</LogicalName>
-    </EmbeddedResource>
-    <EmbeddedResource Include="icons\light\solution-64%402x.png">
-      <LogicalName>solution-light-64@2x.png</LogicalName>
-    </EmbeddedResource>
-    <EmbeddedResource Include="icons\light\solution-128.png">
-      <LogicalName>solution-light-128.png</LogicalName>
-    </EmbeddedResource>
-    <EmbeddedResource Include="icons\light\solution-128%402x.png">
-      <LogicalName>solution-light-128@2x.png</LogicalName>
+    <EmbeddedResource Include="icons\solution-64.png">
+      <LogicalName>solution-64.png</LogicalName>
+    </EmbeddedResource>
+    <EmbeddedResource Include="icons\solution-64%402x.png">
+      <LogicalName>solution-64@2x.png</LogicalName>
+    </EmbeddedResource>
+    <EmbeddedResource Include="icons\solution-128.png">
+      <LogicalName>solution-128.png</LogicalName>
+    </EmbeddedResource>
+    <EmbeddedResource Include="icons\solution-128%402x.png">
+      <LogicalName>solution-128@2x.png</LogicalName>
     </EmbeddedResource>
     <EmbeddedResource Include="icons\solution-folder-new-16.png">
       <LogicalName>solution-folder-new-16.png</LogicalName>
@@ -1648,31 +1631,8 @@
     <EmbeddedResource Include="icons\done-16%402x.png">
       <LogicalName>done-16@2x.png</LogicalName>
     </EmbeddedResource>
-<<<<<<< HEAD
-    <EmbeddedResource Include="icons\light\done-24.png">
-      <LogicalName>done-light-24.png</LogicalName>
-    </EmbeddedResource>
-    <EmbeddedResource Include="icons\light\done-24%402x.png">
-      <LogicalName>done-light-24@2x.png</LogicalName>
-    </EmbeddedResource>
-    <EmbeddedResource Include="icons\light\done-32.png">
-      <LogicalName>done-light-32.png</LogicalName>
-    </EmbeddedResource>
-    <EmbeddedResource Include="icons\light\done-32%402x.png">
-      <LogicalName>done-light-32@2x.png</LogicalName>
-    </EmbeddedResource>
-    <EmbeddedResource Include="icons\light\done-48.png">
-      <LogicalName>done-light-48.png</LogicalName>
-    </EmbeddedResource>
-    <EmbeddedResource Include="icons\light\done-48%402x.png">
-      <LogicalName>done-light-48@2x.png</LogicalName>
-    </EmbeddedResource>
-    <EmbeddedResource Include="icons\light\edit-16.png">
-      <LogicalName>edit-light-16.png</LogicalName>
-=======
     <EmbeddedResource Include="icons\edit-16.png">
       <LogicalName>edit-16.png</LogicalName>
->>>>>>> af2ecb33
     </EmbeddedResource>
     <EmbeddedResource Include="icons\edit-16%402x.png">
       <LogicalName>edit-16@2x.png</LogicalName>
