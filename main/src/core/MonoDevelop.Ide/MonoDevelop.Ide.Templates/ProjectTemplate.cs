--- conflicted
+++ resolved
@@ -348,7 +348,6 @@
 				}
 			}
 
-<<<<<<< HEAD
 			var pDesc = this.solutionDescriptor.EntryDescriptors.OfType<ProjectDescriptor> ().FirstOrDefault ();
 			var metadata = new Dictionary<string, string> ();
 			metadata ["Id"] = this.Id;
@@ -356,9 +355,8 @@
 			metadata ["Language"] = this.LanguageName;
 			metadata ["Platform"] = pDesc != null ? pDesc.ProjectType : "Unknown";
 			TemplateCounter.Inc (1, null, metadata);
-=======
+
 			createdProjectInformation = cInfo;
->>>>>>> 068cc803
 
 			return solutionEntryItems;
 		}
