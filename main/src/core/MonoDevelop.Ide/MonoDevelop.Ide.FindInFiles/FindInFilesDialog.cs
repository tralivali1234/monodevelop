// 
// FindInFilesDialog.cs
//  
// Author:
//       Mike Krüger <mkrueger@novell.com>
// 
// Copyright (c) 2009 Novell, Inc (http://www.novell.com)
// 
// Permission is hereby granted, free of charge, to any person obtaining a copy
// of this software and associated documentation files (the "Software"), to deal
// in the Software without restriction, including without limitation the rights
// to use, copy, modify, merge, publish, distribute, sublicense, and/or sell
// copies of the Software, and to permit persons to whom the Software is
// furnished to do so, subject to the following conditions:
// 
// The above copyright notice and this permission notice shall be included in
// all copies or substantial portions of the Software.
// 
// THE SOFTWARE IS PROVIDED "AS IS", WITHOUT WARRANTY OF ANY KIND, EXPRESS OR
// IMPLIED, INCLUDING BUT NOT LIMITED TO THE WARRANTIES OF MERCHANTABILITY,
// FITNESS FOR A PARTICULAR PURPOSE AND NONINFRINGEMENT. IN NO EVENT SHALL THE
// AUTHORS OR COPYRIGHT HOLDERS BE LIABLE FOR ANY CLAIM, DAMAGES OR OTHER
// LIABILITY, WHETHER IN AN ACTION OF CONTRACT, TORT OR OTHERWISE, ARISING FROM,
// OUT OF OR IN CONNECTION WITH THE SOFTWARE OR THE USE OR OTHER DEALINGS IN
// THE SOFTWARE.

using System;
using System.Linq;
using System.Threading;
using System.Text;
using MonoDevelop.Core;
using MonoDevelop.Ide.Gui;
using MonoDevelop.Components;
using Gtk;
using System.Collections.Generic;
using MonoDevelop.Ide.Gui.Content;

namespace MonoDevelop.Ide.FindInFiles
{
	public enum PathMode {
		Absolute,
		Hidden
	}

	public partial class FindInFilesDialog : Gtk.Dialog
	{
		readonly bool writeScope = true;
		
		enum SearchScope {
			WholeWorkspace,
			CurrentProject,
			AllOpenFiles,
			Directories,
			CurrentDocument,
			Selection
		}
		
		CheckButton checkbuttonRecursively;
		ComboBoxEntry comboboxentryReplace;
		ComboBoxEntry comboboxentryPath;
		SearchEntry searchentryFileMask;
		Button buttonBrowsePaths;
		Button buttonReplace;
		Label labelFileMask;
		Label labelReplace;
		Label labelPath;
		HBox hboxPath;
		
		Properties properties = null;
		bool replaceMode = false;
		
		static void SetButtonIcon (Button button, string stockIcon)
		{
			Alignment alignment = new Alignment (0.5f, 0.5f, 0f, 0f);
			Label label = new Label (button.Label);
			HBox hbox = new HBox (false, 2);
			ImageView image = new ImageView ();
			
			image.Image = ImageService.GetIcon (stockIcon, IconSize.Menu);
			image.Show ();
			hbox.Add (image);
			
			label.Show ();
			hbox.Add (label);
			
			hbox.Show ();
			alignment.Add (hbox);
			
			button.Child.Destroy ();
			
			alignment.Show ();
			button.Add (alignment);
		}
		
		static Widget GetChildWidget (Container toplevel, Type type)
		{
			foreach (var child in ((Container) toplevel).Children) {
				if (child.GetType () ==  type)
					return child;
				
				if (child is Container) {
					var w = GetChildWidget ((Container) child, type);
					if (w != null)
						return w;
				}
			}
			
			return null;
		}
		
		static void OverrideStockLabel (Button button, string label)
		{
			var widget = GetChildWidget ((Container) button.Child, typeof (Label));
			if (widget != null)
				((Label) widget).LabelProp = label;
		}
		
		FindInFilesDialog (bool showReplace, string directory) : this (showReplace)
		{
			comboboxScope.Active = (int)SearchScope.Directories;
			comboboxentryPath.Entry.Text = directory;
			writeScope = false;
		}
		
		public static string FormatPatternToSelectionOption (string pattern, bool regex)
		{
			if (pattern == null)
				return null;
			if (regex) {
				var sb = new StringBuilder ();
				foreach (var ch in pattern) {
					if (!char.IsLetterOrDigit (ch))
						sb.Append ('\\');
					sb.Append (ch);
				}
				return sb.ToString ();
			}
			return pattern;
		}

		FindInFilesDialog (bool showReplace)
		{
			Build ();
			
			properties = PropertyService.Get ("MonoDevelop.FindReplaceDialogs.SearchOptions", new Properties ());
			SetButtonIcon (toggleReplaceInFiles, "gtk-find-and-replace");
			SetButtonIcon (toggleFindInFiles, "gtk-find");
			
			TransientFor = IdeApp.Workbench.RootWindow;

			toggleReplaceInFiles.Active = showReplace;
			toggleFindInFiles.Active = !showReplace;
			
			toggleFindInFiles.Toggled += delegate {
				if (toggleFindInFiles.Active) {
					Title = GettextCatalog.GetString ("Find in Files");
					HideReplaceUI ();
				}
			};
			
			toggleReplaceInFiles.Toggled += delegate {
				if (toggleReplaceInFiles.Active) {
					Title = GettextCatalog.GetString ("Replace in Files");
					ShowReplaceUI ();
				}
			};
			
			buttonSearch.Clicked += HandleSearchClicked;
			buttonClose.Clicked += (sender, e) => Destroy ();
			DeleteEvent += (o, args) => Destroy ();
			buttonSearch.GrabDefault ();

			buttonStop.Clicked += ButtonStopClicked;
			var scopeStore = new ListStore (typeof(string));

			var workspace = IdeApp.Workspace;
			if (workspace != null && workspace.GetAllSolutions ().Count() == 1) {
				scopeStore.AppendValues (GettextCatalog.GetString ("Whole solution"));
			} else {
				scopeStore.AppendValues (GettextCatalog.GetString ("All solutions"));
			}
			scopeStore.AppendValues (GettextCatalog.GetString ("Current project"));
			scopeStore.AppendValues (GettextCatalog.GetString ("All open files"));
			scopeStore.AppendValues (GettextCatalog.GetString ("Directories"));
			scopeStore.AppendValues (GettextCatalog.GetString ("Current document"));
			scopeStore.AppendValues (GettextCatalog.GetString ("Selection"));
			comboboxScope.Model = scopeStore;

			comboboxScope.Changed += HandleScopeChanged;

			InitFromProperties ();
			
			if (showReplace)
				toggleReplaceInFiles.Toggle ();
			else
				toggleFindInFiles.Toggle ();

			if (IdeApp.Workbench.ActiveDocument != null) {
				var view = IdeApp.Workbench.ActiveDocument.Editor;
				if (view != null) {
					string selectedText = FormatPatternToSelectionOption (view.SelectedText, properties.Get ("RegexSearch", false));
					if (!string.IsNullOrEmpty (selectedText)) {
						if (selectedText.Any (c => c == '\n' || c == '\r')) {
//							comboboxScope.Active = ScopeSelection; 
						} else {
							if (comboboxScope.Active == (int) SearchScope.Selection)
								comboboxScope.Active = (int) SearchScope.CurrentDocument;
							comboboxentryFind.Entry.Text = selectedText;
						}
					} else if (comboboxScope.Active == (int) SearchScope.Selection) {
						comboboxScope.Active = (int) SearchScope.CurrentDocument;
					}
					
				}
			}
			comboboxentryFind.Entry.SelectRegion (0, comboboxentryFind.ActiveText.Length);
			comboboxentryFind.GrabFocus ();
			DeleteEvent += delegate { Destroy (); };
			UpdateStopButton ();
			
			Child.Show ();
		}
		
		static void TableAddRow (Table table, uint row, Widget column1, Widget column2)
		{
			uint rows = table.NRows;
			Table.TableChild tr;
			
			table.NRows = rows + 1;
			
			foreach (var child in table.Children) {
				tr = (Table.TableChild) table[child];
				uint bottom = tr.BottomAttach;
				uint top = tr.TopAttach;
				
				if (top >= row && top < rows) {
					tr.BottomAttach = bottom + 1;
					tr.TopAttach = top + 1;
				}
			}
			
			if (column1 != null) {
				table.Add (column1);
				
				tr = (Table.TableChild) table[column1];
				tr.XOptions = (AttachOptions) 4;
				tr.YOptions = (AttachOptions) 4;
				tr.BottomAttach = row + 1;
				tr.TopAttach = row;
				tr.LeftAttach = 0;
				tr.RightAttach = 1;
			}
			
			if (column2 != null) {
				table.Add (column2);
				
				tr = (Table.TableChild) table[column2];
				tr.XOptions = (AttachOptions) 4;
				tr.YOptions = (AttachOptions) 4;
				tr.BottomAttach = row + 1;
				tr.TopAttach = row;
				tr.LeftAttach = 1;
				tr.RightAttach = 2;
			}
		}
		
		static void TableRemoveRow (Table table, uint row, Widget column1, Widget column2, bool destroy)
		{
			uint rows = table.NRows;
			
			foreach (var child in table.Children) {
				var tr = (Table.TableChild) table[child];
				uint bottom = tr.BottomAttach;
				uint top = tr.TopAttach;
				
				if (top >= row && top < rows) {
					tr.BottomAttach = bottom - 1;
					tr.TopAttach = top - 1;
				}
			}
			
			if (column1 != null) {
				table.Remove (column1);
				if (destroy)
					column1.Destroy ();
			}
			
			if (column2 != null) {
				table.Remove (column2);
				if (destroy)
					column2.Destroy ();
			}
			
			table.NRows--;
		}
		
		static uint TableGetRowForItem (Table table, Widget item)
		{
			var child = (Table.TableChild) table[item];
			return child.TopAttach;
		}
		
		void ShowReplaceUI ()
		{
			if (replaceMode)
				return;
			
			labelReplace = new Label { Text = GettextCatalog.GetString ("_Replace:"), Xalign = 0f, UseUnderline = true };
			comboboxentryReplace = new ComboBoxEntry ();
			LoadHistory ("MonoDevelop.FindReplaceDialogs.ReplaceHistory", comboboxentryReplace);
			comboboxentryReplace.Show ();
			labelReplace.Show ();
			
			TableAddRow (tableFindAndReplace, 1, labelReplace, comboboxentryReplace);
			
			buttonReplace = new Button () {
				Label = "gtk-find-and-replace",
				UseUnderline = true,
				CanDefault = true,
				UseStock = true,
			};
			// Note: We override the stock label text instead of using SetButtonIcon() because the
			// theme may override whether or not the icons are shown. Using SetButtonIcon() would
			// break the theme by forcing icons even if the theme says "no".
			OverrideStockLabel (buttonReplace, GettextCatalog.GetString ("R_eplace"));
			buttonReplace.Clicked += HandleReplaceClicked;
			buttonReplace.Show ();
			
			AddActionWidget (buttonReplace, 0);
			buttonReplace.GrabDefault ();
			
			replaceMode = true;
			
			Requisition req = SizeRequest ();
			Resize (req.Width, req.Height);
		}
		
		void HideReplaceUI ()
		{
			if (!replaceMode)
				return;
			
			buttonReplace.Destroy ();
			buttonReplace = null;
			
			buttonSearch.GrabDefault ();
			
			StoreHistory ("MonoDevelop.FindReplaceDialogs.ReplaceHistory", comboboxentryReplace);
			TableRemoveRow (tableFindAndReplace, 1, labelReplace, comboboxentryReplace, true);
			comboboxentryReplace = null;
			labelReplace = null;
			
			replaceMode = false;
			
			Requisition req = SizeRequest ();
			Resize (req.Width, req.Height);
		}
		
		void ShowDirectoryPathUI ()
		{
			if (labelPath != null)
				return;
			
			// We want to add the Path combo box right below the Scope 
			uint row = TableGetRowForItem (tableFindAndReplace, labelScope) + 1;
			
			// DirectoryScope
			labelPath = new Label {
				LabelProp = GettextCatalog.GetString ("_Path:"),
				UseUnderline = true, 
				Xalign = 0f
			};
			labelPath.Show ();
			
			hboxPath = new HBox ();
			comboboxentryPath = new ComboBoxEntry ();
			comboboxentryPath.Destroyed += ComboboxentryPathDestroyed;
			LoadHistory ("MonoDevelop.FindReplaceDialogs.PathHistory", comboboxentryPath);
			comboboxentryPath.Show ();
			hboxPath.PackStart (comboboxentryPath);
			
			labelPath.MnemonicWidget = comboboxentryPath;
			
			buttonBrowsePaths = new Button { Label = "..." };
			buttonBrowsePaths.Clicked += ButtonBrowsePathsClicked;
			buttonBrowsePaths.Show ();
			hboxPath.PackStart (buttonBrowsePaths, false, false, 0);
			hboxPath.Show ();
			
			// Add the Directory Path row to the table
			TableAddRow (tableFindAndReplace, row++, labelPath, hboxPath);
			
			// Add a checkbox for searching the directory recursively...
			checkbuttonRecursively = new CheckButton {
				Label = GettextCatalog.GetString ("Re_cursively"),
				Active = properties.Get ("SearchPathRecursively", true),
				UseUnderline = true
			};
			
			checkbuttonRecursively.Destroyed += CheckbuttonRecursivelyDestroyed;
			checkbuttonRecursively.Show ();
			
			TableAddRow (tableFindAndReplace, row, null, checkbuttonRecursively);
		}
		
		void HideDirectoryPathUI ()
		{
			if (labelPath == null)
				return;
			
			uint row = TableGetRowForItem (tableFindAndReplace, checkbuttonRecursively);
			TableRemoveRow (tableFindAndReplace, row, null, checkbuttonRecursively, true);
			checkbuttonRecursively = null;
			
			row = TableGetRowForItem (tableFindAndReplace, labelPath);
			TableRemoveRow (tableFindAndReplace, row, labelPath, hboxPath, true);
			// comboboxentryPath and buttonBrowsePaths are destroyed with hboxPath
			buttonBrowsePaths = null;
			comboboxentryPath = null;
			labelPath = null;
			hboxPath = null;
		}
		
		void ShowFileMaskUI ()
		{
			if (labelFileMask != null)
				return;
			
			uint row;
			
			if (checkbuttonRecursively != null)
				row = TableGetRowForItem (tableFindAndReplace, checkbuttonRecursively) + 1;
			else
				row = TableGetRowForItem (tableFindAndReplace, labelScope) + 1;
			
			labelFileMask = new Label {
				LabelProp = GettextCatalog.GetString ("_File Mask:"),
				UseUnderline = true, 
				Xalign = 0f
			};
			labelFileMask.Show ();
			
			searchentryFileMask = new SearchEntry () {
				ForceFilterButtonVisible = false,
				IsCheckMenu = true,
				ActiveFilterID = 0,
				Visible = true,
				Ready = true,
			};
			
			var checkMenuItem = searchentryFileMask.AddFilterOption (0, GettextCatalog.GetString ("Include binary files"));
			checkMenuItem.DrawAsRadio = false;
			checkMenuItem.Active = properties.Get ("IncludeBinaryFiles", false);
			checkMenuItem.Toggled += delegate {
				properties.Set ("IncludeBinaryFiles", checkMenuItem.Active);
			};
			
			var checkMenuItem1 = searchentryFileMask.AddFilterOption (1, GettextCatalog.GetString ("Include hidden files and directories"));
			checkMenuItem1.DrawAsRadio = false;
			checkMenuItem1.Active = properties.Get ("IncludeHiddenFiles", false);
			checkMenuItem1.Toggled += delegate {
				properties.Set ("IncludeHiddenFiles", checkMenuItem1.Active);
			};
			
			searchentryFileMask.Query = properties.Get ("MonoDevelop.FindReplaceDialogs.FileMask", "");
			
			searchentryFileMask.Entry.ActivatesDefault = true;
			searchentryFileMask.Show ();
			
			TableAddRow (tableFindAndReplace, row, labelFileMask, searchentryFileMask);
		}
		
		void HideFileMaskUI ()
		{
			if (labelFileMask == null)
				return;
			
			properties.Set ("MonoDevelop.FindReplaceDialogs.FileMask", searchentryFileMask.Query);
			
			uint row = TableGetRowForItem (tableFindAndReplace, labelFileMask);
			TableRemoveRow (tableFindAndReplace, row, labelFileMask, searchentryFileMask, true);
			searchentryFileMask = null;
			labelFileMask = null;
		}
		
		void HandleScopeChanged (object sender, EventArgs e)
		{
			switch ((SearchScope) comboboxScope.Active) {
			case SearchScope.WholeWorkspace:
				HideDirectoryPathUI ();
				ShowFileMaskUI ();
				break;
			case SearchScope.CurrentProject:
				HideDirectoryPathUI ();
				ShowFileMaskUI ();
				break;
			case SearchScope.AllOpenFiles:
				HideDirectoryPathUI ();
				ShowFileMaskUI ();
				break;
			case SearchScope.Directories:
				ShowDirectoryPathUI ();
				ShowFileMaskUI ();
				break;
			case SearchScope.CurrentDocument:
				HideDirectoryPathUI ();
				HideFileMaskUI ();
				break;
			case SearchScope.Selection:
				HideDirectoryPathUI ();
				HideFileMaskUI ();
				break;
			}
			
			Requisition req = SizeRequest ();
			Resize (req.Width, req.Height);
			//this.QueueResize ();
		}

		protected override void OnSizeRequested (ref Requisition requisition)
		{
			base.OnSizeRequested (ref requisition);
			requisition.Width = Math.Max (480, requisition.Width);
		}

		static void ComboboxentryPathDestroyed (object sender, EventArgs e)
		{
			StoreHistory ("MonoDevelop.FindReplaceDialogs.PathHistory", (ComboBoxEntry)sender);
		}

		void ButtonBrowsePathsClicked (object sender, EventArgs e)
		{
			var dlg = new SelectFolderDialog (GettextCatalog.GetString ("Select directory")) {
				TransientFor = this,
			};
			
			string defaultFolder = comboboxentryPath.Entry.Text;
			if (string.IsNullOrEmpty (defaultFolder))
				defaultFolder = IdeApp.ProjectOperations.ProjectsDefaultPath;
			if (!string.IsNullOrEmpty (defaultFolder))
				dlg.CurrentFolder = defaultFolder;
			
			if (dlg.Run ())
				comboboxentryPath.Entry.Text = dlg.SelectedFile;
		}

		void CheckbuttonRecursivelyDestroyed (object sender, EventArgs e)
		{
			properties.Set ("SearchPathRecursively", ((CheckButton)sender).Active);
		}

		const char historySeparator = '\n';
		void InitFromProperties ()
		{
			comboboxScope.Active = properties.Get ("Scope", (int) SearchScope.WholeWorkspace);

			//checkbuttonRecursively.Active    = properties.Get ("SearchPathRecursively", true);
			//checkbuttonFileMask.Active       = properties.Get ("UseFileMask", false);
			checkbuttonCaseSensitive.Active = properties.Get ("CaseSensitive", false);
			checkbuttonWholeWordsOnly.Active = properties.Get ("WholeWordsOnly", false);
			checkbuttonRegexSearch.Active = properties.Get ("RegexSearch", false);

			LoadHistory ("MonoDevelop.FindReplaceDialogs.FindHistory", comboboxentryFind);
			
//			LoadHistory ("MonoDevelop.FindReplaceDialogs.PathHistory", comboboxentryPath);
//			LoadHistory ("MonoDevelop.FindReplaceDialogs.FileMaskHistory", comboboxentryFileMask);
		}

		static void LoadHistory (string propertyName, ComboBoxEntry entry)
		{
			var ec = new EntryCompletion ();
/*			entry.Changed += delegate {
				if (!entry.Entry.HasFocus)
					entry.Entry.GrabFocus ();

			};*/


			entry.Entry.Completion = ec;
			var store = new ListStore (typeof(string));
			entry.Entry.Completion.Model = store;
			entry.Model = store;
			entry.Entry.ActivatesDefault = true;
			entry.TextColumn = 0;
			var history = PropertyService.Get<string> (propertyName);
			if (!string.IsNullOrEmpty (history)) {
				string[] items = history.Split (historySeparator);
				foreach (string item in items) {
					if (string.IsNullOrEmpty (item))
						continue;
					store.AppendValues (item);
				}
				entry.Entry.Text = items[0];
			}
		}

		void StorePoperties ()
		{
			if (writeScope)
				properties.Set ("Scope", comboboxScope.Active);
//			properties.Set ("SearchPathRecursively", checkbuttonRecursively.Active);
//			properties.Set ("UseFileMask", checkbuttonFileMask.Active);
			properties.Set ("CaseSensitive", checkbuttonCaseSensitive.Active);
			properties.Set ("WholeWordsOnly", checkbuttonWholeWordsOnly.Active);
			properties.Set ("RegexSearch", checkbuttonRegexSearch.Active);

			StoreHistory ("MonoDevelop.FindReplaceDialogs.FindHistory", comboboxentryFind);
			if (replaceMode)
				StoreHistory ("MonoDevelop.FindReplaceDialogs.ReplaceHistory", comboboxentryReplace);
			if (searchentryFileMask != null)
				properties.Set ("MonoDevelop.FindReplaceDialogs.FileMask", searchentryFileMask.Query);
//			StoreHistory ("MonoDevelop.FindReplaceDialogs.PathHistory", comboboxentryPath);
			//StoreHistory ("MonoDevelop.FindReplaceDialogs.FileMaskHistory", comboboxentryFileMask);
		}

		static void StoreHistory (string propertyName, ComboBoxEntry comboBox)
		{
			var store = (ListStore)comboBox.Model;
			var history = new List<string> ();
			TreeIter iter;
			if (store.GetIterFirst (out iter)) {
				do {
					history.Add ((string)store.GetValue (iter, 0));
				} while (store.IterNext (ref iter));
			}
			const int limit = 20;
			if (history.Count > limit) {
				history.RemoveRange (history.Count - (history.Count - limit), history.Count - limit);
			}
			if (history.Contains (comboBox.Entry.Text))
				history.Remove (comboBox.Entry.Text);
			history.Insert (0, comboBox.Entry.Text);
			PropertyService.Set (propertyName, string.Join (historySeparator.ToString (), history.ToArray ()));
		}

		protected override void OnDestroyed ()
		{
			StorePoperties ();
			base.OnDestroyed ();
		}
		
		public static void ShowFind ()
		{
			ShowSingleInstance (new FindInFilesDialog (false));
		}
		
		public static void ShowReplace ()
		{
			ShowSingleInstance (new FindInFilesDialog (true));
		}
		
		public static void FindInPath (string path)
		{
			ShowSingleInstance (new FindInFilesDialog (false, path));
		}
		
		static FindInFilesDialog currentFindDialog;
		
		static void ShowSingleInstance (FindInFilesDialog newDialog)
		{
			if (currentFindDialog != null) {
				currentFindDialog.Destroy ();
			}
			newDialog.Destroyed += (sender, e) => currentFindDialog = null;
			currentFindDialog = newDialog;
			MessageService.PlaceDialog (currentFindDialog, null);
			currentFindDialog.Present ();
		}

		Scope GetScope ()
		{
			Scope scope = null;

			switch ((SearchScope) comboboxScope.Active) {
			case SearchScope.CurrentDocument:
				if (IdeApp.Workbench.ActiveDocument == null) {
					MessageService.ShowError (GettextCatalog.GetString ("Currently there is no open document."));
					return null;
				}
				scope = new DocumentScope ();
				break;
			case SearchScope.Selection:
				if (IdeApp.Workbench.ActiveDocument == null) {
					MessageService.ShowError (GettextCatalog.GetString ("Currently there is no open document."));
					return null;
				}
				scope = new SelectionScope ();
				break;
			case SearchScope.WholeWorkspace:
				if (!IdeApp.Workspace.IsOpen) {
					MessageService.ShowError (GettextCatalog.GetString ("Currently there are no open solutions."));
					return null;
				}
				scope = new WholeSolutionScope ();
				break;
			case SearchScope.CurrentProject:
				var currentSelectedProject = IdeApp.ProjectOperations.CurrentSelectedProject;
				if (currentSelectedProject != null) {
					scope = new WholeProjectScope (currentSelectedProject);
					break;
				}
				if (IdeApp.Workspace.IsOpen && IdeApp.ProjectOperations.CurrentSelectedSolution != null) {
					var question = GettextCatalog.GetString (
						"Currently there is no project selected. Search in the solution instead ?");
					if (MessageService.AskQuestion (question, AlertButton.Yes, AlertButton.No) == AlertButton.Yes) {
						scope = new WholeSolutionScope ();
						break;
					} else {
						return null;
					}
				}
				MessageService.ShowError (GettextCatalog.GetString ("Currently there is no open solution."));
				return null;
			case SearchScope.AllOpenFiles:
				if (IdeApp.Workbench.Documents.Count == 0) {
					MessageService.ShowError (GettextCatalog.GetString ("Currently there are no open documents."));
					return null;
				}
				scope = new AllOpenFilesScope ();
				break;
			case SearchScope.Directories: 
				if (!System.IO.Directory.Exists (comboboxentryPath.Entry.Text)) {
					MessageService.ShowError (string.Format (GettextCatalog.GetString ("Directory not found: {0}"),
						comboboxentryPath.Entry.Text));
					return null;
				}
				
				scope = new DirectoryScope (comboboxentryPath.Entry.Text, checkbuttonRecursively.Active) {
					IncludeHiddenFiles = properties.Get ("IncludeHiddenFiles", false)
				};
				break;
			default:
				throw new ApplicationException ("Unknown scope:" + comboboxScope.Active);
			}
			
			scope.IncludeBinaryFiles = properties.Get ("IncludeBinaryFiles", false);
			return scope;
		}

		FilterOptions GetFilterOptions ()
		{
			return new FilterOptions {
				FileMask = searchentryFileMask != null && !string.IsNullOrEmpty (searchentryFileMask.Query) ? searchentryFileMask.Query : "*",
				CaseSensitive = checkbuttonCaseSensitive.Active,
				RegexSearch = checkbuttonRegexSearch.Active,
				WholeWordsOnly = checkbuttonWholeWordsOnly.Active
			};
		}

		static FindReplace find;
		void HandleReplaceClicked (object sender, EventArgs e)
		{
			SearchReplace (comboboxentryFind.Entry.Text, comboboxentryReplace.Entry.Text ?? "", GetScope (), GetFilterOptions (), () => UpdateStopButton ());
		}

		void HandleSearchClicked (object sender, EventArgs e)
		{
			SearchReplace (comboboxentryFind.Entry.Text, null, GetScope (), GetFilterOptions (), () => UpdateStopButton ());
		}

		readonly static List<CancellationTokenSource> searchesInProgress = new List<CancellationTokenSource> ();
		void UpdateStopButton ()
		{
			buttonStop.Sensitive = searchesInProgress.Count > 0;
		}

		void ButtonStopClicked (object sender, EventArgs e)
		{
			lock (searchesInProgress) {
				if (searchesInProgress.Count == 0)
					return;
				var ts = searchesInProgress[searchesInProgress.Count - 1];
				ts.Cancel ();
			}
		}

		internal static void SearchReplace (string findPattern, string replacePattern, Scope scope, FilterOptions options, System.Action UpdateStopButton)
		{
			if (find != null && find.IsRunning) {
				if (!MessageService.Confirm (GettextCatalog.GetString ("There is a search already in progress. Do you want to stop it?"), AlertButton.Stop))
					return;
				lock (searchesInProgress) {
					foreach (var ts in searchesInProgress)
						ts.Cancel ();
					searchesInProgress.Clear ();
				}
			}
			
			if (scope == null)
				return;
			
			find = new FindReplace ();

			string pattern = findPattern;
			if (String.IsNullOrEmpty (pattern))
				return;
			if (!find.ValidatePattern (options, pattern)) {
				MessageService.ShowError (GettextCatalog.GetString ("Search pattern is invalid"));
				return;
			}

			if (replacePattern != null && !find.ValidatePattern (options, replacePattern)) {
				MessageService.ShowError (GettextCatalog.GetString ("Replace pattern is invalid"));
				return;
			}

			ThreadPool.QueueUserWorkItem (delegate {
<<<<<<< HEAD
				CancellationTokenSource cancelSource = new CancellationTokenSource ();
				using (SearchProgressMonitor searchMonitor = IdeApp.Workbench.ProgressMonitors.GetSearchProgressMonitor (true, cancellationTokenSource:cancelSource)) {
=======
				using (ISearchProgressMonitor searchMonitor = IdeApp.Workbench.ProgressMonitors.GetSearchProgressMonitor (true)) {

					searchMonitor.PathMode = scope.PathMode;

>>>>>>> de043d33
					searchMonitor.ReportStatus (scope.GetDescription (options, pattern, null));
					lock (searchesInProgress)
						searchesInProgress.Add (cancelSource);
					if (UpdateStopButton != null) {
						Application.Invoke (delegate {
							UpdateStopButton ();
						});
					}

					DateTime timer = DateTime.Now;
					string errorMessage = null;
						
					try {
						var results = new List<SearchResult> ();
						foreach (SearchResult result in find.FindAll (scope, searchMonitor, pattern, replacePattern, options)) {
							if (searchMonitor.CancellationToken.IsCancellationRequested)
								return;
							results.Add (result);
						}
						searchMonitor.ReportResults (results);
					} catch (Exception ex) {
						errorMessage = ex.Message;
						LoggingService.LogError ("Error while search", ex);
					}
						
					string message;
					if (errorMessage != null) {
						message = GettextCatalog.GetString ("The search could not be finished: {0}", errorMessage);
						searchMonitor.ReportError (message, null);
					} else if (searchMonitor.CancellationToken.IsCancellationRequested) {
						message = GettextCatalog.GetString ("Search cancelled.");
						searchMonitor.ReportWarning (message);
					} else {
						string matches = string.Format (GettextCatalog.GetPluralString ("{0} match found", "{0} matches found", find.FoundMatchesCount), find.FoundMatchesCount);
						string files = string.Format (GettextCatalog.GetPluralString ("in {0} file.", "in {0} files.", find.SearchedFilesCount), find.SearchedFilesCount);
						message = GettextCatalog.GetString ("Search completed.") + Environment.NewLine + matches + " " + files;
						searchMonitor.ReportSuccess (message);
					}
					searchMonitor.ReportStatus (message);
					searchMonitor.Log.WriteLine (GettextCatalog.GetString ("Search time: {0} seconds."), (DateTime.Now - timer).TotalSeconds);
					searchesInProgress.Remove (cancelSource);
				}
				if (UpdateStopButton != null) {
					Application.Invoke (delegate {
						UpdateStopButton ();
					});
				}
			});
		}
	}
}<|MERGE_RESOLUTION|>--- conflicted
+++ resolved
@@ -805,15 +805,11 @@
 			}
 
 			ThreadPool.QueueUserWorkItem (delegate {
-<<<<<<< HEAD
 				CancellationTokenSource cancelSource = new CancellationTokenSource ();
 				using (SearchProgressMonitor searchMonitor = IdeApp.Workbench.ProgressMonitors.GetSearchProgressMonitor (true, cancellationTokenSource:cancelSource)) {
-=======
-				using (ISearchProgressMonitor searchMonitor = IdeApp.Workbench.ProgressMonitors.GetSearchProgressMonitor (true)) {
 
 					searchMonitor.PathMode = scope.PathMode;
 
->>>>>>> de043d33
 					searchMonitor.ReportStatus (scope.GetDescription (options, pattern, null));
 					lock (searchesInProgress)
 						searchesInProgress.Add (cancelSource);
