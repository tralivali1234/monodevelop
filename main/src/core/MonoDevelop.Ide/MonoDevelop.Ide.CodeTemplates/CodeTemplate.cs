--- conflicted
+++ resolved
@@ -398,17 +398,11 @@
 			
 			var templateCtx = new TemplateContext {
 				Template = this,
-<<<<<<< HEAD
-				Document = document,
-				InsertPosition = data.Caret.Location,
-				LineIndent = data.Document.GetLineIndent (data.Caret.Line),
-=======
 				DocumentContext = context,
 				Editor = editor,
 				ParsedDocument = context.ParsedDocument != null ? context.ParsedDocument.ParsedFile : null,
 				InsertPosition = data.CaretLocation,
 				LineIndent = data.GetLineIndent (data.CaretLocation.Line),
->>>>>>> 22dfba59
 				TemplateCode = Code
 			};
 
