--- conflicted
+++ resolved
@@ -136,7 +136,7 @@
 			
 			if (!keyHandled)
 				ka = PostProcessKey (key, keyChar, modifier);
-			if ((ka & KeyActions.Complete) != 0)
+			if ((ka & KeyActions.Complete) != 0) 
 				CompleteWord (ref ka, key, keyChar, modifier);
 			if ((ka & KeyActions.CloseWindow) != 0)
 				CompletionWindowManager.DestroyWindow (Ext);
@@ -261,7 +261,7 @@
 					}
 					return true;
 				}
-				
+
 				initialWordLength = text.Length /*+ completionWidget.SelectedLength*/;
 				StartOffset = completionWidget.CaretOffset - initialWordLength;
 				HideWhenWordDeleted = initialWordLength != 0;
@@ -299,10 +299,6 @@
 			
 			this.Style = CompletionWidget.GtkStyle;
 			
-			if (PropertyService.Get ("HideObsoleteItems", true))
-				foreach (var item in completionDataList.Where (x => (DisplayFlags.Obsolete == (DisplayFlags.Obsolete & x.DisplayFlags))).ToList ())
-					completionDataList.Remove (item);
-			
 			//sort, sinking obsolete items to the bottoms
 			//the string comparison is ordinal as that makes it an order of magnitude faster, which 
 			//which makes completion triggering noticeably more responsive
@@ -437,18 +433,9 @@
 			}
 			var data = completionDataList[List.SelectionIndex];
 			
-<<<<<<< HEAD
 			IList<ICompletionData> overloads;
 			if (data.HasOverloads) {
 				overloads = new List<ICompletionData> (data.OverloadedData);
-=======
-			IList<CompletionData> overloads;
-			if (data.IsOverloaded) {
-				var filteredOverloads = data.OverloadedData;
-				if (PropertyService.Get ("HideObsoleteItems", true))
-					filteredOverloads = filteredOverloads.Where (x => (DisplayFlags.Obsolete != (DisplayFlags.Obsolete & x.DisplayFlags)));
-				overloads = new List<CompletionData> (filteredOverloads);
->>>>>>> 7d04f9e6
 			} else {
 				overloads = new ICompletionData[] { data };
 			}
