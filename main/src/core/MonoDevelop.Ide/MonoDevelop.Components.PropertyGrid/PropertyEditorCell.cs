//
// PropertyEditorCell.cs
//
// Author:
//   Lluis Sanchez Gual
//
// Copyright (C) 2007 Novell, Inc (http://www.novell.com)
//
// Permission is hereby granted, free of charge, to any person obtaining
// a copy of this software and associated documentation files (the
// "Software"), to deal in the Software without restriction, including
// without limitation the rights to use, copy, modify, merge, publish,
// distribute, sublicense, and/or sell copies of the Software, and to
// permit persons to whom the Software is furnished to do so, subject to
// the following conditions:
// 
// The above copyright notice and this permission notice shall be
// included in all copies or substantial portions of the Software.
// 
// THE SOFTWARE IS PROVIDED "AS IS", WITHOUT WARRANTY OF ANY KIND,
// EXPRESS OR IMPLIED, INCLUDING BUT NOT LIMITED TO THE WARRANTIES OF
// MERCHANTABILITY, FITNESS FOR A PARTICULAR PURPOSE AND
// NONINFRINGEMENT. IN NO EVENT SHALL THE AUTHORS OR COPYRIGHT HOLDERS BE
// LIABLE FOR ANY CLAIM, DAMAGES OR OTHER LIABILITY, WHETHER IN AN ACTION
// OF CONTRACT, TORT OR OTHERWISE, ARISING FROM, OUT OF OR IN CONNECTION
// WITH THE SOFTWARE OR THE USE OR OTHER DEALINGS IN THE SOFTWARE.
//

using System;
using System.ComponentModel;
<<<<<<< HEAD
using Gtk;
using Gdk;
=======
using Gdk;
using Gtk;
using Mono.TextEditor;
>>>>>>> cef6ba97

namespace MonoDevelop.Components.PropertyGrid
{
	public class PropertyEditorCell
	{
		Pango.Layout layout;
		ITypeDescriptorContext context;
		Widget container;
		EditorManager editorManager;
		
		public object Instance {
			get { return context.Instance; }
		}
		
		public PropertyDescriptor Property {
			get { return context.PropertyDescriptor; }
		}

		protected ITypeDescriptorContext Context {
			get { return context; }
		}
		
		public Widget Container {
			get { return container; }
		}
		
		internal EditorManager EditorManager {
			get { return editorManager; }
		}
		
		internal void Initialize (Widget container, EditorManager editorManager, ITypeDescriptorContext context)
		{
			this.container = container;
			this.editorManager = editorManager;
			
			layout = new Pango.Layout (container.PangoContext);
			layout.Width = -1;
			
			Pango.FontDescription des = container.Style.FontDescription.Copy();
			layout.FontDescription = des;
			
			this.context = context;
			Initialize ();
		}

		public EditSession StartEditing (Rectangle cellArea, StateType state)
		{
			IPropertyEditor ed = CreateEditor (cellArea, state);
			if (ed == null)
				return null;
			return new EditSession (container, context, ed);
		}
		
		protected virtual string GetValueText ()
		{
			var val = Value;
			if (val != null)
				return Property.Converter.ConvertToString (context, val);
			return "";
		}
		
		protected virtual string GetValueMarkup ()
		{
			return null;
		}
		
		string GetNormalizedText (string s)
		{
			if (s == null)
				return "";

			int i = s.IndexOf ('\n');
			if (i == -1)
				return s;
			
			s = s.TrimStart ('\n', ' ', '\t');
			i = s.IndexOf ('\n');
			if (i != -1)
				return s.Substring (0, i) + "...";
			return s;
		}
		
		public object Value {
			get { return Instance != null ? Property.GetValue (Instance) : null; }
		}
		
		protected virtual void Initialize ()
		{
			string s = GetValueMarkup ();
			if (s != null)
				layout.SetMarkup (GetNormalizedText (s));
			else
				layout.SetText (GetNormalizedText (GetValueText ()));
		}
		
		public virtual void GetSize (int availableWidth, out int width, out int height)
		{
			layout.GetPixelSize (out width, out height);
		}

		public virtual void Render (Drawable window, Cairo.Context ctx, Rectangle bounds, StateType state)
		{
			int w, h;
			layout.GetPixelSize (out w, out h);
			int dy = (bounds.Height - h) / 2;

			ctx.Save ();
			ctx.SetSourceColor (container.Style.Text (state).ToCairoColor ());
			ctx.MoveTo (bounds.X, dy + bounds.Y);
			Pango.CairoHelper.ShowLayout (ctx, layout);
			ctx.Restore ();
		}
		
		protected virtual IPropertyEditor CreateEditor (Rectangle cellArea, StateType state)
		{
			if (DialogueEdit && (!Property.IsReadOnly || EditsReadOnlyObject)) {
				return new PropertyDialogueEditor (this, context);
			}
			else {
				Type editorType = editorManager.GetEditorType (context);
				if (editorType == null)
					return null;
				
				var editor = Activator.CreateInstance (editorType) as IPropertyEditor;
				if (editor == null)
					throw new Exception ("The property editor '" + editorType + "' must implement the interface IPropertyEditor");
				return editor;
			}
		}
		
		/// <summary>
		/// Whether the editor should show a button.
		/// </summary>
		public virtual bool DialogueEdit {
			get { return false; }
		}

		/// <summary>
		/// If the property is read-only, is is usually not edited. If the editor
		/// can edit sub-properties of a read-only complex object, this must return true.
		/// <remarks>The default value is false.</remarks>
		/// </summary>
		/// <returns>True if the editor can edit read-only properties</returns>
		public virtual bool EditsReadOnlyObject {
			get { return false; }
		}
		
		public virtual void LaunchDialogue ()
		{
			if (DialogueEdit)
				throw new NotImplementedException ();
		}
	}
	
	
	class DefaultPropertyEditor: Entry, IPropertyEditor
	{
		PropertyDescriptor property;
		
		public void Initialize (EditSession session)
		{
			property = session.Property;
		}
		
		public object Value {
			get { 
				return Convert.ChangeType (Text, property.PropertyType); 
			}
			set {
				if (value == null)
					Text = "";
				else
					Text = Convert.ToString (value); 
			}
		}
		
		protected override void OnChanged ()
		{
			base.OnChanged ();
			if (ValueChanged != null)
				ValueChanged (this, EventArgs.Empty);
		}

		public event EventHandler ValueChanged;
	}
	
	public class EditSession : ITypeDescriptorContext
	{
		Widget container;
		IPropertyEditor currentEditor;
		bool syncing;
		readonly ITypeDescriptorContext context;
		
		public event EventHandler Changed;
		
		internal EditSession (Widget container, ITypeDescriptorContext context, IPropertyEditor currentEditor)
		{
			this.context = context;
			this.container = container;
			this.currentEditor = currentEditor;
			
			currentEditor.Initialize (this);
			if (Instance != null)
				currentEditor.Value = context.PropertyDescriptor.GetValue (Instance);
			
			currentEditor.ValueChanged += OnValueChanged;
		}
		
		public void Dispose ()
		{
			currentEditor.Dispose ();
		}
		
		public object Instance {
			get { return context.Instance; }
		}
		
		public PropertyDescriptor Property {
			get { return context.PropertyDescriptor; }
		}
		
		PropertyDescriptor ITypeDescriptorContext.PropertyDescriptor {
			get { return context.PropertyDescriptor; }
		}
		
		public Widget Container {
			get { return container; }
		}
		
		public IPropertyEditor Editor {
			get { return currentEditor; }
		}
		
		void OnValueChanged (object s, EventArgs a)
		{
			if (!syncing) {
				syncing = true;
				if (!context.PropertyDescriptor.IsReadOnly) {
					context.PropertyDescriptor.SetValue (context.Instance, currentEditor.Value);
					if (Changed != null)
						Changed (s, a);
				}
				syncing = false;
			}
		}
		
/*		public void AttachObject (object ob)
		{
			if (ob == null)
				throw new ArgumentNullException ("ob");
			
			syncing = true;
			this.obj = ob;
			currentEditor.AttachObject (obj);
			
			// It is the responsibility of the editor to convert value types
			object initial = property.GetValue (obj);
			currentEditor.Value = initial;
			
			syncing = false;
		}
*/		
		public void UpdateEditor ()
		{
			if (!syncing) {
				syncing = true;
				currentEditor.Value = context.PropertyDescriptor.GetValue (context.Instance);
				syncing = false;
			}
		}

		object IServiceProvider.GetService (Type serviceType)
		{
			return context.GetService (serviceType);
		}
		
		void ITypeDescriptorContext.OnComponentChanged ()
		{
			context.OnComponentChanged ();
		}
		
		bool ITypeDescriptorContext.OnComponentChanging ()
		{
			return context.OnComponentChanging ();
		}
		
		IContainer ITypeDescriptorContext.Container { get { return context.Container; } }
	}
	
	class CellRendererWidget: DrawingArea
	{
		readonly PropertyEditorCell cell;
		readonly ITypeDescriptorContext context;
		readonly EditorManager em;
		
		public CellRendererWidget (PropertyEditorCell cell, ITypeDescriptorContext context)
		{
			this.cell = cell;
			this.context = context;
			em = cell.EditorManager;
			this.ModifyBg (StateType.Normal, this.Style.White);
		}
		
		protected override bool OnExposeEvent (EventExpose evnt)
		{
			bool res = base.OnExposeEvent (evnt);
			cell.Initialize (this, em, context);
			
			Rectangle rect = Allocation;
			rect.Inflate (-3, 0);// Add some margin

			using (Cairo.Context ctx = CairoHelper.Create (GdkWindow)) {
				cell.Render (GdkWindow, ctx, rect, StateType.Normal);
			}
			return res;
		}
	}
	
	class PropertyDialogueEditor: HBox, IPropertyEditor
	{
		PropertyEditorCell cell;
		
		public PropertyDialogueEditor (PropertyEditorCell cell, ITypeDescriptorContext context)
		{
			this.cell = cell;
			Spacing = 3;
			PackStart (new CellRendererWidget (cell, context), true, true, 0);
			Label buttonLabel = new Label ();
			buttonLabel.UseMarkup = true;
			buttonLabel.Xpad = 0; buttonLabel.Ypad = 0;
			buttonLabel.Markup = "<span size=\"small\">...</span>";
			Button dialogueButton = new Button (buttonLabel);
			dialogueButton.Clicked += DialogueButtonClicked;
			PackStart (dialogueButton, false, false, 0);
			this.ModifyBg (StateType.Normal, this.Style.White);
			ShowAll ();
		}
		
		void DialogueButtonClicked (object s, EventArgs args)
		{
			cell.LaunchDialogue ();
			if (ValueChanged != null)
				ValueChanged (this, args);
		}
		
		public void Initialize (EditSession session)
		{
		}

		public object Value {
			get { return cell.Value; }
			set {  }
		}

		public event EventHandler ValueChanged;

	}
	
	public interface IPropertyEditor: IDisposable
	{
		// Called once to initialize the editor.
		void Initialize (EditSession session);
		
		// Gets/Sets the value of the editor. If the editor supports
		// several value types, it is the responsibility of the editor 
		// to return values with the expected type.
		object Value { get; set; }

		// To be fired when the edited value changes.
		event EventHandler ValueChanged;
	}
}<|MERGE_RESOLUTION|>--- conflicted
+++ resolved
@@ -28,14 +28,8 @@
 
 using System;
 using System.ComponentModel;
-<<<<<<< HEAD
-using Gtk;
-using Gdk;
-=======
 using Gdk;
 using Gtk;
-using Mono.TextEditor;
->>>>>>> cef6ba97
 
 namespace MonoDevelop.Components.PropertyGrid
 {
