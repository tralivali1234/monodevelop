--- conflicted
+++ resolved
@@ -48,18 +48,14 @@
 using System.Diagnostics;
 using System.Text;
 using MonoDevelop.Ide.TypeSystem;
-<<<<<<< HEAD
-using ICSharpCode.NRefactory.TypeSystem;
 using System.Threading.Tasks;
 using System.Threading;
 using ExecutionContext = MonoDevelop.Projects.ExecutionContext;
 using MonoDevelop.Ide.Tasks;
 using MonoDevelop.Projects.Formats.MSBuild;
-=======
 using System.Collections.Immutable;
 using MonoDevelop.Ide.Editor;
 using MonoDevelop.Core.Text;
->>>>>>> de043d33
 
 namespace MonoDevelop.Ide
 {
@@ -351,20 +347,7 @@
 			}
 		}
 
-<<<<<<< HEAD
-		public void JumpToDeclaration (ICSharpCode.NRefactory.TypeSystem.IVariable entity)
-		{
-			if (entity == null)
-				throw new ArgumentNullException ("entity");
-			string fileName = entity.Region.FileName;
-			// variables are always in the same file -> file is already open, project not needed.
-			IdeApp.Workbench.OpenDocument (fileName, null, entity.Region.BeginLine, entity.Region.BeginColumn);
-		}
-
-		public async Task RenameItem (IWorkspaceFileObject item, string newName)
-=======
-		public void RenameItem (IWorkspaceFileObject item, string newName)
->>>>>>> de043d33
+		public async void RenameItem (IWorkspaceFileObject item, string newName)
 		{
 			ProjectOptionsDialog.RenameItem (item, newName);
 			if (item is SolutionFolderItem) {
