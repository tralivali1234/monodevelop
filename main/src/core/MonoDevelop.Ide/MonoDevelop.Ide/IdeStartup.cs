--- conflicted
+++ resolved
@@ -99,13 +99,8 @@
 
 			FilePath p = typeof(IdeStartup).Assembly.Location;
 			Assembly.LoadFrom (p.ParentDirectory.Combine ("Xwt.Gtk.dll"));
-<<<<<<< HEAD
-			Xwt.Application.Initialize ("Xwt.GtkBackend.GtkEngine, Xwt.Gtk, Version=1.0.0.0");
+			Xwt.Application.Initialize (Xwt.ToolkitType.Gtk);
 			//Xwt.Engine.Toolkit.ExitUserCode (null);
-=======
-			Xwt.Application.Initialize (Xwt.ToolkitType.Gtk);
-			Xwt.Engine.Toolkit.ExitUserCode (null);
->>>>>>> f516231f
 
 			//default to Windows IME on Windows
 			if (Platform.IsWindows && Mono.TextEditor.GtkWorkarounds.GtkMinorVersion >= 16) {
@@ -511,9 +506,9 @@
 		{
 			ulong hash = 0;
 			for (int i = 0; i < input.Length; i++) {
-				unchecked {
-					hash = ((ulong)input[i]) + (hash << 6) + (hash << 16) - hash;
-				}
+				unchecked {
+					hash = ((ulong)input[i]) + (hash << 6) + (hash << 16) - hash;
+				}
 			}
 				
 			return (int)(hash % 1000);
