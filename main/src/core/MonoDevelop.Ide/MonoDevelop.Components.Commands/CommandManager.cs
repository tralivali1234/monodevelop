//
// CommandManager.cs
//
// Author:
//   Lluis Sanchez Gual
//
// Copyright (C) 2005 Novell, Inc (http://www.novell.com)
//
// Permission is hereby granted, free of charge, to any person obtaining
// a copy of this software and associated documentation files (the
// "Software"), to deal in the Software without restriction, including
// without limitation the rights to use, copy, modify, merge, publish,
// distribute, sublicense, and/or sell copies of the Software, and to
// permit persons to whom the Software is furnished to do so, subject to
// the following conditions:
// 
// The above copyright notice and this permission notice shall be
// included in all copies or substantial portions of the Software.
// 
// THE SOFTWARE IS PROVIDED "AS IS", WITHOUT WARRANTY OF ANY KIND,
// EXPRESS OR IMPLIED, INCLUDING BUT NOT LIMITED TO THE WARRANTIES OF
// MERCHANTABILITY, FITNESS FOR A PARTICULAR PURPOSE AND
// NONINFRINGEMENT. IN NO EVENT SHALL THE AUTHORS OR COPYRIGHT HOLDERS BE
// LIABLE FOR ANY CLAIM, DAMAGES OR OTHER LIABILITY, WHETHER IN AN ACTION
// OF CONTRACT, TORT OR OTHERWISE, ARISING FROM, OUT OF OR IN CONNECTION
// WITH THE SOFTWARE OR THE USE OR OTHER DEALINGS IN THE SOFTWARE.
//


using System;
using System.Reflection;
using System.Collections;
using System.Collections.Generic;
using System.Linq;

using MonoDevelop.Components.Commands.ExtensionNodes;
using Mono.Addins;
using MonoDevelop.Core;
using MonoDevelop.Ide;

namespace MonoDevelop.Components.Commands
{
	public class CommandManager: IDisposable
	{
		Gtk.Window rootWidget;
		KeyBindingManager bindings;
		Gtk.AccelGroup accelGroup;
		uint statusUpdateWait = 500;
		DateTime lastUserInteraction;
		KeyboardShortcut[] chords;
		string chord;
		internal const int SlowCommandWarningTime = 50;
		
		Dictionary<object,Command> cmds = new Dictionary<object,Command> ();
		Hashtable handlerInfo = new Hashtable ();
		List<ICommandBar> toolbars = new List<ICommandBar> ();
		CommandTargetChain globalHandlerChain;
		ArrayList commandUpdateErrors = new ArrayList ();
		ArrayList visitors = new ArrayList ();
		LinkedList<Gtk.Window> topLevelWindows = new LinkedList<Gtk.Window> ();
		Stack delegatorStack = new Stack ();

		List<Gtk.Window> activeWindowStack = new List<Gtk.Window> ();

		HashSet<object> visitedTargets = new HashSet<object> ();
		
		bool disposed;
		bool toolbarUpdaterRunning;
		bool enableToolbarUpdate;
		int guiLock;
		int lastX, lastY;
		
		// Fields used to keep track of the application focus
		bool appHasFocus;
		Gtk.Window lastFocused;
		DateTime focusCheckDelayTimeout = DateTime.MinValue;
		
		internal static readonly object CommandRouteTerminator = new object ();
		
		internal bool handlerFoundInMulticast;
		Gtk.Widget lastActiveWidget;

		public CommandManager (): this (null)
		{
		}
		
		public CommandManager (Gtk.Window root)
		{
			rootWidget = root;
			bindings = new KeyBindingManager ();
			ActionCommand c = new ActionCommand (CommandSystemCommands.ToolbarList, "Toolbar List", null, null, ActionType.Check);
			c.CommandArray = true;
			RegisterCommand (c);

			#if MAC
			AppKit.NSEvent.AddLocalMonitorForEventsMatchingMask (AppKit.NSEventMask.KeyDown, OnNSEventKeyPress);
			#endif
		}

		/// <summary>
		/// Loads command definitions from the provided extension path
		/// </summary>
		public void LoadCommands (string addinPath)
		{
			AddinManager.AddExtensionNodeHandler (addinPath, OnExtensionChange);
		}

		/// <summary>
		/// Loads key binding schemes from the provided extension path
		/// </summary>
		public void LoadKeyBindingSchemes (string addinPath)
		{
			KeyBindingService.LoadBindingsFromExtensionPath (addinPath);
		}

		void OnExtensionChange (object s, ExtensionNodeEventArgs args)
		{
			if (args.Change == ExtensionChange.Add) {
				if (args.ExtensionNode is CommandCodon)
					RegisterCommand ((Command) args.ExtensionObject);
				else
					// It's a category node. Track changes in the category.
					args.ExtensionNode.ExtensionNodeChanged += OnExtensionChange;
			}
			else {
				if (args.ExtensionNode is CommandCodon)
					UnregisterCommand ((Command)args.ExtensionObject);
				else
					args.ExtensionNode.ExtensionNodeChanged -= OnExtensionChange;
			}
		}
		
		/// <summary>
		/// Creates a menu bar from the menu definition at the provided extension path
		/// </summary>
		public Gtk.MenuBar CreateMenuBar (string addinPath)
		{
			CommandEntrySet cset = CreateCommandEntrySet (addinPath);
			return CreateMenuBar (addinPath, cset);
		}
		
		/// <summary>
		/// Creates a set of toolbars from the provided extension path
		/// </summary>
		public Gtk.Toolbar[] CreateToolbarSet (string addinPath)
		{
			ArrayList bars = new ArrayList ();
			
			CommandEntrySet cset = CreateCommandEntrySet (addinPath);
			foreach (CommandEntry ce in cset) {
				CommandEntrySet ces = ce as CommandEntrySet;
				if (ces != null)
					bars.Add (CreateToolbar (addinPath + "/" + ces.CommandId, ces));
			}
			return (Gtk.Toolbar[]) bars.ToArray (typeof(Gtk.Toolbar));
		}
		
		/// <summary>
		/// Creates a toolbar from the provided extension path
		/// </summary>
		public Gtk.Toolbar CreateToolbar (string addinPath)
		{
			CommandEntrySet cset = CreateCommandEntrySet (addinPath);
			return CreateToolbar (addinPath, cset);
		}
		
		/// <summary>
		/// Creates a menu from the provided extension path
		/// </summary>
		public Gtk.Menu CreateMenu (string addinPath)
		{
			CommandEntrySet cset = CreateCommandEntrySet (addinPath);
			return CreateMenu (cset);
		}

		/// <summary>
		/// Shows a context menu.
		/// </summary>
		/// <param name='parent'>
		/// Widget for which the context menu is being shown
		/// </param>
		/// <param name='evt'>
		/// Current event object
		/// </param>
		/// <param name='addinPath'>
		/// Extension path to the definition of the menu
		/// </param>
		public void ShowContextMenu (Gtk.Widget parent, Gdk.EventButton evt, string addinPath)
		{
			ShowContextMenu (parent, evt, CreateCommandEntrySet (addinPath));
		}
		
		/// <summary>
		/// Shows a context menu.
		/// </summary>
		/// <param name='parent'>
		/// Widget for which the context menu is being shown
		/// </param>
		/// <param name='evt'>
		/// Current event object
		/// </param>
		/// <param name='ctx'>
		/// Extension context to use to query the extension path
		/// </param>
		/// <param name='addinPath'>
		/// Extension path to the definition of the menu
		/// </param>
		public void ShowContextMenu (Gtk.Widget parent, Gdk.EventButton evt,
			ExtensionContext ctx, string addinPath)
		{
			ShowContextMenu (parent, evt, CreateCommandEntrySet (ctx, addinPath));
		}
		
		/// <summary>
		/// Creates a command entry set.
		/// </summary>
		/// <returns>
		/// The command entry set.
		/// </returns>
		/// <param name='ctx'>
		/// Extension context to use to query the extension path
		/// </param>
		/// <param name='addinPath'>
		/// Extension path with the command definitions
		/// </param>
		public CommandEntrySet CreateCommandEntrySet (ExtensionContext ctx, string addinPath)
		{
			CommandEntrySet cset = new CommandEntrySet ();
			object[] items = ctx.GetExtensionObjects (addinPath, false);
			foreach (CommandEntry e in items)
				cset.Add (e);
			return cset;
		}
		
		/// <summary>
		/// Creates a command entry set.
		/// </summary>
		/// <returns>
		/// The command entry set.
		/// </returns>
		/// <param name='addinPath'>
		/// Extension path with the command definitions
		/// </param>
		public CommandEntrySet CreateCommandEntrySet (string addinPath)
		{
			CommandEntrySet cset = new CommandEntrySet ();
			object[] items = AddinManager.GetExtensionObjects (addinPath, false);
			foreach (CommandEntry e in items)
				cset.Add (e);
			return cset;
		}
		
		bool isEnabled = true;
		
		/// <summary>
		/// Gets or sets a value indicating whether the command manager is enabled. When disabled, all commands are disabled.
		/// </summary>
		public bool IsEnabled {
			get {
				return isEnabled;
			}
			set {
				isEnabled = value;
			}
		}


		/// <summary>
		/// The command currently being executed or for which the status is being checked
		/// </summary>
		public Command CurrentCommand { get; private set; }

		bool CanUseBinding (KeyboardShortcut[] chords, KeyboardShortcut[] accels, out KeyBinding binding, out bool isChord)
		{
			if (chords != null) {
				foreach (var chord in chords) {
					foreach (var accel in accels) {
						binding = new KeyBinding (chord, accel);
						if (bindings.BindingExists (binding)) {
							isChord = false;
							return true;
						}
					}
				}
			} else {
				foreach (var accel in accels) {
					if (bindings.ChordExists (accel)) {
						// Chords take precedence over bindings with the same shortcut.
						binding = null;
						isChord = true;
						return false;
					}
					
					binding = new KeyBinding (accel);
					if (bindings.BindingExists (binding)) {
						isChord = false;
						return true;
					}
				}
			}
			
			isChord = false;
			binding = null;
			
			return false;
		}
		
		public event EventHandler<KeyBindingFailedEventArgs> KeyBindingFailed;

<<<<<<< HEAD
		bool IsShortcutHandledByEmbeddedNSView (Gdk.Window window, KeyboardShortcut[] accels)
		{
			if (GtkWorkarounds.HasNSTextFieldFocus (window)) {
				foreach (KeyboardShortcut ks in accels) {
					if (ks.Modifier == Gdk.ModifierType.MetaMask && (
					        ks.Key == Gdk.Key.a || ks.Key == Gdk.Key.c ||
					        ks.Key == Gdk.Key.x || ks.Key == Gdk.Key.v ||
					        ks.Key == Gdk.Key.z)) {
						return true;
					}
				}
			}

			return false;
		}

=======
>>>>>>> 6b41c028
		#if MAC
		AppKit.NSEvent OnNSEventKeyPress (AppKit.NSEvent ev)
		{
			// If we have a native window that can handle this command, let it process
			// the keys itself and do not go through the command manager.
			// Events in Gtk windows do not pass through here except when they're done
			// in native NSViews. PerformKeyEquivalent for them will not return true,
			// so we're always going to fallback to the command manager for them.
			// If no window is focused, it's probably because a gtk window had focus
			// and the focus didn't go to any other window on close. (debug popup on hover
			// that gets closed on unhover). So if no keywindow is focused, events will
			// pass through here and let us use the command manager.
			var window = AppKit.NSApplication.SharedApplication.KeyWindow;
			if (window != null) {
				// Try the handler in the native window.
				if (window.PerformKeyEquivalent (ev))
					return null;

				// If the window is a gtk window and is registered in the command manager
				// process the events through the handler.
				var gtkWindow = MonoDevelop.Components.Mac.GtkMacInterop.GetGtkWindow (window);
				if (gtkWindow == null || !TopLevelWindowStack.Contains (gtkWindow))
					return null;
			}

			var gdkev = MonoDevelop.Components.Mac.GtkMacInterop.ConvertKeyEvent (ev);
			if (gdkev != null) {
				if (ProcessKeyEvent (gdkev))
					return null;
			}
			return ev;
		}
		#endif

		[GLib.ConnectBefore]
		void OnKeyPressed (object o, Gtk.KeyPressEventArgs e)
		{
			e.RetVal = ProcessKeyEvent (e.Event);
		}

		bool ProcessKeyEvent (Gdk.EventKey ev)
		{
			if (!IsEnabled)
				return true;

			RegisterUserInteraction ();
			
			bool complete;
			KeyboardShortcut[] accels = KeyBindingManager.AccelsFromKey (ev, out complete);

			if (!complete) {
				// incomplete accel
				return true;
			}
			
			List<Command> commands = null;
			KeyBinding binding;
			bool isChord;
			bool result;

			if (CanUseBinding (chords, accels, out binding, out isChord)) {
				commands = bindings.Commands (binding);
				result = true;
				chords = null;
				chord = null;
			} else if (isChord) {
				chord = KeyBindingManager.AccelLabelFromKey (ev);
				chords = accels;
				return true;
			} else if (chords != null) {
				// Note: The user has entered a valid chord but the accel was invalid.
				if (KeyBindingFailed != null) {
					string accel = KeyBindingManager.AccelLabelFromKey (ev);
					
					KeyBindingFailed (this, new KeyBindingFailedEventArgs (GettextCatalog.GetString ("The key combination ({0}, {1}) is not a command.", chord, accel)));
				}
				
				chords = null;
				chord = null;
				return true;
			} else {
				chords = null;
				chord = null;
				
				NotifyKeyPressed (ev);
				return false;
			}

			var toplevelFocus = IdeApp.Workbench.HasToplevelFocus;
			bool bypass = false;
			for (int i = 0; i < commands.Count; i++) {
				CommandInfo cinfo = GetCommandInfo (commands[i].Id, new CommandTargetRoute ());
				if (cinfo.Bypass) {
					bypass = true;
					continue;
				}

				if (cinfo.Enabled && cinfo.Visible && DispatchCommand (commands[i].Id, CommandSource.Keybinding))
					return result;
			}

			// The command has not been handled.
			// If there is at least a handler that sets the bypass flag, allow gtk to execute the default action
			
			if (commands.Count > 0 && !bypass) {
				result = true;
			} else {
				result = false;
				NotifyKeyPressed (ev);
			}
			
			chords = null;
			return result;
		}
		
		void NotifyKeyPressed (Gdk.EventKey ev)
		{
			if (KeyPressed != null)
				KeyPressed (this, new KeyPressArgs () { Key = ev.Key, Modifiers = ev.State });
		}
		
		/// <summary>
		/// Sets the root window. The manager will start the command route at this window, if no other is active.
		/// </summary>
		public void SetRootWindow (Gtk.Window root)
		{
			if (rootWidget != null)
				rootWidget.KeyPressEvent -= OnKeyPressed;
			
			rootWidget = root;
			rootWidget.AddAccelGroup (AccelGroup);
			RegisterTopWindow (rootWidget);
		}

		internal IEnumerable<Gtk.Window> TopLevelWindowStack {
			get { return topLevelWindows; }
		}
		
		internal void RegisterTopWindow (Gtk.Window win)
		{
			if (topLevelWindows.First != null && topLevelWindows.First.Value == win)
				return;

			// Ensure all events that were subscribed in StartWaitingForUserInteraction are unsubscribed
			// before doing any change to the topLevelWindows list
			EndWaitingForUserInteraction ();

			var node = topLevelWindows.Find (win);
			if (node != null) {
				if (win.HasToplevelFocus) {
					topLevelWindows.Remove (node);
					topLevelWindows.AddFirst (node);
				}
			} else {
				topLevelWindows.AddFirst (win);
				win.KeyPressEvent += OnKeyPressed;
				win.ButtonPressEvent += HandleButtonPressEvent;
				win.Destroyed += TopLevelDestroyed;
			}
		}

		[GLib.ConnectBefore]
		void HandleButtonPressEvent (object o, Gtk.ButtonPressEventArgs args)
		{
			RegisterUserInteraction ();
		}
		
		void TopLevelDestroyed (object o, EventArgs args)
		{
			RegisterUserInteraction ();

			Gtk.Window w = (Gtk.Window) o;
			w.Destroyed -= TopLevelDestroyed;
			w.KeyPressEvent -= OnKeyPressed;
			w.ButtonPressEvent -= HandleButtonPressEvent;
			topLevelWindows.Remove (w);
			if (w == lastFocused)
				lastFocused = null;
		}
		
		public void Dispose ()
		{
			disposed = true;
			bindings.Dispose ();
			lastFocused = null;
		}
		
		/// <summary>
		/// Disables all commands
		/// </summary>
		public bool LockAll ()
		{
			guiLock++;
			if (guiLock == 1) {
				foreach (ICommandBar toolbar in toolbars)
					toolbar.SetEnabled (false);
				return true;
			} else
				return false;
		}
		
		/// <summary>
		/// Unlocks the command manager
		/// </summary>
		public bool UnlockAll ()
		{
			if (guiLock == 1) {
				foreach (ICommandBar toolbar in toolbars)
					toolbar.SetEnabled (true);
			}
			
			if (guiLock > 0)
				guiLock--;
			return guiLock == 0;
		}
		
		/// <summary>
		/// When set to true, the toolbar status will be updated periodically while the gui is idle.
		/// idle update.
		/// </summary>
		public bool EnableIdleUpdate {
			get { return enableToolbarUpdate; }
			set {
				if (enableToolbarUpdate != value) {
					enableToolbarUpdate = value;
					if (value) {
						if (toolbars.Count > 0 || visitors.Count > 0)
							StartStatusUpdater ();
					} else {
						StopStatusUpdater ();
					}
				}
			}
		}

		/// <summary>
		/// Registers a new command.
		/// </summary>
		/// <param name='cmd'>
		/// The command.
		/// </param>
		public void RegisterCommand (Command cmd)
		{
			KeyBindingService.StoreDefaultBinding (cmd);
			KeyBindingService.LoadBinding (cmd);
			
			cmds[cmd.Id] = cmd;
			bindings.RegisterCommand (cmd);
		}
		
		/// <summary>
		/// Unregisters a command.
		/// </summary>
		/// <param name='cmd'>
		/// The command.
		/// </param>
		public void UnregisterCommand (Command cmd)
		{
			bindings.UnregisterCommand (cmd);
			cmds.Remove (cmd.Id);
		}
		
		/// <summary>
		/// Loads user defined key bindings.
		/// </summary>
		public void LoadUserBindings ()
		{
			foreach (Command cmd in cmds.Values)
				KeyBindingService.LoadBinding (cmd);
		}
		
		/// <summary>
		/// Registers a global command handler.
		/// </summary>
		/// <param name='handler'>
		/// The handler
		/// </param>
		/// <remarks>
		/// Global command handler are added to the end of the command route.
		/// </remarks>
		public void RegisterGlobalHandler (object handler)
		{
			globalHandlerChain = CommandTargetChain.AddTarget (globalHandlerChain, handler);
		}

		/// <summary>
		/// Unregisters a global handler.
		/// </summary>
		/// <param name='handler'>
		/// The handler.
		/// </param>
		public void UnregisterGlobalHandler (object handler)
		{
			globalHandlerChain = CommandTargetChain.RemoveTarget (globalHandlerChain, handler);
		}
		
		/// <summary>
		/// Registers a command target visitor.
		/// </summary>
		/// <param name='visitor'>
		/// The visitor.
		/// </param>
		/// <remarks>
		/// Command target visitors can be used to visit the whole active command route
		/// to perform custom actions on the objects of the route. The command manager
		/// periodically visits the command route. The visit frequency varies, but it
		/// is usually at least once a second.
		/// </remarks>
		public void RegisterCommandTargetVisitor (ICommandTargetVisitor visitor)
		{
			visitors.Add (visitor);
			StartStatusUpdater ();
		}
		
		/// <summary>
		/// Unregisters a command target visitor.
		/// </summary>
		/// <param name='visitor'>
		/// The visitor.
		/// </param>
		public void UnregisterCommandTargetVisitor (ICommandTargetVisitor visitor)
		{
			visitors.Remove (visitor);
		}
		
		/// <summary>
		/// Gets a registered command.
		/// </summary>
		/// <returns>
		/// The command.
		/// </returns>
		/// <param name='cmdId'>
		/// The identifier of the command
		/// </param>
		public Command GetCommand (object cmdId)
		{
			// Include the type name when converting enum members to ids.
			cmdId = ToCommandId (cmdId);
			
			Command cmd;
			if (cmds.TryGetValue (cmdId, out cmd))
				return cmd;
			else
				return null;
		}

		/// <summary>
		/// Gets all registered commands
		/// </summary>
		public IEnumerable<Command> GetCommands ()
		{
			return cmds.Values;
		}

		/// <summary>
		/// Gets an action command.
		/// </summary>
		/// <returns>
		/// The action command.
		/// </returns>
		/// <param name='cmdId'>
		/// The command identifier.
		/// </param>
		public ActionCommand GetActionCommand (object cmdId)
		{
			return GetCommand (cmdId) as ActionCommand;
		}
		
		/// <summary>
		/// Creates a menu bar.
		/// </summary>
		/// <returns>
		/// The menu bar.
		/// </returns>
		/// <param name='name'>
		/// Unused
		/// </param>
		/// <param name='entrySet'>
		/// Entry set with the definition of the commands to be included in the menu bar
		/// </param>
		public Gtk.MenuBar CreateMenuBar (string name, CommandEntrySet entrySet)
		{
			Gtk.MenuBar topMenu = new CommandMenuBar (this);
			foreach (CommandEntry entry in entrySet) {
				Gtk.MenuItem mi = entry.CreateMenuItem (this);
				CustomItem ci = mi.Child as CustomItem;
				if (ci != null)
					ci.SetMenuStyle (topMenu);
				topMenu.Append (mi);
			}
			return topMenu;
		}
		
/*		public Gtk.Toolbar CreateToolbar (CommandEntrySet entrySet)
		{
			return CreateToolbar ("", entrySet);
		}
		
*/	
		/// <summary>
		/// Appends commands to a menu
		/// </summary>
		/// <returns>
		/// The menu.
		/// </returns>
		/// <param name='entrySet'>
		/// Entry set with the command definitions
		/// </param>
		/// <param name='menu'>
		/// The menu where to add the commands
		/// </param>
		public Gtk.Menu CreateMenu (CommandEntrySet entrySet, CommandMenu menu)
		{
			foreach (CommandEntry entry in entrySet) {
				Gtk.MenuItem mi = entry.CreateMenuItem (this);
				CustomItem ci = mi.Child as CustomItem;
				if (ci != null)
					ci.SetMenuStyle (menu);
				menu.Append (mi);
			}
			return menu;
		}

#if MAC
		/// <summary>
		/// Creates a menu.
		/// </summary>
		/// <returns>
		/// The menu.
		/// </returns>
		/// <param name='entrySet'>
		/// Entry with the command definitions
		/// </param>
		public AppKit.NSMenu CreateNSMenu (CommandEntrySet entrySet)
		{
			return CreateNSMenu (entrySet, new CommandMenu (this));
		}

		/// <summary>
		/// Creates the menu.
		/// </summary>
		/// <returns>
		/// The menu.
		/// </returns>
		/// <param name='entrySet'>
		/// Entry with the command definitions
		/// </param>
		/// <param name='initialTarget'>
		/// Initial command route target. The command handler will start looking for command handlers in this object.
		/// </param>
		public AppKit.NSMenu CreateNSMenu (CommandEntrySet entrySet, object initialTarget)
		{
			return new MonoDevelop.Components.Mac.MDMenu (this, entrySet, CommandSource.ContextMenu, initialTarget);
		}
#endif

		/// <summary>
		/// Creates a menu.
		/// </summary>
		/// <returns>
		/// The menu.
		/// </returns>
		/// <param name='entrySet'>
		/// Entry with the command definitions
		/// </param>
		public Gtk.Menu CreateMenu (CommandEntrySet entrySet)
		{
			return CreateMenu (entrySet, new CommandMenu (this));
		}
		
		/// <summary>
		/// Creates the menu.
		/// </summary>
		/// <returns>
		/// The menu.
		/// </returns>
		/// <param name='entrySet'>
		/// Entry with the command definitions
		/// </param>
		/// <param name='initialTarget'>
		/// Initial command route target. The command handler will start looking for command handlers in this object.
		/// </param>
		public Gtk.Menu CreateMenu (CommandEntrySet entrySet, object initialTarget)
		{
			var menu = (CommandMenu) CreateMenu (entrySet, new CommandMenu (this));
			menu.InitialCommandTarget = initialTarget;
			return menu;
		}
		
		/// <summary>
		/// Shows a context menu.
		/// </summary>
		/// <param name='parent'>
		/// Widget for which the context menu is being shown
		/// </param>
		/// <param name='evt'>
		/// Current event
		/// </param>
		/// <param name='entrySet'>
		/// Entry with the command definitions
		/// </param>
		/// <param name='initialCommandTarget'>
		/// Initial command route target. The command handler will start looking for command handlers in this object.
		/// </param>
		public bool ShowContextMenu (Gtk.Widget parent, Gdk.EventButton evt, CommandEntrySet entrySet,
			object initialCommandTarget = null)
		{
#if MAC
			var menu = CreateNSMenu (entrySet, initialCommandTarget);
			ContextMenuExtensionsMac.ShowContextMenu (parent, evt, menu);
#else
			var menu = CreateMenu (entrySet);
			if (menu != null)
				ShowContextMenu (parent, evt, menu, initialCommandTarget);
#endif
			return true;
		}
		
		/// <summary>
		/// Shows a context menu.
		/// </summary>
		/// <param name='parent'>
		/// Widget for which the context menu is being shown
		/// </param>
		/// <param name='evt'>
		/// Current event
		/// </param>
		/// <param name='menu'>
		/// Menu to be shown
		/// </param>
		/// <param name='initialCommandTarget'>
		/// Initial command route target. The command handler will start looking for command handlers in this object.
		/// </param>
		public void ShowContextMenu (Gtk.Widget parent, Gdk.EventButton evt, Gtk.Menu menu,
			object initialCommandTarget = null)
		{
			if (menu is CommandMenu) {
				((CommandMenu)menu).InitialCommandTarget = initialCommandTarget ?? parent;
			}
			
			GtkWorkarounds.ShowContextMenu (menu, parent, evt);
		}
		
		/// <summary>
		/// Creates a toolbar.
		/// </summary>
		/// <returns>
		/// The toolbar.
		/// </returns>
		/// <param name='entrySet'>
		/// Entry with the command definitions
		/// </param>
		public Gtk.Toolbar CreateToolbar (CommandEntrySet entrySet)
		{
			return CreateToolbar ("", entrySet, null);
		}
		
		/// <summary>
		/// Creates a toolbar.
		/// </summary>
		/// <returns>
		/// The toolbar.
		/// </returns>
		/// <param name='entrySet'>
		/// Entry with the command definitions
		/// </param>
		/// <param name='initialTarget'>
		/// Initial command route target. The command handler will start looking for command handlers in this object.
		/// </param>
		public Gtk.Toolbar CreateToolbar (CommandEntrySet entrySet, object initialTarget)
		{
			return CreateToolbar ("", entrySet, initialTarget);
		}
		
		/// <summary>
		/// Creates a toolbar.
		/// </summary>
		/// <returns>
		/// The toolbar.
		/// </returns>
		/// <param name='id'>
		/// Identifier of the toolbar
		/// </param>
		/// <param name='entrySet'>
		/// Entry with the command definitions
		/// </param>
		public Gtk.Toolbar CreateToolbar (string id, CommandEntrySet entrySet)
		{
			return CreateToolbar (id, entrySet, null);
		}
		
		/// <summary>
		/// Creates a toolbar.
		/// </summary>
		/// <returns>
		/// The toolbar.
		/// </returns>
		/// <param name='id'>
		/// Identifier of the toolbar
		/// </param>
		/// <param name='entrySet'>
		/// Entry with the command definitions
		/// </param>
		/// <param name='initialTarget'>
		/// Initial command route target. The command handler will start looking for command handlers in this object.
		/// </param>
		public Gtk.Toolbar CreateToolbar (string id, CommandEntrySet entrySet, object initialTarget)
		{
			CommandToolbar toolbar = new CommandToolbar (this, id, entrySet.Name);
			toolbar.InitialCommandTarget = initialTarget;
			
			foreach (CommandEntry entry in entrySet) {
				Gtk.ToolItem ti = entry.CreateToolItem (this);
				CustomItem ci = ti.Child as CustomItem;
				if (ci != null)
					ci.SetToolbarStyle (toolbar);
				toolbar.Add (ti);
			}
			ToolbarTracker tt = new ToolbarTracker ();
			tt.Track (toolbar);
			return toolbar;
		}
		
		/// <summary>
		/// Dispatches a command.
		/// </summary>
		/// <returns>
		/// True if a handler for the command was found
		/// </returns>
		/// <param name='commandId'>
		/// Identifier of the command
		/// </param>
		/// <remarks>
		/// This methods tries to execute a command by looking for a handler in the active command route.
		/// </remarks>
		public bool DispatchCommand (object commandId)
		{
			return DispatchCommand (commandId, null, null, CommandSource.Unknown);
		}
		
		/// <summary>
		/// Dispatches a command.
		/// </summary>
		/// <returns>
		/// True if a handler for the command was found
		/// </returns>
		/// <param name='commandId'>
		/// Identifier of the command
		/// </param>
		/// <param name='source'>
		/// What is causing the command to be dispatched
		/// </param>
		public bool DispatchCommand (object commandId, CommandSource source)
		{
			return DispatchCommand (commandId, null, null, source);
		}
		
		/// <summary>
		/// Dispatches a command.
		/// </summary>
		/// <returns>
		/// True if a handler for the command was found
		/// </returns>
		/// <param name='commandId'>
		/// Identifier of the command
		/// </param>
		/// <param name='dataItem'>
		/// Data item for the command. It must be one of the data items obtained by calling GetCommandInfo.
		/// </param>
		public bool DispatchCommand (object commandId, object dataItem)
		{
			return DispatchCommand (commandId, dataItem, null, CommandSource.Unknown);
		}
		
		/// <summary>
		/// Dispatches a command.
		/// </summary>
		/// <returns>
		/// True if a handler for the command was found
		/// </returns>
		/// <param name='commandId'>
		/// Identifier of the command
		/// </param>
		/// <param name='dataItem'>
		/// Data item for the command. It must be one of the data items obtained by calling GetCommandInfo.
		/// </param>
		/// <param name='source'>
		/// What is causing the command to be dispatched
		/// </param>
		public bool DispatchCommand (object commandId, object dataItem, CommandSource source)
		{
			return DispatchCommand (commandId, dataItem, null, source);
		}

		/// <summary>
		/// Dispatches a command.
		/// </summary>
		/// <returns>
		/// True if a handler for the command was found
		/// </returns>
		/// <param name='commandId'>
		/// Identifier of the command
		/// </param>
		/// <param name='dataItem'>
		/// Data item for the command. It must be one of the data items obtained by calling GetCommandInfo.
		/// </param>
		/// <param name='initialTarget'>
		/// Initial command route target. The command handler will start looking for command handlers in this object.
		/// </param>
		public bool DispatchCommand (object commandId, object dataItem, object initialTarget)
		{
			return DispatchCommand (commandId, dataItem, initialTarget, CommandSource.Unknown);
		}
		
		/// <summary>
		/// Dispatches a command.
		/// </summary>
		/// <returns>
		/// True if a handler for the command was found
		/// </returns>
		/// <param name='commandId'>
		/// Identifier of the command
		/// </param>
		/// <param name='dataItem'>
		/// Data item for the command. It must be one of the data items obtained by calling GetCommandInfo.
		/// </param>
		/// <param name='initialTarget'>
		/// Initial command route target. The command handler will start looking for command handlers in this object.
		/// </param>
		/// <param name='source'>
		/// What is causing the command to be dispatched
		/// </param>
		public bool DispatchCommand (object commandId, object dataItem, object initialTarget, CommandSource source)
		{
			RegisterUserInteraction ();
			
			if (guiLock > 0)
				return false;

			commandId = CommandManager.ToCommandId (commandId);
			
			List<HandlerCallback> handlers = new List<HandlerCallback> ();
			ActionCommand cmd = null;
			try {
				cmd = GetActionCommand (commandId);
				if (cmd == null)
					return false;

				CurrentCommand = cmd;
				CommandTargetRoute targetRoute = new CommandTargetRoute (initialTarget);
				object cmdTarget = GetFirstCommandTarget (targetRoute);
				CommandInfo info = new CommandInfo (cmd);

				while (cmdTarget != null)
				{
					HandlerTypeInfo typeInfo = GetTypeHandlerInfo (cmdTarget);
					
					bool bypass = false;
					
					CommandUpdaterInfo cui = typeInfo.GetCommandUpdater (commandId);
					if (cui != null) {
						if (cmd.CommandArray) {
							// Make sure that the option is still active
							info.ArrayInfo = new CommandArrayInfo (info);
							cui.Run (cmdTarget, info.ArrayInfo);
							if (!info.ArrayInfo.Bypass) {
								if (info.ArrayInfo.FindCommandInfo (dataItem) == null)
									return false;
							} else
								bypass = true;
						} else {
							info.Bypass = false;
							cui.Run (cmdTarget, info);
							bypass = info.Bypass;
							
							if (!bypass && (!info.Enabled || !info.Visible))
								return false;
						}
					}
					
					if (!bypass) {
						CommandHandlerInfo chi = typeInfo.GetCommandHandler (commandId);
						if (chi != null) {
							object localTarget = cmdTarget;
							if (cmd.CommandArray) {
								handlers.Add (delegate {
									OnCommandActivating (commandId, info, dataItem, localTarget, source);
									var t = DateTime.Now;
									try {
										chi.Run (localTarget, cmd, dataItem);
									} finally {
										OnCommandActivated (commandId, info, dataItem, localTarget, source, DateTime.Now - t);
									}
								});
							}
							else {
								handlers.Add (delegate {
									OnCommandActivating (commandId, info, dataItem, localTarget, source);
									var t = DateTime.Now;
									try {
										chi.Run (localTarget, cmd);
									} finally {
										OnCommandActivated (commandId, info, dataItem, localTarget, source, DateTime.Now - t);
									}
								});
							}
							handlerFoundInMulticast = true;
							cmdTarget = NextMulticastTarget (targetRoute);
							if (cmdTarget == null)
								break;
							else
								continue;
						}
					}
					cmdTarget = GetNextCommandTarget (targetRoute, cmdTarget);
				}

				if (handlers.Count > 0) {
					foreach (HandlerCallback c in handlers)
						c ();
					UpdateToolbars ();
					return true;
				}
	
				if (DefaultDispatchCommand (cmd, info, dataItem, cmdTarget, source)) {
					UpdateToolbars ();
					return true;
				}
			}
			catch (Exception ex) {
				string name = (cmd != null && cmd.Text != null && cmd.Text.Length > 0) ? cmd.Text : commandId.ToString ();
				name = name.Replace ("_","");
				ReportError (commandId, "Error while executing command: " + name, ex);
			}
			finally {
				CurrentCommand = null;
			}
			return false;
		}
		
		bool DefaultDispatchCommand (ActionCommand cmd, CommandInfo info, object dataItem, object target, CommandSource source)
		{
			DefaultUpdateCommandInfo (cmd, info);
			
			if (cmd.CommandArray) {
				//if (info.ArrayInfo.FindCommandInfo (dataItem) == null)
				//	return false;
			}
			else if (!info.Enabled || !info.Visible)
				return false;
			
			if (cmd.DefaultHandler == null) {
				if (cmd.DefaultHandlerType == null)
					return false;
				cmd.DefaultHandler = (CommandHandler) Activator.CreateInstance (cmd.DefaultHandlerType);
			}
			OnCommandActivating (cmd.Id, info, dataItem, target, source);

			var t = DateTime.Now;
			try {
				cmd.DefaultHandler.InternalRun (dataItem);
			} finally {
				OnCommandActivated (cmd.Id, info, dataItem, target, source, DateTime.Now - t);
			}
			return true;
		}
		
		void OnCommandActivating (object commandId, CommandInfo commandInfo, object dataItem, object target, CommandSource source)
		{
			if (CommandActivating != null)
				CommandActivating (this, new CommandActivationEventArgs (commandId, commandInfo, dataItem, target, source));
		}
		
		void OnCommandActivated (object commandId, CommandInfo commandInfo, object dataItem, object target, CommandSource source, TimeSpan time)
		{
			if (CommandActivated != null)
				CommandActivated (this, new CommandActivationEventArgs (commandId, commandInfo, dataItem, target, source, time));
		}
		
		/// <summary>
		/// Raised just before a command is executed
		/// </summary>
		public event EventHandler<CommandActivationEventArgs> CommandActivating;
		
		/// <summary>
		/// Raised just after a command has been executed
		/// </summary>
		public event EventHandler<CommandActivationEventArgs> CommandActivated;
		
		/// <summary>
		/// Retrieves status information about a command by looking for a handler in the active command route.
		/// </summary>
		/// <returns>
		/// The command information.
		/// </returns>
		/// <param name='commandId'>
		/// Identifier of the command.
		/// </param>
		public CommandInfo GetCommandInfo (object commandId)
		{
			return GetCommandInfo (commandId, new CommandTargetRoute ());
		}
		
		/// <summary>
		/// Retrieves status information about a command by looking for a handler in the active command route.
		/// </summary>
		/// <returns>
		/// The command information.
		/// </returns>
		/// <param name='commandId'>
		/// Identifier of the command.
		/// </param>
		/// <param name='targetRoute'>
		/// Command route origin
		/// </param>
		public CommandInfo GetCommandInfo (object commandId, CommandTargetRoute targetRoute)
		{
			commandId = CommandManager.ToCommandId (commandId);
			ActionCommand cmd = GetActionCommand (commandId);
			if (cmd == null)
				throw new InvalidOperationException ("Invalid action command id: " + commandId);

			NotifyCommandTargetScanStarted ();
			CommandInfo info = new CommandInfo (cmd);

			try {
				bool multiCastEnabled = true;
				bool multiCastVisible = false;

				CurrentCommand = cmd;

				object cmdTarget = GetFirstCommandTarget (targetRoute);

				while (cmdTarget != null)
				{
					HandlerTypeInfo typeInfo = GetTypeHandlerInfo (cmdTarget);
					CommandUpdaterInfo cui = typeInfo.GetCommandUpdater (commandId);
					
					bool bypass = false;
					bool handlerFound = false;
					
					if (cui != null) {
						if (cmd.CommandArray) {
							info.ArrayInfo = new CommandArrayInfo (info);
							cui.Run (cmdTarget, info.ArrayInfo);
							if (!info.ArrayInfo.Bypass) {
								if (guiLock > 0)
									info.Enabled = false;
								handlerFound = true;
							}
						}
						else {
							info.Bypass = false;
							cui.Run (cmdTarget, info);
							if (!info.Bypass) {
								if (guiLock > 0)
									info.Enabled = false;
								handlerFound = true;
							}
						}
						if (!handlerFound)
							bypass = true;
					}

					if (handlerFound) {
						handlerFoundInMulticast = true;
						if (!info.Enabled || !info.Visible)
							multiCastEnabled = false;
						if (info.Visible)
							multiCastVisible = true;
						cmdTarget = NextMulticastTarget (targetRoute);
						if (cmdTarget == null) {
							if (!multiCastEnabled)
								info.Enabled = false;
							if (multiCastVisible)
								info.Visible = true;
							return info;
						}
						continue;
					}
					else if (!bypass && typeInfo.GetCommandHandler (commandId) != null) {
						info.Enabled = guiLock == 0;
						info.Visible = true;
						
						return info;
					}
					
					cmdTarget = GetNextCommandTarget (targetRoute, cmdTarget);
				}
				
				info.Bypass = false;
				DefaultUpdateCommandInfo (cmd, info);
			}
			catch (Exception ex) {
				if (!commandUpdateErrors.Contains (commandId)) {
					commandUpdateErrors.Add (commandId);
					ReportError (commandId, "Error while updating status of command: " + commandId, ex);
				}
				info.Enabled = false;
				info.Visible = true;
			} finally {
				NotifyCommandTargetScanFinished ();
				CurrentCommand = null;
			}

			if (guiLock > 0)
				info.Enabled = false;
			return info;
		}
		
		void DefaultUpdateCommandInfo (ActionCommand cmd, CommandInfo info)
		{
			if (cmd.DefaultHandler == null) {
				if (cmd.DefaultHandlerType == null) {
					info.Enabled = false;
					if (!cmd.DisabledVisible)
						info.Visible = false;
					return;
				}
				cmd.DefaultHandler = (CommandHandler) Activator.CreateInstance (cmd.DefaultHandlerType);
			}
			if (cmd.CommandArray) {
				info.ArrayInfo = new CommandArrayInfo (info);
				cmd.DefaultHandler.InternalUpdate (info.ArrayInfo);
			}
			else
				cmd.DefaultHandler.InternalUpdate (info);
		}
		
		/// <summary>
		/// Visits the active command route
		/// </summary>
		/// <returns>
		/// Visitor result
		/// </returns>
		/// <param name='visitor'>
		/// Visitor.
		/// </param>
		/// <param name='initialTarget'>
		/// Initial target (provide null to use the default initial target)
		/// </param>
		public object VisitCommandTargets (ICommandTargetVisitor visitor, object initialTarget)
		{
			CommandTargetRoute targetRoute = new CommandTargetRoute (initialTarget);
			object cmdTarget = GetFirstCommandTarget (targetRoute);

			visitor.Start ();

			try {
				while (cmdTarget != null)
				{
					if (visitor.Visit (cmdTarget))
						return cmdTarget;

					cmdTarget = GetNextCommandTarget (targetRoute, cmdTarget);
				}
			} catch (Exception ex) {
				LoggingService.LogError ("Error while visiting command targets", ex);
			} finally {
				visitor.End ();
			}
			return null;
		}
		
		internal bool DispatchCommandFromAccel (object commandId, object dataItem, object initialTarget)
		{
			// Dispatches a command that has been fired by an accelerator.
			// The difference from a normal dispatch is that there may
			// be several commands bound to the same accelerator, and in
			// this case it will execute the one that is enabled.
			
			// If the original key has been modified
			// by a CommandUpdate handler, it won't work. That's a limitation,
			// but checking all possible commands would be too slow.
			
			Command cmd = GetCommand (commandId);
			if (cmd == null)
				return false;
			
			string accel = cmd.AccelKey;
			KeyBinding binding;
			
			if (accel == null || !KeyBinding.TryParse (accel, out binding))
				return DispatchCommand (commandId, dataItem, initialTarget, CommandSource.Keybinding);
			
			List<Command> list = bindings.Commands (binding);
			if (list == null || list.Count == 1) {
				// The command is not overloaded, so it can be handled normally.
				return DispatchCommand (commandId, dataItem, initialTarget, CommandSource.Keybinding);
			}
			
			CommandTargetRoute targetChain = new CommandTargetRoute (initialTarget);
			
			// Get the accelerator used to fire the command and make sure it has not changed.
			CommandInfo accelInfo = GetCommandInfo (commandId, targetChain);
			bool res = DispatchCommand (commandId, accelInfo.DataItem, initialTarget, CommandSource.Keybinding);

			// If the accelerator has changed, we can't handle overloading.
			if (res || accel != accelInfo.AccelKey)
				return res;
			
			// Execution failed. Now try to execute alternate commands
			// bound to the same key.
			
			for (int i = 0; i < list.Count; i++) {
				if (list[i].Id == commandId) // already handled above.
					continue;
				
				CommandInfo cinfo = GetCommandInfo (list[i].Id, targetChain);
				if (cinfo.AccelKey != accel) // Key changed by a handler, just ignore the command.
					continue;
				
				if (DispatchCommand (list[i].Id, cinfo.DataItem, initialTarget, CommandSource.Keybinding))
					return true;
			}
			
			return false;
		}
		
		internal Gtk.AccelGroup AccelGroup {
			get {
				if (accelGroup == null) {
					accelGroup = new Gtk.AccelGroup ();
				} 
				return accelGroup;
			}
		}
		
		internal void NotifySelected (CommandInfo cmdInfo)
		{
			if (CommandSelected != null) {
				CommandSelectedEventArgs args = new CommandSelectedEventArgs (cmdInfo);
				CommandSelected (this, args);
			}
		}
		
		internal void NotifyDeselected ()
		{
			if (CommandDeselected != null)
				CommandDeselected (this, EventArgs.Empty);
		}
		
		HandlerTypeInfo GetTypeHandlerInfo (object cmdTarget)
		{
			HandlerTypeInfo typeInfo = (HandlerTypeInfo) handlerInfo [cmdTarget.GetType ()];
			if (typeInfo != null) return typeInfo;
			
			Type type = cmdTarget.GetType ();
			typeInfo = new HandlerTypeInfo ();
			
			List<CommandHandlerInfo> handlers = new List<CommandHandlerInfo> ();
			List<CommandUpdaterInfo> updaters = new List<CommandUpdaterInfo> ();
			
			Type curType = type;
			while (curType != null && curType.Assembly != typeof(Gtk.Widget).Assembly && curType.Assembly != typeof(object).Assembly) {
				MethodInfo[] methods = curType.GetMethods (BindingFlags.Instance | BindingFlags.Public | BindingFlags.NonPublic | BindingFlags.DeclaredOnly);
				foreach (MethodInfo method in methods) {

					ICommandUpdateHandler customHandlerChain = null;
					ICommandArrayUpdateHandler customArrayHandlerChain = null;
					ICommandTargetHandler customTargetHandlerChain = null;
					ICommandArrayTargetHandler customArrayTargetHandlerChain = null;
					List<CommandHandlerInfo> methodHandlers = new List<CommandHandlerInfo> ();
					
					foreach (object attr in method.GetCustomAttributes (true)) {
						if (attr is CommandHandlerAttribute)
							methodHandlers.Add (new CommandHandlerInfo (method, (CommandHandlerAttribute) attr));
						else if (attr is CommandUpdateHandlerAttribute)
							AddUpdater (updaters, method, (CommandUpdateHandlerAttribute) attr);
						else {
							customHandlerChain = ChainHandler (customHandlerChain, attr);
							customArrayHandlerChain = ChainHandler (customArrayHandlerChain, attr);
							customTargetHandlerChain = ChainHandler (customTargetHandlerChain, attr);
							customArrayTargetHandlerChain = ChainHandler (customArrayTargetHandlerChain, attr);
						}
					}

					foreach (object attr in type.GetCustomAttributes (true)) {
						customHandlerChain = ChainHandler (customHandlerChain, attr);
						customArrayHandlerChain = ChainHandler (customArrayHandlerChain, attr);
						customTargetHandlerChain = ChainHandler (customTargetHandlerChain, attr);
						customArrayTargetHandlerChain = ChainHandler (customArrayTargetHandlerChain, attr);
					}
					
					if (methodHandlers.Count > 0) {
						if (customHandlerChain != null || customArrayHandlerChain != null) {
							// There are custom handlers. Create update handlers for all commands
							// that the method handles so the custom update handlers can be chained
							foreach (CommandHandlerInfo ci in methodHandlers) {
								CommandUpdaterInfo c = AddUpdateHandler (updaters, ci.CommandId);
								c.AddCustomHandlers (customHandlerChain, customArrayHandlerChain);
							}
						}
						if (customTargetHandlerChain != null || customArrayTargetHandlerChain != null) {
							foreach (CommandHandlerInfo ci in methodHandlers)
								ci.AddCustomHandlers (customTargetHandlerChain, customArrayTargetHandlerChain);
						}
					}
					handlers.AddRange (methodHandlers);
				}
				curType = curType.BaseType;
			}
			
			if (handlers.Count > 0)
				typeInfo.CommandHandlers = handlers.ToArray (); 
			if (updaters.Count > 0)
				typeInfo.CommandUpdaters = updaters.ToArray ();
				 
			handlerInfo [type] = typeInfo;
			return typeInfo;
		}

		CommandUpdaterInfo AddUpdateHandler (List<CommandUpdaterInfo> methodUpdaters, object cmdId)
		{
			foreach (CommandUpdaterInfo ci in methodUpdaters) {
				if (ci.CommandId.Equals (cmdId))
					return ci;
			}
			// Not found, it needs to be added
			CommandUpdaterInfo cinfo = new CommandUpdaterInfo (cmdId);
			methodUpdaters.Add (cinfo);
			return cinfo;
		}

		void AddUpdater (List<CommandUpdaterInfo> methodUpdaters, MethodInfo method, CommandUpdateHandlerAttribute attr)
		{
			foreach (CommandUpdaterInfo ci in methodUpdaters) {
				if (ci.CommandId.Equals (CommandManager.ToCommandId (attr.CommandId))) {
					ci.Init (method, attr);
					return;
				}
			}
			// Not found, it needs to be added
			CommandUpdaterInfo cinfo = new CommandUpdaterInfo (method, attr);
			methodUpdaters.Add (cinfo);
		}

		ICommandArrayUpdateHandler ChainHandler (ICommandArrayUpdateHandler chain, object attr)
		{
			ICommandArrayUpdateHandler h = attr as ICommandArrayUpdateHandler;
			if (h == null) return chain;
			h.Next = chain ?? DefaultCommandHandler.Instance;
			return h;
		}

		ICommandUpdateHandler ChainHandler (ICommandUpdateHandler chain, object attr)
		{
			ICommandUpdateHandler h = attr as ICommandUpdateHandler;
			if (h == null) return chain;
			h.Next = chain ?? DefaultCommandHandler.Instance;
			return h;
		}

		ICommandTargetHandler ChainHandler (ICommandTargetHandler chain, object attr)
		{
			ICommandTargetHandler h = attr as ICommandTargetHandler;
			if (h == null) return chain;
			h.Next = chain ?? DefaultCommandHandler.Instance;
			return h;
		}

		ICommandArrayTargetHandler ChainHandler (ICommandArrayTargetHandler chain, object attr)
		{
			ICommandArrayTargetHandler h = attr as ICommandArrayTargetHandler;
			if (h == null) return chain;
			h.Next = chain ?? DefaultCommandHandler.Instance;
			return h;
		}

		Gtk.Window GetCurrentFocusedTopLevelWindow ()
		{
			foreach (var window in topLevelWindows) {
				if (window.HasToplevelFocus)
					return window;
			}
			return rootWidget;
		}
		
		object GetFirstCommandTarget (CommandTargetRoute targetRoute)
		{
			delegatorStack.Clear ();
			visitedTargets.Clear ();
			handlerFoundInMulticast = false;
			object cmdTarget;
			if (targetRoute.InitialTarget != null)
				cmdTarget = targetRoute.InitialTarget;
			else {
				cmdTarget = GetActiveWidget (GetCurrentFocusedTopLevelWindow ());
				if (cmdTarget == null) {
					cmdTarget = globalHandlerChain;
				}
			}
			visitedTargets.Add (cmdTarget);
			return cmdTarget;
		}
		
		object GetNextCommandTarget (CommandTargetRoute targetRoute, object cmdTarget, bool ignoreDelegator = false)
		{
			if (cmdTarget is IMultiCastCommandRouter) 
				cmdTarget = new MultiCastDelegator (this, (IMultiCastCommandRouter)cmdTarget, targetRoute);

			if (!ignoreDelegator && cmdTarget is ICommandDelegator) {
				if (cmdTarget is ICommandDelegatorRouter)
					throw new InvalidOperationException ("A type can't implement both ICommandDelegator and ICommandDelegatorRouter");
				object oldCmdTarget = cmdTarget;
				cmdTarget = ((ICommandDelegator)oldCmdTarget).GetDelegatedCommandTarget ();
				if (cmdTarget != null)
					delegatorStack.Push (oldCmdTarget);
				else
					cmdTarget = GetNextCommandTarget (targetRoute, oldCmdTarget, true);
			}
			else if (cmdTarget is ICommandDelegatorRouter) {
				object oldCmdTarget = cmdTarget;
				cmdTarget = ((ICommandDelegatorRouter)oldCmdTarget).GetDelegatedCommandTarget ();
				if (cmdTarget != null)
					delegatorStack.Push (oldCmdTarget);
				else
					cmdTarget = ((ICommandDelegatorRouter)oldCmdTarget).GetNextCommandTarget ();
			}
			else if (cmdTarget is ICommandRouter)
				cmdTarget = ((ICommandRouter)cmdTarget).GetNextCommandTarget ();
			else if (cmdTarget is Gtk.Widget)
				cmdTarget = ((Gtk.Widget)cmdTarget).Parent;
			#if MAC
			else if (cmdTarget is AppKit.NSView) {
				var v = (AppKit.NSView) cmdTarget;
				if (v.Superview != null && IsRootGdkQuartzView (v.Superview))
					// FIXME: We should get here the GTK parent of the superview. Since there is no api for this
					// right now, we rely on it being set by GetActiveWidget()
					cmdTarget = null;
				else
					cmdTarget = v.Superview;
			}
			#endif
			else
				cmdTarget = null;
			
			if (cmdTarget == null || !visitedTargets.Add (cmdTarget)) {
				if (delegatorStack.Count > 0) {
					var del = delegatorStack.Pop ();
					if (del is ICommandDelegatorRouter)
						cmdTarget = ((ICommandDelegatorRouter)del).GetNextCommandTarget ();
					else
						cmdTarget = GetNextCommandTarget (targetRoute, del, true);
					if (cmdTarget == CommandManager.CommandRouteTerminator)
						return null;
					if (cmdTarget != null)
						return cmdTarget;
				}
				return globalHandlerChain;
			} else
				return cmdTarget;
		}

		internal object NextMulticastTarget (CommandTargetRoute targetRoute)
		{
			while (delegatorStack.Count > 0) {
				MultiCastDelegator del = delegatorStack.Pop () as MultiCastDelegator;
				if (del != null) {
					object cmdTarget = GetNextCommandTarget (targetRoute, del);
					return cmdTarget == globalHandlerChain ? null : cmdTarget;
				}
			}
			return null;
		}
		
		Gtk.Window GetActiveWindow (Gtk.Window win)
		{
			Gtk.Window[] wins = Gtk.Window.ListToplevels ();
			
			bool hasFocus = false;
			bool lastFocusedExists = lastFocused == null;
			Gtk.Window newFocused = null;
			foreach (Gtk.Window w in wins) {
				if (w.Visible) {
					if (w.HasToplevelFocus) {
						hasFocus = true;
						newFocused = w;
					}
					if (w.IsActive && w.Type == Gtk.WindowType.Toplevel && !(w is Gtk.Dialog)) {
						if (win == null)
							win = w;
					}
					if (lastFocused == w) {
						lastFocusedExists = true;
					}
				}
			}
			
			lastFocused = newFocused;
			UpdateAppFocusStatus (hasFocus, lastFocusedExists);
			
			if (win != null && win.IsRealized) {
				RegisterTopWindow (win);
				return win;
			}
			else
				return null;
		}
		
		object GetActiveWidget (Gtk.Window win)
		{
			win = GetActiveWindow (win);

			Gtk.Widget widget = win;
			if (win != null) {

				#if MAC
				var nw = MonoDevelop.Components.Mac.GtkMacInterop.GetNSWindow (win);
				if (nw != null) {
					var v = nw.FirstResponder as AppKit.NSView;
					if (v != null && !IsRootGdkQuartzView (v)) {
						if (IsEmbeddedNSView (v))
							// FIXME: since there is no way to get the parent GTK widget of an embedded NSView,
							// here we return a ICommandDelegatorRouter object that will cause the command route
							// to continue with the active gtk widget once the NSView hierarchy has been inspected.
							return new NSViewCommandRouter { ActiveView = v, ParentWidget = GetFocusedChild (widget) };
						return v;
					}
				}
				#endif

				widget = GetFocusedChild (widget);
			}
			if (widget != lastActiveWidget) {
				if (ActiveWidgetChanged != null)
					ActiveWidgetChanged (this, new ActiveWidgetEventArgs () { OldActiveWidget = lastActiveWidget, NewActiveWidget = widget });
				lastActiveWidget = widget;
			}
			return widget;
		}

		Gtk.Widget GetFocusedChild (Gtk.Widget widget)
		{
			while (widget is Gtk.Container) {
				Gtk.Widget child = ((Gtk.Container)widget).FocusChild;
				if (child != null)
					widget = child;
				else
					break;
			}
			return widget;
		}

		#if MAC
		class NSViewCommandRouter: ICommandDelegatorRouter
		{
			public AppKit.NSView ActiveView;
			public Gtk.Widget ParentWidget;

			public object GetNextCommandTarget ()
			{
				return ParentWidget;
			}

			public object GetDelegatedCommandTarget ()
			{
				return ActiveView;
			}
		}

		bool IsRootGdkQuartzView (AppKit.NSView view)
		{
			return view.ToString ().Contains ("GdkQuartzView");
		}

		bool IsEmbeddedNSView (AppKit.NSView view)
		{
			if (IsRootGdkQuartzView (view))
				return true;
			if (view.Superview != null)
				return IsEmbeddedNSView (view.Superview);
			return false;
		}
		#endif

		bool UpdateStatus ()
		{
			if (!disposed && toolbarUpdaterRunning)
				UpdateToolbars ();
			else {
				toolbarUpdaterRunning = false;
				return false;
			}

			if (appHasFocus) {
				int x, y;
				Gdk.Display.Default.GetPointer (out x, out y);
				if (x != lastX || y != lastY) {
					// Mouse position has changed. The user is interacting.
					lastX = x;
					lastY = y;
					RegisterUserInteraction ();
				}
			}
			
			uint newWait;
			double secs = (DateTime.Now - lastUserInteraction).TotalSeconds;
			if (secs < 10)
				newWait = 500;
			else if (secs < 30)
				newWait = 700;
			else {
				// The application seems to be idle. Stop the status updater and
				// start a pasive wait for user interaction
				StartWaitingForUserInteraction ();
				return false;
			}
			
			if (newWait != statusUpdateWait && !waitingForUserInteraction) {
				statusUpdateWait = newWait;
				GLib.Timeout.Add (statusUpdateWait, new GLib.TimeoutHandler (UpdateStatus));
				return false;
			}
				
			return true;
		}
		
		bool waitingForUserInteraction;

		void StartStatusUpdater ()
		{
			if (enableToolbarUpdate && !toolbarUpdaterRunning && !waitingForUserInteraction) {
				lastUserInteraction = DateTime.Now;
				// Make sure the first update is done quickly
				statusUpdateWait = 1;
				GLib.Timeout.Add (statusUpdateWait, new GLib.TimeoutHandler (UpdateStatus));
				toolbarUpdaterRunning = true;
			}
		}
		
		void StopStatusUpdater ()
		{
			EndWaitingForUserInteraction ();
			toolbarUpdaterRunning = false;
		}
		
		void StartWaitingForUserInteraction ()
		{
			// Starts a pasive wait for user interaction.
			// To do it, it subscribes the MotionNotify event
			// of the main window. This event is unsubscribed when motion is detected
			// Keyboard events are already subscribed in RegisterTopWindow
			
			waitingForUserInteraction = true;
			toolbarUpdaterRunning = false;
			foreach (var win in topLevelWindows)
				win.MotionNotifyEvent += HandleWinMotionNotifyEvent;
		}
		
		void EndWaitingForUserInteraction ()
		{
			if (!waitingForUserInteraction)
				return;
			waitingForUserInteraction = false;
			foreach (var win in topLevelWindows)
				win.MotionNotifyEvent -= HandleWinMotionNotifyEvent;

			StartStatusUpdater ();
		}
		
		internal void RegisterUserInteraction ()
		{
			if (enableToolbarUpdate) {
				lastUserInteraction = DateTime.Now;
				EndWaitingForUserInteraction ();
			}
		}

		void HandleWinMotionNotifyEvent (object o, Gtk.MotionNotifyEventArgs args)
		{
			RegisterUserInteraction ();
		}
		
		public void RegisterCommandBar (ICommandBar commandBar)
		{
			if (toolbars.Contains (commandBar))
				return;
			
			toolbars.Add (commandBar);
			StartStatusUpdater ();
			
			commandBar.SetEnabled (guiLock == 0);
			
			object activeWidget = GetActiveWidget (rootWidget);
			commandBar.Update (activeWidget);
		}
		
		public void UnregisterCommandBar (ICommandBar commandBar)
		{
			toolbars.Remove (commandBar);
		}
		
		void UpdateToolbars ()
		{
			// This might get called after the app has exited, e.g. after executing the quit command
			// It then queries widgets, which resurrects widget wrappers, which breaks on managed widgets
			if (this.disposed)
				return;
			
			var activeWidget = GetActiveWidget (rootWidget);
			foreach (ICommandBar toolbar in toolbars) {
				toolbar.Update (activeWidget);
			}
			foreach (ICommandTargetVisitor v in visitors)
				VisitCommandTargets (v, null);
		}

		void UpdateAppFocusStatus (bool hasFocus, bool lastFocusedExists)
		{
			if (hasFocus != appHasFocus) {
				// The last focused window has been destroyed. Wait a few ms since another app's window
				// may gain focus again

				DateTime now = DateTime.Now;
				if (focusCheckDelayTimeout == DateTime.MinValue) {
					focusCheckDelayTimeout = now.AddMilliseconds (100);
					return;
				}

				if (now < focusCheckDelayTimeout)
					return;

				focusCheckDelayTimeout = DateTime.MinValue;
				
				appHasFocus = hasFocus;
				if (appHasFocus) {
					if (ApplicationFocusIn != null)
						ApplicationFocusIn (this, EventArgs.Empty);
				} else {
					if (ApplicationFocusOut != null)
						ApplicationFocusOut (this, EventArgs.Empty);
				}
			} else
				focusCheckDelayTimeout = DateTime.MinValue;
		}
		
		public void ReportError (object commandId, string message, Exception ex)
		{
			if (CommandError != null) {
				CommandErrorArgs args = new CommandErrorArgs (commandId, message, ex);
				CommandError (this, args);
			}
		}
		
		public static object ToCommandId (object ob)
		{
			// Include the type name when converting enum members to ids.
			if (ob == null)
				return null;
			else if (ob.GetType ().IsEnum)
				return ob.GetType ().FullName + "." + ob;
			else
				return ob;
		}
		
		void NotifyCommandTargetScanStarted ()
		{
			if (CommandTargetScanStarted != null)
				CommandTargetScanStarted (this, EventArgs.Empty);
		}
		
		void NotifyCommandTargetScanFinished ()
		{
			if (CommandTargetScanFinished != null)
				CommandTargetScanFinished (this, EventArgs.Empty);
		}

		internal bool ApplicationHasFocus {
			get { return appHasFocus; }
		}
		
		/// <summary>
		/// Raised when there is an exception while executing or updating the status of a command
		/// </summary>
		public event CommandErrorHandler CommandError;
		
		/// <summary>
		/// Raised when a command is highligted in a menu
		/// </summary>
		public event EventHandler<CommandSelectedEventArgs> CommandSelected;
		
		/// <summary>
		/// Raised when a command is deselected in a manu
		/// </summary>
		public event EventHandler CommandDeselected;
		
		/// <summary>
		/// Fired when the application gets the focus
		/// </summary>
		internal event EventHandler ApplicationFocusIn;
		
		/// <summary>
		/// Fired when the application loses the focus
		/// </summary>
		internal event EventHandler ApplicationFocusOut;
		
		/// <summary>
		/// Fired when the command route scan starts
		/// </summary>
		public event EventHandler CommandTargetScanStarted;
		
		/// <summary>
		/// Fired when the command route scan ends
		/// </summary>
		public event EventHandler CommandTargetScanFinished;
		
		/// <summary>
		/// Fired when a key is pressed
		/// </summary>
		public event EventHandler<KeyPressArgs> KeyPressed;

		/// <summary>
		/// Occurs when active widget (the current command target) changes
		/// </summary>
		public event EventHandler<ActiveWidgetEventArgs> ActiveWidgetChanged;
	}


	public class ActiveWidgetEventArgs: EventArgs
	{
		public Gtk.Widget OldActiveWidget { get; internal set; }
		public Gtk.Widget NewActiveWidget { get; internal set; }
	}

	internal class HandlerTypeInfo
	{
		public CommandHandlerInfo[] CommandHandlers;
		public CommandUpdaterInfo[] CommandUpdaters;
		
		public CommandHandlerInfo GetCommandHandler (object commandId)
		{
			if (CommandHandlers == null) return null;
			foreach (CommandHandlerInfo cui in CommandHandlers)
				if (cui.CommandId.Equals (commandId))
					return cui;
			return null;
		}
		
		public CommandUpdaterInfo GetCommandUpdater (object commandId)
		{
			if (CommandUpdaters == null) return null;
			foreach (CommandUpdaterInfo cui in CommandUpdaters)
				if (cui.CommandId.Equals (commandId))
					return cui;
			return null;
		}
	}

	
	internal class CommandMethodInfo
	{
		public object CommandId;
		protected MethodInfo Method;
		
		public CommandMethodInfo (MethodInfo method, CommandMethodAttribute attr)
		{
			Init (method, attr);
		}
		
		protected void Init (MethodInfo method, CommandMethodAttribute attr)
		{
			// Don't assign the method if there is already one assigned (maybe from a subclass)
			if (this.Method == null) {
				this.Method = method;
				CommandId = CommandManager.ToCommandId (attr.CommandId);
			}
		}
		
		public CommandMethodInfo (object commandId)
		{
			CommandId = CommandManager.ToCommandId (commandId);
		}
	}
	
	internal class CommandHandlerInfo: CommandMethodInfo
	{
		ICommandTargetHandler  customHandlerChain;
		ICommandArrayTargetHandler  customArrayHandlerChain;
		
		public CommandHandlerInfo (MethodInfo method, CommandHandlerAttribute attr): base (method, attr)
		{
			ParameterInfo[] pars = method.GetParameters ();
			if (pars.Length > 1)
				throw new InvalidOperationException ("Invalid signature for command handler: " + method.DeclaringType + "." + method.Name + "()");
		}
		
		public void Run (object cmdTarget, Command cmd)
		{
			if (customHandlerChain != null) {
				cmd.HandlerData = Method;
				customHandlerChain.Run (cmdTarget, cmd);
			}
			else
				Method.Invoke (cmdTarget, null);
		}
		
		public void Run (object cmdTarget, Command cmd, object dataItem)
		{
			if (customArrayHandlerChain != null) {
				cmd.HandlerData = Method;
				customArrayHandlerChain.Run (cmdTarget, cmd, dataItem);
			}
			else
				Method.Invoke (cmdTarget, new object[] {dataItem});
		}
		
		public void AddCustomHandlers (ICommandTargetHandler handlerChain, ICommandArrayTargetHandler arrayHandlerChain)
		{
			this.customHandlerChain = handlerChain;
			this.customArrayHandlerChain = arrayHandlerChain;
		}
	}
		
	internal class CommandUpdaterInfo: CommandMethodInfo
	{
		ICommandUpdateHandler customHandlerChain;
		ICommandArrayUpdateHandler customArrayHandlerChain;
		
		bool isArray;
		
		public CommandUpdaterInfo (object commandId): base (commandId)
		{
		}
		
		public CommandUpdaterInfo (MethodInfo method, CommandUpdateHandlerAttribute attr): base (method, attr)
		{
			Init (method, attr);
		}

		public void Init (MethodInfo method, CommandUpdateHandlerAttribute attr)
		{
			base.Init (method, attr);
			ParameterInfo[] pars = method.GetParameters ();
			if (pars.Length == 1) {
				Type t = pars[0].ParameterType;
				
				if (t == typeof(CommandArrayInfo)) {
					isArray = true;
					return;
				} else if (t == typeof(CommandInfo))
					return;
			}
			throw new InvalidOperationException ("Invalid signature for command update handler: " + method.DeclaringType + "." + method.Name + "()");
		}

		public void AddCustomHandlers (ICommandUpdateHandler handlerChain, ICommandArrayUpdateHandler arrayHandlerChain)
		{
			this.customHandlerChain = handlerChain;
			this.customArrayHandlerChain = arrayHandlerChain;
		}
		
		public void Run (object cmdTarget, CommandInfo info)
		{
			if (customHandlerChain != null) {
				info.UpdateHandlerData = Method;

				DateTime t = DateTime.Now;
				customHandlerChain.CommandUpdate (cmdTarget, info);
				var time = DateTime.Now - t;
				if (time.TotalMilliseconds > CommandManager.SlowCommandWarningTime)
					LoggingService.LogWarning ("Slow command update ({0}ms): Command:{1}, CustomUpdater:{2}", (int)time.TotalMilliseconds, CommandId, customHandlerChain);
			} else {
				if (Method == null)
					throw new InvalidOperationException ("Invalid custom update handler. An implementation of ICommandUpdateHandler was expected.");
				if (isArray)
					throw new InvalidOperationException ("Invalid signature for command update handler: " + Method.DeclaringType + "." + Method.Name + "()");

				DateTime t = DateTime.Now;

				Method.Invoke (cmdTarget, new object[] {info} );

				var time = DateTime.Now - t;
				if (time.TotalMilliseconds > CommandManager.SlowCommandWarningTime)
					LoggingService.LogWarning ("Slow command update ({0}ms): Command:{1}, Method:{2}", (int)time.TotalMilliseconds, CommandId, Method.DeclaringType + "." + Method.Name);
			}
		}
		
		public void Run (object cmdTarget, CommandArrayInfo info)
		{
			if (customArrayHandlerChain != null) {
				info.UpdateHandlerData = Method;
				customArrayHandlerChain.CommandUpdate (cmdTarget, info);
			} else {
				if (Method == null)
					throw new InvalidOperationException ("Invalid custom update handler. An implementation of ICommandArrayUpdateHandler was expected.");
				if (!isArray)
					throw new InvalidOperationException ("Invalid signature for command update handler: " + Method.DeclaringType + "." + Method.Name + "()");

				DateTime t = DateTime.Now;

				Method.Invoke (cmdTarget, new object[] {info} );
				
				var time = DateTime.Now - t;
				if (time.TotalMilliseconds > CommandManager.SlowCommandWarningTime)
					LoggingService.LogWarning ("Slow command update ({0}ms): Command:{1}, Method:{2}", (int)time.TotalMilliseconds, CommandId, Method.DeclaringType + "." + Method.Name);
			}
		}
	}
	
	class DefaultCommandHandler: ICommandUpdateHandler, ICommandArrayUpdateHandler, ICommandTargetHandler, ICommandArrayTargetHandler
	{
		public static DefaultCommandHandler Instance = new DefaultCommandHandler ();
		
		public void CommandUpdate (object target, CommandInfo info)
		{
			MethodInfo mi = (MethodInfo) info.UpdateHandlerData;
			if (mi != null)
				mi.Invoke (target, new object[] {info} );
		}
		
		public void CommandUpdate (object target, CommandArrayInfo info)
		{
			MethodInfo mi = (MethodInfo) info.UpdateHandlerData;
			if (mi != null)
				mi.Invoke (target, new object[] {info} );
		}

		public void Run (object target, Command cmd)
		{
			MethodInfo mi = (MethodInfo) cmd.HandlerData;
			if (mi != null)
				mi.Invoke (target, new object[0] );
		}
		
		public void Run (object target, Command cmd, object data)
		{
			MethodInfo mi = (MethodInfo) cmd.HandlerData;
			if (mi != null)
				mi.Invoke (target, new object[] {data} );
		}

		ICommandArrayTargetHandler ICommandArrayTargetHandler.Next {
			get {
				return null;
			}
			set {
			}
		}
		
		ICommandTargetHandler ICommandTargetHandler.Next {
			get {
				return null;
			}
			set {
			}
		}
		
		ICommandArrayUpdateHandler ICommandArrayUpdateHandler.Next {
			get {
				// Last one in the chain
				return null;
			}
			set {
			}
		}
		
		public ICommandUpdateHandler Next {
			get {
				// Last one in the chain
				return null;
			}
			set {
			}
		}
	}

	internal class ToolbarTracker
	{
		Gtk.IconSize lastSize;
		 
		public void Track (Gtk.Toolbar toolbar)
		{
			lastSize = toolbar.IconSize;
			toolbar.AddNotification ("icon-size", IconSizeChanged);
			toolbar.OrientationChanged += HandleToolbarOrientationChanged;
			toolbar.StyleChanged += HandleToolbarStyleChanged;
			
			toolbar.Destroyed += delegate {
				toolbar.StyleChanged -= HandleToolbarStyleChanged;
				toolbar.OrientationChanged -= HandleToolbarOrientationChanged;
				toolbar.RemoveNotification ("icon-size", IconSizeChanged);
			};
		}

		void HandleToolbarStyleChanged (object o, Gtk.StyleChangedArgs args)
		{
			Gtk.Toolbar t = (Gtk.Toolbar) o;
			if (lastSize != t.IconSize)
				UpdateCustomItems (t);
		}

		void HandleToolbarOrientationChanged (object o, Gtk.OrientationChangedArgs args)
		{
			Gtk.Toolbar t = (Gtk.Toolbar) o;
			if (lastSize != t.IconSize)
				UpdateCustomItems (t);
		}

		void IconSizeChanged (object o, GLib.NotifyArgs args)
		{
			this.lastSize = ((Gtk.Toolbar) o).IconSize;
			UpdateCustomItems ((Gtk.Toolbar) o);
		}
		
		void UpdateCustomItems (Gtk.Toolbar t)
		{
			foreach (Gtk.ToolItem ti in t.Children) {
				CustomItem ci = ti.Child as CustomItem;
				if (ci != null)
					ci.SetToolbarStyle (t);
			}
		}
	}

	class MultiCastDelegator: ICommandDelegatorRouter
	{
		IEnumerator enumerator;
		object nextTarget;
		CommandManager manager;
		bool done;
		CommandTargetRoute route;
		
		public MultiCastDelegator (CommandManager manager, IMultiCastCommandRouter mcr, CommandTargetRoute route)
		{
			this.manager = manager;
			enumerator = mcr.GetCommandTargets ().GetEnumerator ();
			this.route = route;
		}
		
		public object GetNextCommandTarget ()
		{
			if (nextTarget != null)
				return this;
			else {
				if (manager.handlerFoundInMulticast)
					return manager.NextMulticastTarget (route);
				else
					return null;
			}
		}
		
		public object GetDelegatedCommandTarget ()
		{
			object currentTarget;
			if (done)
				return null;
			if (nextTarget != null) {
				currentTarget = nextTarget;
				nextTarget = null;
			} else {
				if (enumerator.MoveNext ())
					currentTarget = enumerator.Current;
				else
					return null;
			}
			
			if (enumerator.MoveNext ())
				nextTarget = enumerator.Current;
			else {
				done = true;
				nextTarget = null;
			}

			return currentTarget;
		}
	}

	class CommandTargetChain: ICommandDelegatorRouter
	{
		object target;
		internal CommandTargetChain Next;

		public CommandTargetChain (object target)
		{
			this.target = target;
		}
		
		public object GetNextCommandTarget ()
		{
			if (Next == null)
				return CommandManager.CommandRouteTerminator;
			else
				return Next;
		}
		
		public object GetDelegatedCommandTarget ()
		{
			return target;
		}

		public static CommandTargetChain RemoveTarget (CommandTargetChain chain, object target)
		{
			if (chain == null)
				return null;
			if (chain.target == target)
				return chain.Next;
			else if (chain.Next != null)
				chain.Next = CommandTargetChain.RemoveTarget (chain.Next, target);
			return chain;
		}

		public static CommandTargetChain AddTarget (CommandTargetChain chain, object target)
		{
			if (chain == null)
				return new CommandTargetChain (target);
			else {
				chain.Next = AddTarget (chain.Next, target);
				return chain;
			}
		}
	}

	delegate void HandlerCallback ();
		
	public class CommandActivationEventArgs : EventArgs
	{
		public CommandActivationEventArgs (object commandId, CommandInfo commandInfo, object dataItem, object target, CommandSource source, TimeSpan executionTime = default(TimeSpan))
		{
			this.CommandId = commandId;
			this.CommandInfo = commandInfo;
			this.Target = target;
			this.Source = source;
			this.DataItem = dataItem;
			this.ExecutionTime = executionTime;
		}			
		
		public object CommandId  { get; private set; }
		public CommandInfo CommandInfo  { get; private set; }
		public object Target  { get; private set; }
		public CommandSource Source { get; private set; }
		public object DataItem  { get; private set; }
		public TimeSpan ExecutionTime { get; private set; }
	}
	
	public enum CommandSource
	{
		MainMenu,
		ContextMenu,
		MainToolbar,
		Keybinding,
		Unknown,
		MacroPlayback,
		WelcomePage
	}
	
	public class CommandTargetRoute
	{
		List<object> targets = new List<object> ();
		
		public CommandTargetRoute ()
		{
		}
		
		public CommandTargetRoute (object initialTarget)
		{
			InitialTarget = initialTarget;
		}
		
		public object InitialTarget { get; internal set; }
		
		internal bool Initialized { get; set; }
		
		internal void AddTarget (object obj)
		{
			targets.Add (obj);
		}
		
		internal IEnumerable<object> Targets {
			get { return targets; }
		}
	}
	
	public class KeyPressArgs: EventArgs
	{
		public Gdk.Key Key { get; internal set; }
		public Gdk.ModifierType Modifiers { get; internal set; }
	}
	
	public class KeyBindingFailedEventArgs : EventArgs
	{
		public string Message { get; private set; }
		
		public KeyBindingFailedEventArgs (string message)
		{
			Message = message;
		}
	}
}
<|MERGE_RESOLUTION|>--- conflicted
+++ resolved
@@ -307,25 +307,6 @@
 		
 		public event EventHandler<KeyBindingFailedEventArgs> KeyBindingFailed;
 
-<<<<<<< HEAD
-		bool IsShortcutHandledByEmbeddedNSView (Gdk.Window window, KeyboardShortcut[] accels)
-		{
-			if (GtkWorkarounds.HasNSTextFieldFocus (window)) {
-				foreach (KeyboardShortcut ks in accels) {
-					if (ks.Modifier == Gdk.ModifierType.MetaMask && (
-					        ks.Key == Gdk.Key.a || ks.Key == Gdk.Key.c ||
-					        ks.Key == Gdk.Key.x || ks.Key == Gdk.Key.v ||
-					        ks.Key == Gdk.Key.z)) {
-						return true;
-					}
-				}
-			}
-
-			return false;
-		}
-
-=======
->>>>>>> 6b41c028
 		#if MAC
 		AppKit.NSEvent OnNSEventKeyPress (AppKit.NSEvent ev)
 		{
