﻿//
// DotNetCoreDebuggerSession.cs
//
// Author:
//       David Karlaš <david.karlas@xamarin.com>
//
// Copyright (c) 2016 Xamarin, Inc (http://www.xamarin.com)
//
// Permission is hereby granted, free of charge, to any person obtaining a copy
// of this software and associated documentation files (the "Software"), to deal
// in the Software without restriction, including without limitation the rights
// to use, copy, modify, merge, publish, distribute, sublicense, and/or sell
// copies of the Software, and to permit persons to whom the Software is
// furnished to do so, subject to the following conditions:
//
// The above copyright notice and this permission notice shall be included in
// all copies or substantial portions of the Software.
//
// THE SOFTWARE IS PROVIDED "AS IS", WITHOUT WARRANTY OF ANY KIND, EXPRESS OR
// IMPLIED, INCLUDING BUT NOT LIMITED TO THE WARRANTIES OF MERCHANTABILITY,
// FITNESS FOR A PARTICULAR PURPOSE AND NONINFRINGEMENT. IN NO EVENT SHALL THE
// AUTHORS OR COPYRIGHT HOLDERS BE LIABLE FOR ANY CLAIM, DAMAGES OR OTHER
// LIABILITY, WHETHER IN AN ACTION OF CONTRACT, TORT OR OTHERWISE, ARISING FROM,
// OUT OF OR IN CONNECTION WITH THE SOFTWARE OR THE USE OR OTHER DEALINGS IN
// THE SOFTWARE.

using System;
using System.Collections.Generic;
using System.IO;
using System.IO.Compression;
using System.Net;
using System.Threading;
using System.Threading.Tasks;
using Microsoft.VisualStudio.Shared.VSCodeDebugProtocol.Messages;
using Mono.Debugging.Client;
using MonoDevelop.Core;
using MonoDevelop.Core.ProgressMonitoring;
using MonoDevelop.Debugger.VsCodeDebugProtocol;
using MonoDevelop.Ide;
using MonoDevelop.Ide.Gui;
using Newtonsoft.Json.Linq;
using Mono.Unix.Native;

namespace MonoDevelop.DotnetCore.Debugger
{
	public class DotNetCoreDebuggerSession : VSCodeDebuggerSession
	{
		CancellationTokenSource cancelEngineDownload;

		//TODO: version the download
		static string DebugAdapterPath = Path.Combine (UserProfile.Current.LocalInstallDir, "CoreClrAdaptor", "OpenDebugAD7");
		static string DebugAdapterDir = Path.GetDirectoryName (DebugAdapterPath);

		protected override string GetDebugAdapterPath ()
		{
			return DebugAdapterPath;
		}

		protected override InitializeRequest CreateInitRequest ()
		{
			var initRequest = new InitializeRequest (
				"coreclr",
				true,
				true,
				InitializeArguments.PathFormatValue.Path,
				true,
				false,//TODO: Add support for VariablePaging
				false//TODO: Add support for RunInTerminal
			);
			return initRequest;
		}

		protected override LaunchRequest CreateLaunchRequest (DebuggerStartInfo startInfo)
		{
			var cwd = string.IsNullOrWhiteSpace (startInfo.WorkingDirectory) ? Path.GetDirectoryName (startInfo.Command) : startInfo.WorkingDirectory;
			var launchRequest = new LaunchRequest (
				false,
				new Dictionary<string, JToken> () {
					{"name" , JToken.FromObject (".NET Core Launch")},
					{"type" , JToken.FromObject ("coreclr")},
					{"request" , JToken.FromObject ("launch")},
					{"preLaunchTask" , JToken.FromObject ("build")},
					{"program" , JToken.FromObject (startInfo.Command)},
					{"args" , JToken.FromObject (startInfo.Arguments.Split (new [] { ' ' }, StringSplitOptions.RemoveEmptyEntries))},
					{"cwd" , JToken.FromObject (cwd)},
					{"env", JToken.FromObject (startInfo.EnvironmentVariables)},
					{"stopAtEntry" ,JToken.FromObject (false)},
					{"justMyCode", JToken.FromObject (Options.ProjectAssembliesOnly)},
					{"requireExactSource", JToken.FromObject (false)},//Mimic XS behavior
					{"enableStepFiltering",JToken.FromObject (Options.StepOverPropertiesAndOperators)}
				}
			);
			return launchRequest;
		}

		protected override async void OnRun (DebuggerStartInfo startInfo)
		{
			if (File.Exists (DebugAdapterPath)) {
				Launch (startInfo);
				return;
			}

			try {
				cancelEngineDownload = new CancellationTokenSource ();
				var installSuccess = await InstallDotNetCoreDebugger (cancelEngineDownload.Token);

				if (installSuccess && !cancelEngineDownload.IsCancellationRequested) {
					Launch (startInfo);
				} else {
					OnTargetEvent (new TargetEventArgs (TargetEventType.TargetExited));
				}
			} catch (OperationCanceledException) {
			} catch (Exception e) {
				LoggingService.LogError ("Error downloading .Net Core debugger adaptor", e);
			} finally {
				cancelEngineDownload = null;
			}
		}

		protected override void OnExit ()
		{
			cancelEngineDownload?.Cancel ();
			base.OnExit ();
		}

		async Task<bool> InstallDotNetCoreDebugger (CancellationToken token)
		{
			using (var progressMonitor = CreateProgressMonitor ()) {
				progressMonitor.CancellationToken.Register (() => {
					cancelEngineDownload?.Cancel ();
				});
				try {
					if (await InstallDebuggerFilesInternal (progressMonitor, token)) {
						return true;
					}
					if (token.IsCancellationRequested) {
						return false;
					}
				} catch (Exception ex) {
					ex = ex.FlattenAggregate ();
					if (ex is OperationCanceledException) {
						return false;
					}
					LoggingService.LogInternalError (ex);
				}
				progressMonitor.ReportError (GettextCatalog.GetString ("Could not install .NET Core debugger adaptor"));
			}
			return false;
		}

		async Task<bool> InstallDebuggerFilesInternal (ProgressMonitor progressMonitor, CancellationToken token)
		{
			var dotnetPath = new DotNetCore.DotNetCorePath ().FileName;

			//TODO: check whether the file was downloaded already, check hash?
			//TODO: resume partial downloads?
			var url = GetDebuggerZipUrl ();
			var tempZipPath = UserProfile.Current.CacheDir.Combine ("coreclr-debug-osx.10.11-x64.zip");

			using (var progressTask = progressMonitor.BeginTask (GettextCatalog.GetString ("Downloading .NET Core debugger..."), 1000)) {
				int reported = 0;
				await DownloadWithProgress (
					url,
					tempZipPath,
					(p) => {
						int progress = (int) (1000f * p);
						if (reported < progress) {
							progressMonitor.Step (progress - reported);
							reported = progress;
						}
					},
					token
				);
			}

			using (progressMonitor.BeginTask (GettextCatalog.GetString ("Installing .NET Core debugger..."), 1)) {
				//clean up any old debugger files
				if (Directory.Exists (DebugAdapterDir)) {
					Directory.Delete (DebugAdapterDir, true);
				}

				Directory.CreateDirectory (DebugAdapterDir);
				using (var archive = ZipFile.Open (tempZipPath, ZipArchiveMode.Read)) {
					foreach (var entry in archive.Entries) {
						var name = Path.Combine (DebugAdapterDir, entry.FullName);
						if (name[name.Length-1] == Path.DirectorySeparatorChar) {
							Directory.CreateDirectory (name);
						} else {
							var dir = Path.GetDirectoryName (name);
							Directory.CreateDirectory (dir);
							entry.ExtractToFile (name, true);
						}
					}
				}

				if (File.Exists (DebugAdapterPath)) {
					foreach (var file in Directory.GetFiles (DebugAdapterDir, "*", SearchOption.AllDirectories)) {
						Syscall.chmod (file, FilePermissions.S_IRWXU | FilePermissions.S_IRGRP | FilePermissions.S_IXGRP | FilePermissions.S_IROTH | FilePermissions.S_IXOTH);
					}
				} else {
					progressMonitor.ReportError (GettextCatalog.GetString("Failed to extract files"));
					return false;
				}
			}

			return true;
		}

		static async Task DownloadWithProgress (string fromUrl, string toFile, Action<float> reportProgress, CancellationToken token)
		{
			try {
				Directory.CreateDirectory (Path.GetDirectoryName (toFile));

				var response = await WebRequestHelper.GetResponseAsync (
					() => WebRequest.CreateHttp (fromUrl),
					null,
					token
				);

				using (var fs = File.Open (toFile, FileMode.Create, FileAccess.ReadWrite)) {
					var stream = response.GetResponseStream ();

					long total = stream.Length;
					long copied = 0;
					float progressTotal = 0;
					byte [] buffer = new byte [4096];

					int read;
					while ((read = await stream.ReadAsync (buffer, 0, buffer.Length, token).ConfigureAwait (false)) != 0) {
						await fs.WriteAsync (buffer, 0, read, token).ConfigureAwait (false);
						copied += read;
						float progressIncrement = copied / (float)total - progressTotal;
						if (progressIncrement > 0.001f) {
							progressTotal += progressIncrement;
							reportProgress (progressTotal);
						}
					}
				}
			} catch (WebException wex) {
				if (wex.Status == WebExceptionStatus.RequestCanceled) {
					token.ThrowIfCancellationRequested ();
				}
			}
		}

		ProgressMonitor CreateProgressMonitor ()
		{
			//TODO: make cancellable
			return IdeApp.Workbench.ProgressMonitors.GetStatusProgressMonitor (
				GettextCatalog.GetString ("Installing .NET Core debugger..."),
				Stock.StatusSolutionOperation,
				true,
				true,
				false,
				null,
				true);
		}

		string GetDebuggerZipUrl ()
		{
			if (Platform.IsMac)
<<<<<<< HEAD
				return "https://dotnetcoredebugadaptor.blob.core.windows.net/download/CoreClrAdaptor.zip";
=======
				return "https://vsdebugger.azureedge.net/coreclr-debug-1-5-0/coreclr-debug-osx.10.11-x64.zip";
>>>>>>> 5a1c1031
			//TODO: other platforms
			throw new NotImplementedException ();
		}
	}
}<|MERGE_RESOLUTION|>--- conflicted
+++ resolved
@@ -259,11 +259,7 @@
 		string GetDebuggerZipUrl ()
 		{
 			if (Platform.IsMac)
-<<<<<<< HEAD
-				return "https://dotnetcoredebugadaptor.blob.core.windows.net/download/CoreClrAdaptor.zip";
-=======
 				return "https://vsdebugger.azureedge.net/coreclr-debug-1-5-0/coreclr-debug-osx.10.11-x64.zip";
->>>>>>> 5a1c1031
 			//TODO: other platforms
 			throw new NotImplementedException ();
 		}
