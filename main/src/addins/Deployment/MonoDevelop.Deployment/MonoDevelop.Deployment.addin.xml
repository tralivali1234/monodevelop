<<<<<<< HEAD
<ExtensionModel>
=======
<Addin id          = "Deployment"
       namespace   = "MonoDevelop"
       name        = "Deployment Services Core"
       author      = "Lluis Sanchez, Michael Hutchinson"
       copyright   = "MIT X11"
       url         = "http://www.monodevelop.com"
       description = "Provides basic deployment services"
       category    = "Deployment"
       version     = "4.2.3"
       flags       = "Hidden"
       compatVersion = "4.0">

	<Dependencies>
		<Addin id="Core" version="4.2.3"/>
		<Addin id="Ide" version="4.2.3"/>
		<Addin id="DesignerSupport" version="4.2.3"/>
	</Dependencies>
>>>>>>> 9b5d07b2

	<Extension path = "/MonoDevelop/Ide/Commands">
		<Category _name = "Deployment" id = "Deployment">
		<Command id = "MonoDevelop.Deployment.Commands.CreatePackage"
				defaultHandler = "MonoDevelop.Deployment.CreatePackageHandler"
				icon = "md-package"	
				_label = "Create Package..." />
		<Command id = "MonoDevelop.Deployment.Commands.AddPackage"
				defaultHandler = "MonoDevelop.Deployment.AddPackageHandler"
				_label = "Add Package..." />
		<Command id = "MonoDevelop.Deployment.Commands.Install"
				defaultHandler = "MonoDevelop.Deployment.InstallHandler"
				_label = "Install..." />
		</Category>
	</Extension>	


	<!-- Extension Points -->
	
	<ExtensionPoint path = "/MonoDevelop/DeployService/PackageBuilders">
		<Description>Deployment handlers. Specified classes must implement IDeployHandler.</Description>
		<ExtensionNode name="Class" />
	</ExtensionPoint>
	
	<ExtensionPoint path = "/MonoDevelop/Deployment/DeployFileCopiers" name = "File copiers">
		<Description>File copiers for deployment handlers. Specified classes must implement IDeployFileCopier.</Description>
		<ExtensionNode name="Class" />
	</ExtensionPoint>

	<ExtensionPoint path = "/MonoDevelop/Deployment/DeployServiceExtensions" name="Deploy service extensions">
		<ExtensionNode name="Class" />
	</ExtensionPoint>
	
	<ExtensionPoint path = "/MonoDevelop/Deployment/PackageBuilderEditors" description="Package builder editors">
		<Description>Editors for package builders. Specified classes must implement IPackageBuilderEditor.</Description>
		<ExtensionNode name="Class" />
	</ExtensionPoint>
	
	<ExtensionPoint path = "/MonoDevelop/Deployment/FileCopyConfigurationEditors" name = "Editors for file copy congigurations">
		<Description>Editors for file copy congigurations. Specified classes must implement IFileCopyConfigurationEditor.</Description>
		<ExtensionNode name="Class" />
	</ExtensionPoint>
	
	<ExtensionPoint path = "/MonoDevelop/Deployment/ContextMenu/ProjectPad/Package" name="Package context menu">
		<ExtensionNodeSet id="MonoDevelop.Components.Commands.ItemSet"/>
	</ExtensionPoint>
	
	<ExtensionPoint path = "/MonoDevelop/Deployment/ContextMenu/ProjectPad/PackagingProject" name="Packaging project context menu">
		<ExtensionNodeSet id="MonoDevelop.Components.Commands.ItemSet"/>
	</ExtensionPoint>

	<ExtensionPoint path = "/MonoDevelop/Deployment/DeployDirectories" name="Deploy directories">
		<ExtensionNode name="DeployDirectory" type="MonoDevelop.Deployment.DeployDirectoryNodeType" />
	</ExtensionPoint>

	<ExtensionPoint path = "/MonoDevelop/Deployment/DeployPlatforms" name="Deploy platforms">
		<ExtensionNode name="DeployPlatform" type="MonoDevelop.Deployment.DeployPlatformNodeType" />
	</ExtensionPoint>

	<ExtensionPoint path = "/MonoDevelop/Deployment/DeployDirectoryResolvers" name="Deploy directory resolvers">
		<ExtensionNode name="Class" />
	</ExtensionPoint>

	<!-- Extensions -->

	<Extension path = "/MonoDevelop/Ide/ContextMenu/ProjectPad/Tools">
		<Condition id="ItemType" value="Solution|Project">
			<CommandItem id = "MonoDevelop.Deployment.Commands.CreatePackage" insertafter="MonoDevelop.Ide.Commands.ProjectCommands.ExportSolution"/>
			<CommandItem id = "MonoDevelop.Deployment.Commands.Install" insertafter="ExportSeparator"/>
		</Condition>
	</Extension>	

	<Extension path = "/MonoDevelop/Ide/MainMenu/Project">
		<CommandItem id = "MonoDevelop.Deployment.Commands.CreatePackage" insertafter="MonoDevelop.Ide.Commands.ProjectCommands.ExportSolution"/>
	</Extension>

	<Extension path = "/MonoDevelop/ProjectModel/SerializableClasses">
		<DataType class = "MonoDevelop.Deployment.Targets.LocalFileCopyConfiguration" />
		<DataType class = "MonoDevelop.Deployment.Targets.SshFuseFileCopyConfiguration" />
		<DataType class = "MonoDevelop.Deployment.PackagingProject" />
		<DataType class = "MonoDevelop.Deployment.PackagingProjectConfiguration" />
		<DataType class = "MonoDevelop.Deployment.Targets.BinariesZipPackageBuilder" />
		<DataType class = "MonoDevelop.Deployment.Targets.SourcesZipPackageBuilder" />
	</Extension>

	<Extension path = "/MonoDevelop/DeployService/PackageBuilders">
		<Class class = "MonoDevelop.Deployment.Targets.SourcesZipPackageBuilder" />
		<Class class = "MonoDevelop.Deployment.Targets.BinariesZipPackageBuilder" />
	</Extension>
	
	<Extension path = "/MonoDevelop/Deployment/DeployFileCopiers">
		<Class class = "MonoDevelop.Deployment.Targets.LocalFileCopyHandler" />
		<Condition id="Platform" value="!windows">
			<Class class = "MonoDevelop.Deployment.Targets.SshFuseFileCopyHandler" />
		</Condition>
	</Extension>

	<Extension path = "/MonoDevelop/Deployment/DeployServiceExtensions">
		<Class id="PrepareDeploy" class = "MonoDevelop.Deployment.DeployServiceExtension" />
		<Class id="DefaultDeploy" class = "MonoDevelop.Deployment.DefaultDeployServiceExtension" />
	</Extension>
	
	<Extension path = "/MonoDevelop/Deployment/PackageBuilderEditors">
		<Class class = "MonoDevelop.Deployment.Gui.SourcesZipDeployEditor" />
		<Class class = "MonoDevelop.Deployment.Gui.BinariesZipDeployEditor" />
	</Extension>
	
	<Extension path = "/MonoDevelop/Deployment/FileCopyConfigurationEditors">
		<Class class = "MonoDevelop.Deployment.Gui.LocalFileCopyConfigurationEditor" />
		<Condition id="Platform" value="!windows">
			<Class class = "MonoDevelop.Deployment.Gui.SshFuseFileCopyConfigurationEditor" />
		</Condition>
	</Extension>
	
	<Extension path = "/MonoDevelop/DesignerSupport/PropertyProviders">
		<Class class = "MonoDevelop.Deployment.Gui.PropertyProvider"/>
	</Extension>

	<Extension path = "/MonoDevelop/ProjectModel/ExtendedProperties">
		<ItemProperty class = "MonoDevelop.Projects.ProjectFile"
			name = "DeployService.Deploy" type = "System.Boolean" />
		<ItemProperty class = "MonoDevelop.Projects.ProjectFile"
			name = "DeployService.TargetDirectoryId" type = "System.String" />
		<ItemProperty class = "MonoDevelop.Projects.ProjectFile"
			name = "DeployService.RelativeDeployPath" type = "System.String" />
		<ItemProperty class = "MonoDevelop.Projects.ProjectFile"
			name = "DeployService.HasPathReferences" type = "System.Boolean" />
		<ItemProperty class = "MonoDevelop.Projects.ProjectFile"
			name = "DeployService.UseProjectRelativePath" type = "System.Boolean" />
	</Extension>

	<Extension path = "/MonoDevelop/Ide/ProjectTemplates">
		<ProjectTemplate id = "PackagingProject" resource = "PackagingProject.xpt.xml"/>
	</Extension>
	
	<Extension path = "/MonoDevelop/Ide/Pads/ProjectPad">
		<NodeBuilder class = "MonoDevelop.Deployment.NodeBuilders.PackagingProjectNodeBuilder"/>
		<NodeBuilder class = "MonoDevelop.Deployment.NodeBuilders.PackageNodeBuilder"/>
	</Extension>
	
	<Extension path = "/MonoDevelop/Deployment/ContextMenu/ProjectPad/Package">
		<CommandItem id = "MonoDevelop.Ide.Commands.ProjectCommands.Build" />
		<CommandItem id = "MonoDevelop.Ide.Commands.EditCommands.Delete" />
		<SeparatorItem />
		<CommandItem id = "MonoDevelop.Ide.Commands.ProjectCommands.Options" />
		<SeparatorItem />
	</Extension>
	
	<Extension path = "/MonoDevelop/Deployment/ContextMenu/ProjectPad/PackagingProject">
		<CommandItem id = "MonoDevelop.Ide.Commands.ProjectCommands.Build" />
		<CommandItem id = "MonoDevelop.Deployment.Commands.AddPackage" />
		<SeparatorItem />
		<CommandItem id = "MonoDevelop.Ide.Commands.EditCommands.Delete" />
	</Extension>
	
	<Extension path = "/MonoDevelop/Core/StockIcons">
		<StockIcon stockid = "md-packaging-project" icon = "md-project|res:packaging-32.png" size = "Dnd" />
		<StockIcon stockid = "md-packaging-project" icon = "md-project|res:packaging-16.png" size = "Menu" />
	</Extension>
	
	<Extension path = "/MonoDevelop/ProjectModel/Gui/ItemOptionPanels">
		<Section id = "Deployment" _label = "Deployment" />
	</Extension>
	
	<Extension path = "/MonoDevelop/Deployment/DeployDirectories">
		<DeployDirectory id="ProgramFiles" _label="Program files" />
		<DeployDirectory id="ProgramFilesRoot" _label="Program files root folder" />
		<DeployDirectory id="Binaries" _label="Binaries" />
		<DeployDirectory id="Gac" _label="Global Assembly Cache" />
		<DeployDirectory id="CommonApplicationData" _label="Shared application data" />
		<DeployDirectory id="CommonApplicationDataRoot" _label="Shared application data root folder" />
	</Extension>

	<Extension path = "/MonoDevelop/Deployment/DeployPlatforms">
		<DeployPlatform id="Linux" _label="Linux" />
		<DeployPlatform id="Windows" _label="Microsoft Windows" />
	</Extension>
	
	<Extension path = "/MonoDevelop/Ide/ProjectFeatures">
<!--		<Class class = "MonoDevelop.Deployment.Gui.PackagingFeature" /> -->
	</Extension>
<<<<<<< HEAD
	
	<Extension path = "/MonoDevelop/ProjectModel/MD1SerializationMaps">
		<SerializationMap resource="md1format.xml" />
	</Extension>
</ExtensionModel>
=======
</Addin>
>>>>>>> 9b5d07b2
<|MERGE_RESOLUTION|>--- conflicted
+++ resolved
@@ -1,24 +1,4 @@
-<<<<<<< HEAD
 <ExtensionModel>
-=======
-<Addin id          = "Deployment"
-       namespace   = "MonoDevelop"
-       name        = "Deployment Services Core"
-       author      = "Lluis Sanchez, Michael Hutchinson"
-       copyright   = "MIT X11"
-       url         = "http://www.monodevelop.com"
-       description = "Provides basic deployment services"
-       category    = "Deployment"
-       version     = "4.2.3"
-       flags       = "Hidden"
-       compatVersion = "4.0">
-
-	<Dependencies>
-		<Addin id="Core" version="4.2.3"/>
-		<Addin id="Ide" version="4.2.3"/>
-		<Addin id="DesignerSupport" version="4.2.3"/>
-	</Dependencies>
->>>>>>> 9b5d07b2
 
 	<Extension path = "/MonoDevelop/Ide/Commands">
 		<Category _name = "Deployment" id = "Deployment">
@@ -200,12 +180,4 @@
 	<Extension path = "/MonoDevelop/Ide/ProjectFeatures">
 <!--		<Class class = "MonoDevelop.Deployment.Gui.PackagingFeature" /> -->
 	</Extension>
-<<<<<<< HEAD
-	
-	<Extension path = "/MonoDevelop/ProjectModel/MD1SerializationMaps">
-		<SerializationMap resource="md1format.xml" />
-	</Extension>
-</ExtensionModel>
-=======
-</Addin>
->>>>>>> 9b5d07b2
+</ExtensionModel>