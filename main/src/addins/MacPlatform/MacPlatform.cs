//
// MacPlatformService.cs
//
// Author:
//   Geoff Norton  <gnorton@novell.com>
//   Michael Hutchinson <m.j.hutchinson@gmail.com>
//
// Copyright (C) 2007-2011 Novell, Inc (http://www.novell.com)
//
// Permission is hereby granted, free of charge, to any person obtaining
// a copy of this software and associated documentation files (the
// "Software"), to deal in the Software without restriction, including
// without limitation the rights to use, copy, modify, merge, publish,
// distribute, sublicense, and/or sell copies of the Software, and to
// permit persons to whom the Software is furnished to do so, subject to
// the following conditions:
// 
// The above copyright notice and this permission notice shall be
// included in all copies or substantial portions of the Software.
// 
// THE SOFTWARE IS PROVIDED "AS IS", WITHOUT WARRANTY OF ANY KIND,
// EXPRESS OR IMPLIED, INCLUDING BUT NOT LIMITED TO THE WARRANTIES OF
// MERCHANTABILITY, FITNESS FOR A PARTICULAR PURPOSE AND
// NONINFRINGEMENT. IN NO EVENT SHALL THE AUTHORS OR COPYRIGHT HOLDERS BE
// LIABLE FOR ANY CLAIM, DAMAGES OR OTHER LIABILITY, WHETHER IN AN ACTION
// OF CONTRACT, TORT OR OTHERWISE, ARISING FROM, OUT OF OR IN CONNECTION
// WITH THE SOFTWARE OR THE USE OR OTHER DEALINGS IN THE SOFTWARE.
//

using System;
using System.Drawing;
using System.Collections.Generic;
using System.Diagnostics;
using System.IO;
using System.Linq;
using System.Text.RegularExpressions;

using MonoMac.AppKit;
using MonoMac.Foundation;

using MonoDevelop.Core;
using MonoDevelop.Core.Execution;
using MonoDevelop.Core.Instrumentation;
using MonoDevelop.Components.Commands;
using MonoDevelop.Ide; 
using MonoDevelop.Ide.Gui;
using MonoDevelop.Ide.Commands;
using MonoDevelop.Ide.Desktop;
using MonoDevelop.MacInterop;
using MonoDevelop.Components;
using MonoDevelop.Components.MainToolbar;
using MonoDevelop.MacIntegration.MacMenu;

namespace MonoDevelop.MacIntegration
{
	public class MacPlatformService : PlatformService
	{
		const string monoDownloadUrl = "http://www.go-mono.com/mono-downloads/download.html";

		TimerCounter timer = InstrumentationService.CreateTimerCounter ("Mac Platform Initialization", "Platform Service");
		TimerCounter mimeTimer = InstrumentationService.CreateTimerCounter ("Mac Mime Database", "Platform Service");

		static bool initedGlobal;
		bool setupFail, initedApp;
		
		Lazy<Dictionary<string, string>> mimemap;
		
		//this is a BCD value of the form "xxyz", where x = major, y = minor, z = bugfix
		//eg. 0x1071 = 10.7.1
		int systemVersion;

		public MacPlatformService ()
		{
			if (IntPtr.Size == 8)
				throw new Exception ("Mac integration is not yet 64-bit safe");

			if (initedGlobal)
				throw new Exception ("Only one MacPlatformService instance allowed");
			initedGlobal = true;

			timer.BeginTiming ();
			
			systemVersion = Carbon.Gestalt ("sysv");
			
			mimemap = new Lazy<Dictionary<string, string>> (LoadMimeMapAsync);

			//make sure the menu app name is correct even when running Mono 2.6 preview, or not running from the .app
			Carbon.SetProcessName (BrandingService.ApplicationName);

			CheckGtkVersion (2, 24, 14);

		}

		static void CheckGtkVersion (uint major, uint minor, uint micro)
		{
			// to require exact version, also check
			//: || Gtk.Global.CheckVersion (major, minor, micro + 1) == null
			//
			if (Gtk.Global.CheckVersion (major, minor, micro) != null) {
				
				LoggingService.LogFatalError (
					"GTK+ version is incompatible with required version {0}.{1}.{2}.",
					major, minor, micro
				);
				
				var downloadButton = new AlertButton ("Download Mono Framework", null);
				if (downloadButton == MessageService.GenericAlert (
					Stock.Error,
					GettextCatalog.GetString ("Some dependencies need to be updated"),
					GettextCatalog.GetString (
						"{0} requires a newer version of GTK+, which is included with the Mono Framework. Please " +
						"download and install the latest stable Mono Framework package and restart {0}.",
						BrandingService.ApplicationName
					),
					new AlertButton ("Quit", null), downloadButton))
				{
					OpenUrl (monoDownloadUrl);
				}
				
				Environment.Exit (1);
			}
		}

		public override Xwt.Toolkit LoadNativeToolkit ()
		{
			var path = Path.GetDirectoryName (GetType ().Assembly.Location);
			System.Reflection.Assembly.LoadFrom (Path.Combine (path, "Xwt.Mac.dll"));
			var loaded = Xwt.Toolkit.Load (Xwt.ToolkitType.Cocoa);

			// We require Xwt.Mac to initialize MonoMac before we can execute any code using MonoMac
			timer.Trace ("Installing App Event Handlers");
			GlobalSetup ();
			timer.EndTiming ();

			return loaded;
		}

		protected override string OnGetMimeTypeForUri (string uri)
		{
			var ext = Path.GetExtension (uri);
			string mime = null;
			if (ext != null && mimemap.Value.TryGetValue (ext, out mime))
				return mime;
			return null;
		}

		public override void ShowUrl (string url)
		{
			OpenUrl (url);
		}
		
		internal static void OpenUrl (string url)
		{
			Gtk.Application.Invoke (delegate {
				NSWorkspace.SharedWorkspace.OpenUrl (new NSUrl (url));
			});
		}
		
		public override void OpenFile (string filename)
		{
			Gtk.Application.Invoke (delegate {
				NSWorkspace.SharedWorkspace.OpenFile (filename);
			});
		}

		public override string DefaultMonospaceFont {
			get { return "Menlo 12"; }
		}
		
		public override string Name {
			get { return "OSX"; }
		}
		
		Dictionary<string, string> LoadMimeMapAsync ()
		{
			var map = new Dictionary<string, string> ();
			// All recent Macs should have this file; if not we'll just die silently
			if (!File.Exists ("/etc/apache2/mime.types")) {
				LoggingService.LogError ("Apache mime database is missing");
				return map;
			}
			
			mimeTimer.BeginTiming ();
			try {
				using (var file = File.OpenRead ("/etc/apache2/mime.types")) {
					using (var reader = new StreamReader (file)) {
						var mime = new Regex ("([a-zA-Z]+/[a-zA-z0-9+-_.]+)\t+([a-zA-Z]+)", RegexOptions.Compiled);
						string line;
						while ((line = reader.ReadLine ()) != null) {
							Match m = mime.Match (line);
							if (m.Success)
								map ["." + m.Groups [2].Captures [0].Value] = m.Groups [1].Captures [0].Value; 
						}
					}
				}
			} catch (Exception ex){
				LoggingService.LogError ("Could not load Apache mime database", ex);
			}
			mimeTimer.EndTiming ();
			return map;
		}
		
		public override bool SetGlobalMenu (CommandManager commandManager, string commandMenuAddinPath, string appMenuAddinPath)
		{
			if (setupFail)
				return false;

			try {
				InitApp (commandManager);

				NSApplication.SharedApplication.HelpMenu = null;

				var rootMenu = NSApplication.SharedApplication.MainMenu;
				if (rootMenu == null) {
					rootMenu = new NSMenu ();
					NSApplication.SharedApplication.MainMenu = rootMenu;
				} else {
					rootMenu.RemoveAllItems ();
				}

				CommandEntrySet appCes = commandManager.CreateCommandEntrySet (appMenuAddinPath);
				rootMenu.AddItem (new MDSubMenuItem (commandManager, appCes));

				CommandEntrySet ces = commandManager.CreateCommandEntrySet (commandMenuAddinPath);
				foreach (CommandEntry ce in ces) {
					rootMenu.AddItem (new MDSubMenuItem (commandManager, (CommandEntrySet) ce));
				}
			} catch (Exception ex) {
				try {
					var m = NSApplication.SharedApplication.MainMenu;
					if (m != null) {
						m.Dispose ();
					}
					NSApplication.SharedApplication.MainMenu = null;
				} catch {}
				LoggingService.LogError ("Could not install global menu", ex);
				setupFail = true;
				return false;
			}
			return true;
		}

		static void OnCommandActivating (object sender, CommandActivationEventArgs args)
		{
			if (args.Source != CommandSource.Keybinding)
				return;
			var m = NSApplication.SharedApplication.MainMenu;
			if (m != null) {
				foreach (NSMenuItem item in m.ItemArray ()) {
					var submenu = item.Submenu as MDMenu;
					if (submenu != null && submenu.FlashIfContainsCommand (args.CommandId))
						return;
				}
			}
		}
		
		void InitApp (CommandManager commandManager)
		{
			if (initedApp)
				return;

			commandManager.CommandActivating += OnCommandActivating;

			//mac-ify these command names
			commandManager.GetCommand (EditCommands.MonodevelopPreferences).Text = GettextCatalog.GetString ("Preferences...");
			commandManager.GetCommand (EditCommands.DefaultPolicies).Text = GettextCatalog.GetString ("Custom Policies...");
			commandManager.GetCommand (HelpCommands.About).Text = GettextCatalog.GetString ("About {0}", BrandingService.ApplicationName);
			commandManager.GetCommand (MacIntegrationCommands.HideWindow).Text = GettextCatalog.GetString ("Hide {0}", BrandingService.ApplicationName);
			commandManager.GetCommand (ToolCommands.AddinManager).Text = GettextCatalog.GetString ("Add-in Manager...");
			
			initedApp = true;
			
			IdeApp.Workbench.RootWindow.DeleteEvent += HandleDeleteEvent;

			if (MacSystemInformation.OsVersion >= MacSystemInformation.Lion) {
				IdeApp.Workbench.RootWindow.Realized += (sender, args) => {
					var win = GtkQuartz.GetWindow ((Gtk.Window) sender);
					win.CollectionBehavior |= NSWindowCollectionBehavior.FullScreenPrimary;
				};
			}
		}

		void GlobalSetup ()
		{
			//FIXME: should we remove these when finalizing?
			try {
				ApplicationEvents.Quit += delegate (object sender, ApplicationQuitEventArgs e)
				{
					// We can only attempt to quit safely if all windows are GTK windows and not modal
					if (!IsModalDialogRunning ()) {
						e.UserCancelled = !IdeApp.Exit ();
						e.Handled = true;
						return;
					}

					// When a modal dialog is running, things are much harder. We can't just shut down MD behind the
					// dialog, and aborting the dialog may not be appropriate.
					//
					// There's NSTerminateLater but I'm not sure how to access it from carbon, maybe
					// we need to swizzle methods into the app's NSApplicationDelegate.
					// Also, it stops the main CFRunLoop and enters a special runloop mode, not sure how that would
					// interact with GTK+.

					// For now, just bounce
					NSApplication.SharedApplication.RequestUserAttention (NSRequestUserAttentionType.CriticalRequest);
					// and abort the quit.
					e.UserCancelled = true;
					e.Handled = true;
				};
				
				ApplicationEvents.Reopen += delegate (object sender, ApplicationEventArgs e) {
					if (IdeApp.Workbench != null && IdeApp.Workbench.RootWindow != null) {
						IdeApp.Workbench.RootWindow.Deiconify ();
						IdeApp.Workbench.RootWindow.Visible = true;

						IdeApp.Workbench.RootWindow.Present ();
						e.Handled = true;
					}
				};
				
				ApplicationEvents.OpenDocuments += delegate (object sender, ApplicationDocumentEventArgs e) {
					//OpenFiles may pump the mainloop, but can't do that from an AppleEvent, so use a brief timeout
					GLib.Timeout.Add (10, delegate {
						IdeApp.OpenFiles (e.Documents.Select (doc =>
							new FileOpenInformation (doc.Key, doc.Value, 1, OpenDocumentOptions.Default)));
						return false;
					});
					e.Handled = true;
				};

				ApplicationEvents.OpenUrls += delegate (object sender, ApplicationUrlEventArgs e) {
					GLib.Timeout.Add (10, delegate {
						// Open files via the monodevelop:// URI scheme, compatible with the
						// common TextMate scheme: http://blog.macromates.com/2007/the-textmate-url-scheme/
						IdeApp.OpenFiles (e.Urls.Select (url => {
							try {
								var uri = new Uri (url);
								if (uri.Host != "open")
									return null;

								var qs = System.Web.HttpUtility.ParseQueryString (uri.Query);
								var fileUri = new Uri (qs ["file"]);

								int line, column;
								if (!Int32.TryParse (qs ["line"], out line))
									line = 1;
								if (!Int32.TryParse (qs ["column"], out column))
									column = 1;

								return new FileOpenInformation (fileUri.AbsolutePath,
									line, column, OpenDocumentOptions.Default);
							} catch (Exception ex) {
								LoggingService.LogError ("Invalid TextMate URI: " + url, ex);
								return null;
							}
						}).Where (foi => foi != null));
						return false;
					});
				};

				//if not running inside an app bundle (at dev time), need to do some additional setup
				if (NSBundle.MainBundle.InfoDictionary ["CFBundleIdentifier"] == null) {
					SetupWithoutBundle ();
				}
			} catch (Exception ex) {
				LoggingService.LogError ("Could not install app event handlers", ex);
				setupFail = true;
			}
		}

		static void SetupWithoutBundle ()
		{
			// set a bundle IDE to prevent NSProgress crash
			// https://bugzilla.xamarin.com/show_bug.cgi?id=8850
			NSBundle.MainBundle.InfoDictionary ["CFBundleIdentifier"] = new NSString ("com.xamarin.monodevelop");

			FilePath exePath = System.Reflection.Assembly.GetExecutingAssembly ().Location;
			string iconFile = null;
			iconFile = BrandingService.GetString ("ApplicationIcon");
			if (iconFile != null) {
				iconFile = BrandingService.GetFile (iconFile);
			} else {
				var bundleRoot = GetAppBundleRoot (exePath);
				if (bundleRoot.IsNotNull) {
					//running from inside an app bundle, use its icon
					iconFile = bundleRoot.Combine ("Contents", "Resources", "monodevelop.icns");
				} else {
					// assume running from build directory
					var mdSrcMain = exePath.ParentDirectory.ParentDirectory.ParentDirectory;
					iconFile = mdSrcMain.Combine ("theme-icons", "Mac", "monodevelop.icns");
				}
			}

			if (File.Exists (iconFile)) {
				NSApplication.SharedApplication.ApplicationIconImage = new NSImage (iconFile);
			}
		}

		static FilePath GetAppBundleRoot (FilePath path)
		{
			do {
				if (path.Extension == ".app")
					return path;
			} while ((path = path.ParentDirectory).IsNotNull);
			return null;
		}
		
		[GLib.ConnectBefore]
		static void HandleDeleteEvent (object o, Gtk.DeleteEventArgs args)
		{
			args.RetVal = true;
			NSApplication.SharedApplication.Hide (NSApplication.SharedApplication);
		}

		public static Gdk.Pixbuf GetPixbufFromNSImageRep (NSImageRep rep, int width, int height)
		{
			var rect = new RectangleF (0, 0, width, height);

			var bitmap = rep as NSBitmapImageRep;
			try {
				if (bitmap == null) {
					using (var cgi = rep.AsCGImage (ref rect, null, null)) {
						if (cgi == null)
							return null;
						bitmap = new NSBitmapImageRep (cgi);
					}
				}
				return GetPixbufFromNSBitmapImageRep (bitmap, width, height);
			} finally {
				if (bitmap != null)
					bitmap.Dispose ();
			}
		}

		public static Gdk.Pixbuf GetPixbufFromNSImage (NSImage icon, int width, int height)
		{
			var rect = new RectangleF (0, 0, width, height);

			var rep = icon.BestRepresentation (rect, null, null);
			var bitmap = rep as NSBitmapImageRep;
			try {
				if (bitmap == null) {
					if (rep != null)
						rep.Dispose ();
					using (var cgi = icon.AsCGImage (ref rect, null, null)) {
						if (cgi == null)
							return null;
						bitmap = new NSBitmapImageRep (cgi);
					}
				}
				return GetPixbufFromNSBitmapImageRep (bitmap, width, height);
			} finally {
				if (bitmap != null)
					bitmap.Dispose ();
			}
		}

		static Gdk.Pixbuf GetPixbufFromNSBitmapImageRep (NSBitmapImageRep bitmap, int width, int height)
		{
			byte[] data;
			using (var tiff = bitmap.TiffRepresentation) {
				data = new byte[tiff.Length];
				System.Runtime.InteropServices.Marshal.Copy (tiff.Bytes, data, 0, data.Length);
			}

			int pw = bitmap.PixelsWide, ph = bitmap.PixelsHigh;
			var pixbuf = new Gdk.Pixbuf (data, pw, ph);

			// if one dimension matches, and the other is same or smaller, use as-is
			if ((pw == width && ph <= height) || (ph == height && pw <= width))
				return pixbuf;

			// otherwise scale proportionally such that the largest dimension matches the desired size
			if (pw == ph) {
				pw = width;
				ph = height;
			} else if (pw > ph) {
				ph = (int) (width * ((float) ph / pw));
				pw = width;
			} else {
				pw = (int) (height * ((float) pw / ph));
				ph = height;
			}

			var scaled = pixbuf.ScaleSimple (pw, ph, Gdk.InterpType.Bilinear);
			pixbuf.Dispose ();

			return scaled;
		}
		
		protected override Xwt.Drawing.Image OnGetIconForFile (string filename)
		{
			//this only works on MacOS 10.6.0 and greater
			if (systemVersion < 0x1060)
				return base.OnGetIconForFile (filename);
			
			NSImage icon = null;
			
			if (Path.IsPathRooted (filename) && File.Exists (filename)) {
				icon = NSWorkspace.SharedWorkspace.IconForFile (filename);
			} else {
				string extension = Path.GetExtension (filename);
				if (!string.IsNullOrEmpty (extension))
					icon = NSWorkspace.SharedWorkspace.IconForFileType (extension);
			}
			
			if (icon == null) {
				return base.OnGetIconForFile (filename);
			}
			
			int w, h;
			if (!Gtk.Icon.SizeLookup (Gtk.IconSize.Menu, out w, out h)) {
				w = h = 22;
			}
<<<<<<< HEAD
			
			var rect = new System.Drawing.RectangleF (0, 0, w, h);
			
			using (var rep = icon.BestRepresentation (rect, null, null)) {
				if (rep == null)
					return base.OnGetIconForFile (filename);
				
				return GetPixbufFromNSImageRep (rep, w, h).ToXwtImage ();
			}
=======
				
			return GetPixbufFromNSImage (icon, w, h) ?? base.OnGetPixbufForFile (filename, size);
>>>>>>> e2adbf6b
		}
		
		public override IProcessAsyncOperation StartConsoleProcess (string command, string arguments, string workingDirectory,
		                                                            IDictionary<string, string> environmentVariables,
		                                                            string title, bool pauseWhenFinished)
		{
			return new MacExternalConsoleProcess (command, arguments, workingDirectory, environmentVariables,
			                                   title, pauseWhenFinished);
		}
		
		public override bool CanOpenTerminal {
			get {
				return true;
			}
		}

		public override void OpenTerminal (FilePath directory, IDictionary<string, string> environmentVariables, string title)
		{
			string tabId, windowId;
			MacExternalConsoleProcess.RunTerminal (
				null, null, directory, environmentVariables, title, false, out tabId, out windowId
			);
		}
		
		public override IEnumerable<DesktopApplication> GetApplications (string filename)
		{
			//FIXME: we should disambiguate dupliacte apps in different locations and display both
			//for now, just filter out the duplicates
			var checkUniqueName = new HashSet<string> ();
			var checkUniquePath = new HashSet<string> ();
			
			//FIXME: bundle path is wrong because of how MD is built into an app
			//var thisPath = NSBundle.MainBundle.BundleUrl.Path;
			//checkUniquePath.Add (thisPath);
			
			checkUniqueName.Add ("MonoDevelop");
			checkUniqueName.Add (BrandingService.ApplicationName);
			
			string def = CoreFoundation.GetApplicationUrl (filename, CoreFoundation.LSRolesMask.All);
			
			var apps = new List<DesktopApplication> ();
			
			foreach (var app in CoreFoundation.GetApplicationUrls (filename, CoreFoundation.LSRolesMask.All)) {
				if (string.IsNullOrEmpty (app) || !checkUniquePath.Add (app))
					continue;
				var name = NSFileManager.DefaultManager.DisplayName (app);
				if (checkUniqueName.Add (name))
					apps.Add (new MacDesktopApplication (app, name, def != null && def == app));
			}
			
			apps.Sort ((DesktopApplication a, DesktopApplication b) => {
				int r = a.IsDefault.CompareTo (b.IsDefault);
				if (r != 0)
					return -r;
				return a.DisplayName.CompareTo (b.DisplayName);
			});
			
			return apps;
		}
		
		class MacDesktopApplication : DesktopApplication
		{
			public MacDesktopApplication (string app, string name, bool isDefault) : base (app, name, isDefault)
			{
			}
			
			public override void Launch (params string[] files)
			{
				foreach (var file in files)
					NSWorkspace.SharedWorkspace.OpenFile (file, Id);
			}
		}
		
		public override Gdk.Rectangle GetUsableMonitorGeometry (Gdk.Screen screen, int monitor_id)
		{
			Gdk.Rectangle ygeometry = screen.GetMonitorGeometry (monitor_id);
			Gdk.Rectangle xgeometry = screen.GetMonitorGeometry (0);
			NSScreen monitor = NSScreen.Screens[monitor_id];
			RectangleF visible = monitor.VisibleFrame;
			RectangleF frame = monitor.Frame;
			
			// Note: Frame and VisibleFrame rectangles are relative to monitor 0, but we need absolute
			// coordinates.
			visible.X += xgeometry.X;
			frame.X += xgeometry.X;
			
			// VisibleFrame.Y is the height of the Dock if it is at the bottom of the screen, so in order
			// to get the menu height, we just figure out the difference between the visibleFrame height
			// and the actual frame height, then subtract the Dock height.
			//
			// We need to swap the Y offset with the menu height because our callers expect the Y offset
			// to be from the top of the screen, not from the bottom of the screen.
			float x, y, width, height;
			
			if (visible.Height <= frame.Height) {
				float dockHeight = visible.Y - frame.Y;
				float menubarHeight = (frame.Height - visible.Height) - dockHeight;
				
				height = frame.Height - menubarHeight - dockHeight;
				y = ygeometry.Y + menubarHeight;
			} else {
				height = frame.Height;
				y = ygeometry.Y;
			}
			
			// Takes care of the possibility of the Dock being positioned on the left or right edge of the screen.
			width = Math.Min (visible.Width, frame.Width);
			x = Math.Max (visible.X, frame.X);
			
			return new Gdk.Rectangle ((int) x, (int) y, (int) width, (int) height);
		}
		
		public override void GrabDesktopFocus (Gtk.Window window)
		{
			window.Present ();
			NSApplication.SharedApplication.ActivateIgnoringOtherApps (true);
		}

		static Cairo.Color ConvertColor (NSColor color)
		{
			float r, g, b, a;
			if (color.ColorSpaceName == NSColorSpace.DeviceWhite) {
				a = 1.0f;
				r = g = b = color.WhiteComponent;
			} else {
				color.GetRgba (out r, out g, out b, out a);
			}
			return new Cairo.Color (r, g, b, a);
		}

		static int GetTitleBarHeight ()
		{
			var frame = new RectangleF (0, 0, 100, 100);
			var rect = NSWindow.ContentRectFor (frame, NSWindowStyle.Titled);
			return (int)(frame.Height - rect.Height);
		}


		static NSImage LoadImage (string resource)
		{
			byte[] buffer;
			using (var stream = typeof (MacPlatformService).Assembly.GetManifestResourceStream (resource)) {
				buffer = new byte [stream.Length];
				stream.Read (buffer, 0, (int)stream.Length);
			}

			// Workaround: loading from file name.
			var tmp = Path.GetTempFileName ();
			File.WriteAllBytes (tmp, buffer);
			var img = new NSImage (tmp);
			File.Delete (tmp);
			return img;
		}

		internal override void SetMainWindowDecorations (Gtk.Window window)
		{
			NSWindow w = GtkQuartz.GetWindow (window);
			w.IsOpaque = false;
			
			var resource = "maintoolbarbg.png";
			NSImage img = LoadImage (resource);
			w.BackgroundColor = NSColor.FromPatternImage (img);
			w.StyleMask |= NSWindowStyle.TexturedBackground;
		}

		internal override void RemoveWindowShadow (Gtk.Window window)
		{
			if (window == null)
				throw new ArgumentNullException ("window");
			NSWindow w = GtkQuartz.GetWindow (window);
			w.HasShadow = false;
		}

		internal override MainToolbar CreateMainToolbar (Gtk.Window window)
		{
			NSWindow w = GtkQuartz.GetWindow (window);
			w.IsOpaque = false;
			
			var resource = "maintoolbarbg.png";
			NSImage img = LoadImage (resource);
			var c = NSColor.FromPatternImage (img);
			w.BackgroundColor = c;
			w.StyleMask |= NSWindowStyle.TexturedBackground;

			var result = new MainToolbar () {
				Background = MonoDevelop.Components.CairoExtensions.LoadImage (typeof (MacPlatformService).Assembly, resource),
				TitleBarHeight = GetTitleBarHeight ()
			};
			return result;
		}

		protected override RecentFiles CreateRecentFilesProvider ()
		{
			return new FdoRecentFiles (UserProfile.Current.LocalConfigDir.Combine ("RecentlyUsed.xml"));
		}

		public override bool GetIsFullscreen (Gtk.Window window)
		{
			if (MacSystemInformation.OsVersion < MacSystemInformation.Lion) {
				return base.GetIsFullscreen (window);
			}

			NSWindow nswin = GtkQuartz.GetWindow (window);
			return (nswin.StyleMask & NSWindowStyle.FullScreenWindow) != 0;
		}

		public override void SetIsFullscreen (Gtk.Window window, bool isFullscreen)
		{
			if (MacSystemInformation.OsVersion < MacSystemInformation.Lion) {
				base.SetIsFullscreen (window, isFullscreen);
				return;
			}

			NSWindow nswin = GtkQuartz.GetWindow (window);
			if (isFullscreen != ((nswin.StyleMask & NSWindowStyle.FullScreenWindow) != 0)) {
				//HACK: workaround for MonoMac not allowing null as argument
				MonoMac.ObjCRuntime.Messaging.void_objc_msgSend_IntPtr (
					nswin.Handle,
					MonoMac.ObjCRuntime.Selector.GetHandle ("toggleFullScreen:"),
					IntPtr.Zero);
			}
		}

		public override bool IsModalDialogRunning ()
		{
			var toplevels = GtkQuartz.GetToplevels ();

			return toplevels.Any (t => t.Key.IsVisible && (t.Value == null || t.Value.Modal) && !t.Key.DebugDescription.StartsWith("<NSStatusBarWindow"));
		}
	}
}<|MERGE_RESOLUTION|>--- conflicted
+++ resolved
@@ -512,20 +512,9 @@
 			if (!Gtk.Icon.SizeLookup (Gtk.IconSize.Menu, out w, out h)) {
 				w = h = 22;
 			}
-<<<<<<< HEAD
-			
-			var rect = new System.Drawing.RectangleF (0, 0, w, h);
-			
-			using (var rep = icon.BestRepresentation (rect, null, null)) {
-				if (rep == null)
-					return base.OnGetIconForFile (filename);
 				
-				return GetPixbufFromNSImageRep (rep, w, h).ToXwtImage ();
-			}
-=======
-				
-			return GetPixbufFromNSImage (icon, w, h) ?? base.OnGetPixbufForFile (filename, size);
->>>>>>> e2adbf6b
+			var res = GetPixbufFromNSImage (icon, w, h);
+			return res != null ? res.ToXwtImage () : base.OnGetPixbufForFile (filename, size);
 		}
 		
 		public override IProcessAsyncOperation StartConsoleProcess (string command, string arguments, string workingDirectory,
