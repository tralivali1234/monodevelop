﻿//
// MainToolbar.cs
//
// Author:
//       Marius Ungureanu <marius.ungureanu@xamarin.com>
//
// Copyright (c) 2015 Xamarin, Inc (http://www.xamarin.com)
//
// Permission is hereby granted, free of charge, to any person obtaining a copy
// of this software and associated documentation files (the "Software"), to deal
// in the Software without restriction, including without limitation the rights
// to use, copy, modify, merge, publish, distribute, sublicense, and/or sell
// copies of the Software, and to permit persons to whom the Software is
// furnished to do so, subject to the following conditions:
//
// The above copyright notice and this permission notice shall be included in
// all copies or substantial portions of the Software.
//
// THE SOFTWARE IS PROVIDED "AS IS", WITHOUT WARRANTY OF ANY KIND, EXPRESS OR
// IMPLIED, INCLUDING BUT NOT LIMITED TO THE WARRANTIES OF MERCHANTABILITY,
// FITNESS FOR A PARTICULAR PURPOSE AND NONINFRINGEMENT. IN NO EVENT SHALL THE
// AUTHORS OR COPYRIGHT HOLDERS BE LIABLE FOR ANY CLAIM, DAMAGES OR OTHER
// LIABILITY, WHETHER IN AN ACTION OF CONTRACT, TORT OR OTHERWISE, ARISING FROM,
// OUT OF OR IN CONNECTION WITH THE SOFTWARE OR THE USE OR OTHER DEALINGS IN
// THE SOFTWARE.
using System;
using System.Collections.Generic;
using System.Linq;
using MonoDevelop.Components.Mac;
using MonoDevelop.Components.MainToolbar;
using MonoDevelop.Core;
using AppKit;
using CoreGraphics;
using Foundation;
using MonoDevelop.Ide;
using Xwt;

namespace MonoDevelop.MacIntegration.MainToolbar
{
	class MainToolbar : IMainToolbarView
	{
		const string MainToolbarId = "XSMainToolbar";
		const string AwesomeBarId = "AwesomeBarToolbarItem";

		internal NSToolbar widget;
		internal Gtk.Window gtkWindow;

		AwesomeBar awesomeBar;

		RunButton runButton {
			get { return awesomeBar.RunButton; }
		}

		StatusBar statusBar {
			get { return awesomeBar.StatusBar; }
		}

		SelectorView selector {
			get { return awesomeBar.SelectorView; }
		}

		SelectorView.PathSelectorView selectorView {
			get { return awesomeBar.SelectorView.RealSelectorView; }
		}

		SearchBar searchEntry {
<<<<<<< HEAD
			get { return awesomeBar.SearchBar; }
=======
			get { return (SearchBar)widget.Items[searchEntryIdx + buttonBarCount].View; }
		}

		// TODO: Remove this when XamMac 2.2 goes stable.
		static HashSet<object> viewCache = new HashSet<object> ();
		static HashSet<ButtonBar> buttonBarCache = new HashSet<ButtonBar> ();

		NSToolbarItem CreateRunToolbarItem ()
		{
			var button = new RunButton ();
			viewCache.Add (button);
			button.Activated += (o, e) => {
				if (RunButtonClicked != null)
					RunButtonClicked (o, e);
			};

			var item = new NSToolbarItem (RunButtonId) {
				View = button,
				MinSize = new CGSize (button.FittingSize.Width + 12, button.FittingSize.Height),
				MaxSize = new CGSize (button.FittingSize.Width + 12, button.FittingSize.Height),
			};
			return item;
		}

		OverflowInfoEventArgs FillOverflowInfo (OverflowInfoEventArgs e)
		{
			var visibleItems = widget.VisibleItems;
			var allItems = widget.Items;

			e.WindowWidth = gtkWindow.Allocation.Width;
			foreach (var iter in allItems) {
				e.AllItemsWidth += iter.MinSize.Width;
				if (!visibleItems.Contains (iter))
					e.ItemsInOverflowWidth += iter.MinSize.Width;
			}
			// Add spacings.
			nfloat spacing = (allItems.Length - 1) * 16;
			e.AllItemsWidth += spacing;

			return e;
		}

		bool IsCorrectNotification (NSView view, NSObject notifObject)
		{
			var window = selector.Window;

			// Skip updates with a null Window. Only crashes on Mavericks.
			// The View gets updated once again when the window resize finishes.
			// We're getting notified about all windows in the application (for example, NSPopovers) that change size when really we only care about
			// the window the bar is in.
			return window != null && notifObject == window;
		}

		NSToolbarItem CreateSelectorToolbarItem ()
		{
			var selector = new SelectorView ();
			viewCache.Add (selector);
			var item = new NSToolbarItem (SelectorId) {
				View = selector,
				MinSize = new CGSize (150, 25),
				MaxSize = new CGSize (150, 25),
			};
			selector.ResizeRequested += (o, e) => {
				item.MinSize = item.MaxSize = e.Size;
				centeringSpace.UpdateWidth ();
			};
			selector.OverflowInfoRequested += (o, e) => {
				FillOverflowInfo (e);
			};

			IDisposable resizeTimer = null;
			NSNotificationCenter.DefaultCenter.AddObserver (NSWindow.WillStartLiveResizeNotification, notif => Runtime.RunInMainThread (() => {
				if (!IsCorrectNotification (selector, notif.Object))
					return;

				if (resizeTimer != null)
					resizeTimer.Dispose ();

				resizeTimer = Application.TimeoutInvoke (100, () => {
					if (widget.Items.Length != widget.VisibleItems.Length)
						selector.RequestResize ();
					return true;
				});
			}));

			NSNotificationCenter.DefaultCenter.AddObserver (NSWindow.DidResizeNotification, notif => Runtime.RunInMainThread (() => {
				if (!IsCorrectNotification (selector, notif.Object))
					return;

				// Don't check difference in overflow menus. This could cause issues since we're doing resizing of widgets and the views might go in front
				// or behind while we're doing the resize request.
				selector.RequestResize ();
			}));

			NSNotificationCenter.DefaultCenter.AddObserver (NSWindow.DidEndLiveResizeNotification, notif => Runtime.RunInMainThread (() => {
				if (!IsCorrectNotification (selector, notif.Object))
					return;

				if (resizeTimer != null)
					resizeTimer.Dispose ();

				resizeTimer = Application.TimeoutInvoke (300, selector.RequestResize);
			}));

			var pathSelector = (SelectorView.PathSelectorView)selector.Subviews [0];
			pathSelector.ConfigurationChanged += (sender, e) => {
				if (ConfigurationChanged != null)
					ConfigurationChanged (sender, e);
			};
			pathSelector.RuntimeChanged += (sender, ea) => {
				if (RuntimeChanged != null)
					RuntimeChanged (sender, ea);
			};
			return item;
		}

		NSToolbarItem CreateButtonBarToolbarItem ()
		{
			var bar = new ButtonBar (barItems);
			buttonBarCache.Add (bar);

			// Note: We're leaving a 1 dead pixel size here because Apple bug
			// on Yosemite. Segmented controls have 3px padding on left and right
			// on Mavericks.
			nfloat size = 6 + 33 * bar.SegmentCount;

			// By default, Cocoa doesn't want to duplicate items in the toolbar.
			// Use different Ids to prevent this and not have to subclass.
			var item = new NSToolbarItem (ButtonBarId + buttonBarCount) {
				View = bar,
				MinSize = new CGSize (size, bar.FittingSize.Height),
				MaxSize = new CGSize (size, bar.FittingSize.Height),
			};
			bar.ResizeRequested += (o, e) => {
				nfloat resize = 6 + 33 * bar.SegmentCount;
				item.MinSize = new CGSize (resize, bar.FittingSize.Height);
				item.MaxSize = new CGSize (resize, bar.FittingSize.Height);
				selector.RequestResize ();
				centeringSpace.UpdateWidth ();
			};
			return item;
>>>>>>> 8dbea799
		}

		void AttachToolbarEvents (SearchBar bar)
		{
			bar.Changed += (o, e) => {
				bar.LogMessage("Text changed");
				if (SearchEntryChanged != null)
					SearchEntryChanged (o, e);
			};
			bar.KeyPressed += (o, e) => {
				if (SearchEntryKeyPressed != null)
					SearchEntryKeyPressed (o, e);
			};
			bar.LostFocus += (o, e) => {
				if (SearchEntryLostFocus != null)
					SearchEntryLostFocus (o, e);
			};
			bar.SelectionActivated += (o, e) => {
				if (SearchEntryActivated != null)
					SearchEntryActivated (o, e);
			};
		}

		public MainToolbar (Gtk.Window window)
		{
			gtkWindow = window;
			widget = new NSToolbar (MainToolbarId) {
				DisplayMode = NSToolbarDisplayMode.Icon,
			};

			awesomeBar = new AwesomeBar ();
			awesomeBar.RunButton.Activated += (o, e) => {
				if (RunButtonClicked != null)
					RunButtonClicked (o, e);
			};

			// Remove the focus from the Gtk system when Cocoa has focus
			// Fixes BXC #29601
			awesomeBar.SearchBar.GainedFocus += (o, e) => IdeApp.Workbench.RootWindow.Focus = null;

			AttachToolbarEvents (awesomeBar.SearchBar);

			selectorView.ConfigurationChanged += (sender, e) => {
				if (ConfigurationChanged != null)
					ConfigurationChanged (sender, e);
			};

			selectorView.RuntimeChanged += (sender, ea) => {
				if (RuntimeChanged != null)
					RuntimeChanged (sender, ea);
			};

			widget.WillInsertItem = (tool, id, send) => {
				switch (id) {
				case AwesomeBarId:
					return new NSToolbarItem (AwesomeBarId) {
						View = awesomeBar,
						MinSize = new CGSize (1024, 25),
						MaxSize = new CGSize (1024, 25)
					};

				default:
					throw new NotImplementedException ();
				}
			};

<<<<<<< HEAD
			Action<NSNotification> resizeAction = notif => DispatchService.GuiDispatch (() => {
				var win = awesomeBar.Window;
				if (win == null) {
=======
			Action<NSNotification> resizeAction = notif => Runtime.RunInMainThread (() => {
				// Skip updates with a null Window. Only crashes on Mavericks.
				// The View gets updated once again when the window resize finishes.
				if (bar.Window == null)
>>>>>>> 8dbea799
					return;
				}

				var item = widget.Items[0];

				var abFrameInWindow = awesomeBar.ConvertRectToView (awesomeBar.Frame, null);
				var size = new CGSize (win.Frame.Width - abFrameInWindow.X - 4, 25);
				item.MinSize = size;
				item.MaxSize = size;
			});

			NSWindow nswin = GtkMacInterop.GetNSWindow (window);
			NSNotificationCenter.DefaultCenter.AddObserver (NSWindow.DidResizeNotification, resizeAction, nswin);
			NSNotificationCenter.DefaultCenter.AddObserver (NSWindow.DidEndLiveResizeNotification, resizeAction, nswin);
		}

		internal void Initialize ()
		{
			widget.InsertItem (AwesomeBarId, 0);
		}

		#region IMainToolbarView implementation
		public event EventHandler RunButtonClicked;
		public event EventHandler SearchEntryChanged;
		public event EventHandler<Xwt.KeyEventArgs> SearchEntryKeyPressed;
		public event EventHandler SearchEntryLostFocus;

		#pragma warning disable 0067
		public event EventHandler SearchEntryActivated;
		public event EventHandler SearchEntryResized;
		#pragma warning restore 0067

		public void FocusSearchBar ()
		{
			searchEntry.Focus ();

			var entry = searchEntry;
			entry.SelectText (entry);
		}

		public void RebuildToolbar (IEnumerable<IButtonBarButton> buttons)
		{
			List<IButtonBarButton> barItems = new List<IButtonBarButton> ();
			List<ButtonBar> buttonBars = new List<ButtonBar> ();

			foreach (var item in buttons) {
				if (item.IsSeparator) {
					var bar = new ButtonBar (barItems);
					buttonBars.Add (bar);

					barItems.Clear ();
				} else {
					barItems.Add (item);
				}
			}

			awesomeBar.ButtonBarContainer.ButtonBars = buttonBars;
		}

		public bool RunButtonSensitivity {
			get { return runButton.Enabled; }
			set { runButton.Enabled = value; }
		}

		public OperationIcon RunButtonIcon {
			set { runButton.Icon = value; }
		}

		public bool ConfigurationPlatformSensitivity {
			get { return selectorView.Enabled; }
			set { selectorView.Enabled = value; }
		}

		public event EventHandler ConfigurationChanged;
		public event EventHandler<HandledEventArgs> RuntimeChanged;

		public bool PlatformSensitivity {
			set {
				var cell = (NSPathCell)selectorView.Cell;
				cell.PathComponentCells [SelectorView.RuntimeIdx].Enabled = value;
			}
		}

		public IConfigurationModel ActiveConfiguration {
			get { return selectorView.ActiveConfiguration; }
			set { selectorView.ActiveConfiguration = value; }
		}

		public IRuntimeModel ActiveRuntime {
			get { return selectorView.ActiveRuntime; }
			set { selectorView.ActiveRuntime = value; }
		}

		public IEnumerable<IConfigurationModel> ConfigurationModel {
			get { return selectorView.ConfigurationModel; }
			set { selectorView.ConfigurationModel = value; }
		}

		public IEnumerable<IRuntimeModel> RuntimeModel {
			get { return selectorView.RuntimeModel; }
			set { selectorView.RuntimeModel = value; }
		}

		public bool SearchSensivitity {
			set { searchEntry.Enabled = value; }
		}

		public bool ButtonBarSensitivity {
			set {
				foreach (var bar in awesomeBar.ButtonBarContainer.ButtonBars) {
					bar.Enabled = value;
				}
			}
		}

		public IEnumerable<ISearchMenuModel> SearchMenuItems {
			set {
				var menu = new NSMenu {
					AutoEnablesItems = false,
				};
				foreach (var item in value)
					menu.AddItem (new NSMenuItem (item.DisplayString, (o, e) => item.NotifyActivated ()));

				searchEntry.SearchMenuTemplate = menu;
			}
		}

		public string SearchCategory {
			set {
				var entry = searchEntry;
				entry.LogMessage ("Selecting text '${value}'");
				entry.SelectText (entry);
				entry.StringValue = value;
				entry.CurrentEditor.SelectedRange = new Foundation.NSRange (value.Length, 0);
			}
		}

		public string SearchText {
			get {
				return searchEntry.StringValue;
			}
			set {
				searchEntry.LogMessage ($"Setting text to '{value}'");
				searchEntry.StringValue = value;
			}
		}

		public Gtk.Widget PopupAnchor {
			get {
				var entry = searchEntry;
				var widget = entry.gtkWidget;
				var window = GtkMacInterop.GetGtkWindow (entry.Window);

				// window will be null if the app is fullscreen.
				if (window != null) {
					widget.GdkWindow = window.GdkWindow;

					// We need to adjust the position of the frame so the popup will line up correctly
					var abFrameInWindow = awesomeBar.ConvertRectToView (awesomeBar.Frame, null);
					widget.Allocation = new Gdk.Rectangle ((int)(entry.Frame.X + abFrameInWindow.X - 8), (int)entry.Frame.Y, (int)entry.Frame.Width, 0);
				} else {
					// Reset the Gtk Widget each time since we can't set the GdkWindow to null.
					widget.Dispose ();
					widget = entry.gtkWidget = GtkMacInterop.NSViewToGtkWidget (entry);

					var nsWindows = NSApplication.SharedApplication.Windows;
					var fullscreenToolbarNsWindow = nsWindows.FirstOrDefault (nswin =>
						nswin.IsVisible && nswin.Description.StartsWith ("<NSToolbarFullScreenWindow", StringComparison.Ordinal));

					var workbenchNsWindow = nsWindows.FirstOrDefault (nswin =>
						GtkMacInterop.GetGtkWindow (nswin) is MonoDevelop.Ide.Gui.DefaultWorkbench);

					// Gtk and Cocoa coordinates are not the same. Offset by left and top screens to get the correct
					// coordinate for the popup window based on Cocoa coordinates which offset left/top from current desktop.
					nfloat xOffset = -NSScreen.Screens.Min (screen => screen.Frame.Left);
					nfloat yOffset = NSScreen.Screens.Max (screen => screen.Frame.Bottom);

					widget.Allocation = new Gdk.Rectangle (0, (int)(yOffset - workbenchNsWindow.Frame.Height),
						(int)(xOffset + fullscreenToolbarNsWindow.Frame.Width - 16), 0);
				}
				return widget;
			}
		}

		public string SearchPlaceholderMessage {
			// Analysis disable once ValueParameterNotUsed
			set { }
		}

		public MonoDevelop.Ide.StatusBar StatusBar {
			get { return statusBar; }
		}
		#endregion
	}
}
<|MERGE_RESOLUTION|>--- conflicted
+++ resolved
@@ -64,151 +64,7 @@
 		}
 
 		SearchBar searchEntry {
-<<<<<<< HEAD
 			get { return awesomeBar.SearchBar; }
-=======
-			get { return (SearchBar)widget.Items[searchEntryIdx + buttonBarCount].View; }
-		}
-
-		// TODO: Remove this when XamMac 2.2 goes stable.
-		static HashSet<object> viewCache = new HashSet<object> ();
-		static HashSet<ButtonBar> buttonBarCache = new HashSet<ButtonBar> ();
-
-		NSToolbarItem CreateRunToolbarItem ()
-		{
-			var button = new RunButton ();
-			viewCache.Add (button);
-			button.Activated += (o, e) => {
-				if (RunButtonClicked != null)
-					RunButtonClicked (o, e);
-			};
-
-			var item = new NSToolbarItem (RunButtonId) {
-				View = button,
-				MinSize = new CGSize (button.FittingSize.Width + 12, button.FittingSize.Height),
-				MaxSize = new CGSize (button.FittingSize.Width + 12, button.FittingSize.Height),
-			};
-			return item;
-		}
-
-		OverflowInfoEventArgs FillOverflowInfo (OverflowInfoEventArgs e)
-		{
-			var visibleItems = widget.VisibleItems;
-			var allItems = widget.Items;
-
-			e.WindowWidth = gtkWindow.Allocation.Width;
-			foreach (var iter in allItems) {
-				e.AllItemsWidth += iter.MinSize.Width;
-				if (!visibleItems.Contains (iter))
-					e.ItemsInOverflowWidth += iter.MinSize.Width;
-			}
-			// Add spacings.
-			nfloat spacing = (allItems.Length - 1) * 16;
-			e.AllItemsWidth += spacing;
-
-			return e;
-		}
-
-		bool IsCorrectNotification (NSView view, NSObject notifObject)
-		{
-			var window = selector.Window;
-
-			// Skip updates with a null Window. Only crashes on Mavericks.
-			// The View gets updated once again when the window resize finishes.
-			// We're getting notified about all windows in the application (for example, NSPopovers) that change size when really we only care about
-			// the window the bar is in.
-			return window != null && notifObject == window;
-		}
-
-		NSToolbarItem CreateSelectorToolbarItem ()
-		{
-			var selector = new SelectorView ();
-			viewCache.Add (selector);
-			var item = new NSToolbarItem (SelectorId) {
-				View = selector,
-				MinSize = new CGSize (150, 25),
-				MaxSize = new CGSize (150, 25),
-			};
-			selector.ResizeRequested += (o, e) => {
-				item.MinSize = item.MaxSize = e.Size;
-				centeringSpace.UpdateWidth ();
-			};
-			selector.OverflowInfoRequested += (o, e) => {
-				FillOverflowInfo (e);
-			};
-
-			IDisposable resizeTimer = null;
-			NSNotificationCenter.DefaultCenter.AddObserver (NSWindow.WillStartLiveResizeNotification, notif => Runtime.RunInMainThread (() => {
-				if (!IsCorrectNotification (selector, notif.Object))
-					return;
-
-				if (resizeTimer != null)
-					resizeTimer.Dispose ();
-
-				resizeTimer = Application.TimeoutInvoke (100, () => {
-					if (widget.Items.Length != widget.VisibleItems.Length)
-						selector.RequestResize ();
-					return true;
-				});
-			}));
-
-			NSNotificationCenter.DefaultCenter.AddObserver (NSWindow.DidResizeNotification, notif => Runtime.RunInMainThread (() => {
-				if (!IsCorrectNotification (selector, notif.Object))
-					return;
-
-				// Don't check difference in overflow menus. This could cause issues since we're doing resizing of widgets and the views might go in front
-				// or behind while we're doing the resize request.
-				selector.RequestResize ();
-			}));
-
-			NSNotificationCenter.DefaultCenter.AddObserver (NSWindow.DidEndLiveResizeNotification, notif => Runtime.RunInMainThread (() => {
-				if (!IsCorrectNotification (selector, notif.Object))
-					return;
-
-				if (resizeTimer != null)
-					resizeTimer.Dispose ();
-
-				resizeTimer = Application.TimeoutInvoke (300, selector.RequestResize);
-			}));
-
-			var pathSelector = (SelectorView.PathSelectorView)selector.Subviews [0];
-			pathSelector.ConfigurationChanged += (sender, e) => {
-				if (ConfigurationChanged != null)
-					ConfigurationChanged (sender, e);
-			};
-			pathSelector.RuntimeChanged += (sender, ea) => {
-				if (RuntimeChanged != null)
-					RuntimeChanged (sender, ea);
-			};
-			return item;
-		}
-
-		NSToolbarItem CreateButtonBarToolbarItem ()
-		{
-			var bar = new ButtonBar (barItems);
-			buttonBarCache.Add (bar);
-
-			// Note: We're leaving a 1 dead pixel size here because Apple bug
-			// on Yosemite. Segmented controls have 3px padding on left and right
-			// on Mavericks.
-			nfloat size = 6 + 33 * bar.SegmentCount;
-
-			// By default, Cocoa doesn't want to duplicate items in the toolbar.
-			// Use different Ids to prevent this and not have to subclass.
-			var item = new NSToolbarItem (ButtonBarId + buttonBarCount) {
-				View = bar,
-				MinSize = new CGSize (size, bar.FittingSize.Height),
-				MaxSize = new CGSize (size, bar.FittingSize.Height),
-			};
-			bar.ResizeRequested += (o, e) => {
-				nfloat resize = 6 + 33 * bar.SegmentCount;
-				item.MinSize = new CGSize (resize, bar.FittingSize.Height);
-				item.MaxSize = new CGSize (resize, bar.FittingSize.Height);
-				selector.RequestResize ();
-				centeringSpace.UpdateWidth ();
-			};
-			return item;
->>>>>>> 8dbea799
 		}
 
 		void AttachToolbarEvents (SearchBar bar)
@@ -275,16 +131,9 @@
 				}
 			};
 
-<<<<<<< HEAD
-			Action<NSNotification> resizeAction = notif => DispatchService.GuiDispatch (() => {
+			Action<NSNotification> resizeAction = notif => Runtime.RunInMainThread (() => {
 				var win = awesomeBar.Window;
 				if (win == null) {
-=======
-			Action<NSNotification> resizeAction = notif => Runtime.RunInMainThread (() => {
-				// Skip updates with a null Window. Only crashes on Mavericks.
-				// The View gets updated once again when the window resize finishes.
-				if (bar.Window == null)
->>>>>>> 8dbea799
 					return;
 				}
 
