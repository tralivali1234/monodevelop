<Addin id          = "MonoDeveloperExtensions"
       namespace   = "MonoDevelop"
       name        = "IDE Extensions for developers of the Mono framework"
       author      = "Lluis Sanchez Gual"
       copyright   = "(c) 2005 Novell, Inc."
       url         = "http://www.monodevelop.com"
       description = "Provides some IDE extensions useful for developing and building the Mono class libraries."
       category    = "Project Import and Export"
<<<<<<< HEAD
       version     = "4.0">
    
=======
       version     = "3.0.5">

>>>>>>> 215df589
    <Runtime>
        <Import assembly="MonoDeveloperExtensions.dll"/>
    </Runtime>

	<Dependencies>
<<<<<<< HEAD
		<Addin id="Core" version="4.0"/>
		<Addin id="Ide" version="4.0"/>
=======
		<Addin id="Core" version="3.0.5"/>
		<Addin id="Ide" version="3.0.5"/>
>>>>>>> 215df589
	</Dependencies>

	<Extension path = "/MonoDevelop/ProjectModel/FileFormats">
		<FileFormat id = "MonoMakefile" name="Mono Makefile"
						class = "MonoDeveloper.MonoMakefileFormat" />
	</Extension>

  <Extension path = "/MonoDevelop/ProjectModel/Gui/ItemOptionPanels">
    <Condition id="ItemType" value = "MonoDeveloper.MonoMakefile">
		<Section id = "MonoMakefileOptionsPanel"
					 _label = "Output"
					 class = "MonoDevelop.Projects.Gui.Dialogs.OutputOptionsPanel"/>
    </Condition>
  </Extension>

	<Extension path = "/MonoDevelop/Ide/Commands">
		<Command id = "MonoDeveloper.Commands.Install"
				defaultHandler = "MonoDeveloper.InstallHandler"
				icon = "gtk-network"
				_label = "Install" />
	</Extension>

	<Extension path = "/MonoDevelop/Ide/ContextMenu/ProjectPad">
		<Condition id="activeproject" value="MonoMakefile">
			<CommandItem id = "MonoDeveloper.Commands.Install"
					  insertafter = "BuildGroupSeparator"
					  insertbefore = "Add" />
			<SeparatorItem id = "svnSep" />
		</Condition>
	</Extension>

	<Module>
	    <Runtime>
	        <Import assembly="MonoDeveloperExtensions_nunit.dll"/>
	    </Runtime>
		<Dependencies>
<<<<<<< HEAD
			<Addin id="NUnit" version="4.0"/>
=======
			<Addin id="NUnit" version="3.0.5"/>
>>>>>>> 215df589
		</Dependencies>
		<Extension path = "/MonoDevelop/NUnit/TestProviders">
			<Class id = "MonoTestProvider" class = "MonoDeveloper.MonoTestProvider"/>
		</Extension>
	</Module>
</Addin><|MERGE_RESOLUTION|>--- conflicted
+++ resolved
@@ -6,25 +6,15 @@
        url         = "http://www.monodevelop.com"
        description = "Provides some IDE extensions useful for developing and building the Mono class libraries."
        category    = "Project Import and Export"
-<<<<<<< HEAD
        version     = "4.0">
     
-=======
-       version     = "3.0.5">
-
->>>>>>> 215df589
     <Runtime>
         <Import assembly="MonoDeveloperExtensions.dll"/>
     </Runtime>
 
 	<Dependencies>
-<<<<<<< HEAD
 		<Addin id="Core" version="4.0"/>
 		<Addin id="Ide" version="4.0"/>
-=======
-		<Addin id="Core" version="3.0.5"/>
-		<Addin id="Ide" version="3.0.5"/>
->>>>>>> 215df589
 	</Dependencies>
 
 	<Extension path = "/MonoDevelop/ProjectModel/FileFormats">
@@ -61,11 +51,7 @@
 	        <Import assembly="MonoDeveloperExtensions_nunit.dll"/>
 	    </Runtime>
 		<Dependencies>
-<<<<<<< HEAD
 			<Addin id="NUnit" version="4.0"/>
-=======
-			<Addin id="NUnit" version="3.0.5"/>
->>>>>>> 215df589
 		</Dependencies>
 		<Extension path = "/MonoDevelop/NUnit/TestProviders">
 			<Class id = "MonoTestProvider" class = "MonoDeveloper.MonoTestProvider"/>
