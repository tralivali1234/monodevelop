--- conflicted
+++ resolved
@@ -167,24 +167,14 @@
 		{
 			if (status == StashApplyStatus.Conflicts) {
 				string msg = GettextCatalog.GetString ("Stash applied with conflicts");
-<<<<<<< HEAD
-				DispatchService.GuiDispatch (delegate {
+				Runtime.RunInMainThread (delegate {
 					StatusService.MainContext.ShowWarning (msg);
-=======
-				Runtime.RunInMainThread (delegate {
-					IdeApp.Workbench.StatusBar.ShowWarning (msg);
->>>>>>> e1c534e9
 				});
 			}
 			else {
 				string msg = GettextCatalog.GetString ("Stash successfully applied");
-<<<<<<< HEAD
-				DispatchService.GuiDispatch (delegate {
+				Runtime.RunInMainThread (delegate {
 					StatusService.MainContext.ShowMessage (msg);
-=======
-				Runtime.RunInMainThread (delegate {
-					IdeApp.Workbench.StatusBar.ShowMessage (msg);
->>>>>>> e1c534e9
 				});
 			}
 		}
