//
// Command.cs
//
// Author:
//       Lluis Sanchez Gual <lluis@novell.com>
//
// Copyright (c) 2010 Novell, Inc (http://www.novell.com)
//
// Permission is hereby granted, free of charge, to any person obtaining a copy
// of this software and associated documentation files (the "Software"), to deal
// in the Software without restriction, including without limitation the rights
// to use, copy, modify, merge, publish, distribute, sublicense, and/or sell
// copies of the Software, and to permit persons to whom the Software is
// furnished to do so, subject to the following conditions:
//
// The above copyright notice and this permission notice shall be included in
// all copies or substantial portions of the Software.
//
// THE SOFTWARE IS PROVIDED "AS IS", WITHOUT WARRANTY OF ANY KIND, EXPRESS OR
// IMPLIED, INCLUDING BUT NOT LIMITED TO THE WARRANTIES OF MERCHANTABILITY,
// FITNESS FOR A PARTICULAR PURPOSE AND NONINFRINGEMENT. IN NO EVENT SHALL THE
// AUTHORS OR COPYRIGHT HOLDERS BE LIABLE FOR ANY CLAIM, DAMAGES OR OTHER
// LIABILITY, WHETHER IN AN ACTION OF CONTRACT, TORT OR OTHERWISE, ARISING FROM,
// OUT OF OR IN CONNECTION WITH THE SOFTWARE OR THE USE OR OTHER DEALINGS IN
// THE SOFTWARE.

using System;
using MonoDevelop.Components.Commands;
using MonoDevelop.Ide;
using MonoDevelop.Projects;
using System.Linq;
using MonoDevelop.Ide.ProgressMonitoring;
using System.Threading;
using LibGit2Sharp;
using MonoDevelop.Core;

namespace MonoDevelop.VersionControl.Git
{
	public enum Commands
	{
		Push,
		SwitchToBranch,
		ManageBranches,
		Merge,
		Rebase,
		Stash,
		StashPop,
		ManageStashes
	}

	class GitCommandHandler: CommandHandler
	{
		public GitRepository Repository {
			get {
				WorkspaceObject wob = IdeApp.ProjectOperations.CurrentSelectedSolutionItem;
				if (wob == null)
					wob = IdeApp.ProjectOperations.CurrentSelectedWorkspaceItem;
				if (wob != null)
					return VersionControlService.GetRepository (wob) as GitRepository;
				return null;
			}
		}

		protected GitRepository UpdateVisibility (CommandInfo info)
		{
			var repo = Repository;
			info.Visible = Repository != null;
			return repo;
		}

		protected override void Update (CommandInfo info)
		{
			UpdateVisibility (info);
		}
	}

	class PushCommandHandler: GitCommandHandler
	{
		protected override void Update (CommandInfo info)
		{
			var repo = UpdateVisibility (info);
			if (repo != null)
				info.Enabled = repo.GetCurrentRemote () != null;
		}

		protected override void Run ()
		{
			GitService.Push (Repository);
		}
	}

	class SwitchToBranchHandler: GitCommandHandler
	{
		protected async override void Run (object dataItem)
		{
			await GitService.SwitchToBranch (Repository, (string)dataItem).ConfigureAwait (false);
		}

		protected override void Update (CommandArrayInfo info)
		{
			var repo = Repository;
			if (repo == null)
				return;

			var wob = IdeApp.ProjectOperations.CurrentSelectedItem as WorkspaceObject;
			if (wob == null)
				return;
			if (((wob is WorkspaceItem) && ((WorkspaceItem)wob).ParentWorkspace == null) ||
			    (wob.BaseDirectory.CanonicalPath == repo.RootPath.CanonicalPath))
			{
				string currentBranch = repo.GetCurrentBranch ();
				foreach (Branch branch in repo.GetBranches ()) {
					CommandInfo ci = info.Add (branch.FriendlyName, branch.FriendlyName);
					if (branch.FriendlyName == currentBranch)
						ci.Checked = true;
				}
			}
		}
	}

	class ManageBranchesHandler: GitCommandHandler
	{
		protected override void Run ()
		{
			GitService.ShowConfigurationDialog (Repository);
		}
	}

	class MergeBranchHandler: GitCommandHandler
	{
		protected override void Run ()
		{
			GitService.ShowMergeDialog (Repository, false);
		}
	}

	class RebaseBranchHandler: GitCommandHandler
	{
		protected override void Run ()
		{
			GitService.ShowMergeDialog (Repository, true);
		}
	}

	class StashHandler: GitCommandHandler
	{
		protected override void Run ()
		{
			var dlg = new NewStashDialog ();
			try {
				if (MessageService.RunCustomDialog (dlg) == (int) Gtk.ResponseType.Ok) {
					string comment = dlg.Comment;
					var monitor = new MessageDialogProgressMonitor (true, false, false, true);
					var statusTracker = IdeApp.Workspace.GetFileStatusTracker ();
					ThreadPool.QueueUserWorkItem (delegate {
						try {
							Stash stash;
							if (Repository.TryCreateStash (monitor, comment, out stash)) {
								string msg;
								if (stash != null) {
									msg = GettextCatalog.GetString ("Changes successfully stashed");
								} else {
									msg = GettextCatalog.GetString ("No changes were available to stash");
								}

<<<<<<< HEAD
								DispatchService.GuiDispatch (delegate {
									StatusService.MainContext.ShowMessage (msg);
=======
								Runtime.RunInMainThread (delegate {
									IdeApp.Workbench.StatusBar.ShowMessage (msg);
>>>>>>> e1c534e9
								});
							}

						} catch (Exception ex) {
							MessageService.ShowError (GettextCatalog.GetString ("Stash operation failed"), ex);
						}
						finally {
							monitor.Dispose ();
							statusTracker.Dispose ();
						}
					});
				}
			} finally {
				dlg.Destroy ();
				dlg.Dispose ();
			}
		}

		protected override void Update (CommandInfo info)
		{
			var repo = UpdateVisibility (info);
			if (repo != null)
				info.Enabled = !repo.RootRepository.Info.IsHeadUnborn;
		}
	}

	class StashPopHandler: GitCommandHandler
	{
		protected override void Run ()
		{
			var monitor = new MessageDialogProgressMonitor (true, false, false, true);
			var statusTracker = IdeApp.Workspace.GetFileStatusTracker ();
			ThreadPool.QueueUserWorkItem (delegate {
				try {
					GitService.ReportStashResult (Repository.PopStash (monitor, 0));
				} catch (Exception ex) {
					MessageService.ShowError (GettextCatalog.GetString ("Stash operation failed"), ex);
				}
				finally {
					monitor.Dispose ();
					statusTracker.Dispose ();
				}
			});
		}

		protected override void Update (CommandInfo info)
		{
			var repo = UpdateVisibility (info);
			if (repo != null)
				info.Enabled = repo.GetStashes ().Any ();
		}
	}

	class ManageStashesHandler: GitCommandHandler
	{
		protected override void Run ()
		{
			GitService.ShowStashManager (Repository);
		}
	}
}<|MERGE_RESOLUTION|>--- conflicted
+++ resolved
@@ -163,13 +163,8 @@
 									msg = GettextCatalog.GetString ("No changes were available to stash");
 								}
 
-<<<<<<< HEAD
-								DispatchService.GuiDispatch (delegate {
+								Runtime.RunInMainThread (delegate {
 									StatusService.MainContext.ShowMessage (msg);
-=======
-								Runtime.RunInMainThread (delegate {
-									IdeApp.Workbench.StatusBar.ShowMessage (msg);
->>>>>>> e1c534e9
 								});
 							}
 
