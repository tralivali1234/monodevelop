--- conflicted
+++ resolved
@@ -654,16 +654,9 @@
 
 		protected void Checkout (string path, string url)
 		{
-<<<<<<< HEAD
 			Repository _repo = GetRepo (path, url);
 			_repo.Checkout (path, true, new ProgressMonitor ());
-=======
-			var mockRepo = (UrlBasedRepository)GetRepo ();
-			mockRepo.Url = url;
-			mockRepo.Checkout (path, true, new NullProgressMonitor ());
-
-			var _repo = GetRepo (path, url);
->>>>>>> 7641e3d1
+
 			if (Repo == null)
 				Repo = _repo;
 			else
