--- conflicted
+++ resolved
@@ -50,11 +50,7 @@
 				return items.All (CanShow);
 			
 			foreach (var item in items) {
-<<<<<<< HEAD
-				var document = IdeApp.Workbench.OpenDocument (item.Path, item.ContainerProject, OpenDocumentOptions.Default | OpenDocumentOptions.OnlyInternalViewer);
-=======
-				var document = await IdeApp.Workbench.OpenDocument (item.Path, OpenDocumentOptions.Default | OpenDocumentOptions.OnlyInternalViewer);
->>>>>>> 0b649194
+				var document = await IdeApp.Workbench.OpenDocument (item.Path, item.ContainerProject, OpenDocumentOptions.Default | OpenDocumentOptions.OnlyInternalViewer);
 				if (document != null)
 					document.Window.SwitchView (document.Window.FindView<IDiffView> ());
 			}
