<?xml version="1.0" encoding="utf-8"?>
<Project DefaultTargets="Build" xmlns="http://schemas.microsoft.com/developer/msbuild/2003" ToolsVersion="4.0">
  <PropertyGroup>
    <Configuration Condition=" '$(Configuration)' == '' ">Debug</Configuration>
    <Platform Condition=" '$(Platform)' == '' ">AnyCPU</Platform>
    <ProductVersion>8.0.30703</ProductVersion>
    <SchemaVersion>2.0</SchemaVersion>
    <ProjectGuid>{19DE0F35-D204-4FD8-A553-A19ECE05E24D}</ProjectGuid>
    <OutputType>Library</OutputType>
    <AssemblyName>MonoDevelop.VersionControl</AssemblyName>
    <RootNamespace>MonoDevelop.VersionControl</RootNamespace>
    <TargetFrameworkVersion>v4.5</TargetFrameworkVersion>
  </PropertyGroup>
  <PropertyGroup Condition=" '$(Configuration)|$(Platform)' == 'Debug|AnyCPU' ">
    <DebugSymbols>True</DebugSymbols>
    <DebugType>full</DebugType>
    <Optimize>False</Optimize>
    <OutputPath>..\..\..\..\build\AddIns\VersionControl\</OutputPath>
    <ErrorReport>prompt</ErrorReport>
    <WarningLevel>4</WarningLevel>
    <Execution>
      <Execution clr-version="Net_2_0" />
    </Execution>
    <DefineConstants>DEBUG</DefineConstants>
    <NoWarn>1591;1573</NoWarn>
    <DocumentationFile>..\..\..\..\build\AddIns\VersionControl\MonoDevelop.VersionControl.xml</DocumentationFile>
  </PropertyGroup>
  <PropertyGroup Condition=" '$(Configuration)|$(Platform)' == 'Release|AnyCPU' ">
    <DebugType>pdbonly</DebugType>
    <Optimize>True</Optimize>
    <OutputPath>..\..\..\..\build\AddIns\VersionControl\</OutputPath>
    <ErrorReport>prompt</ErrorReport>
    <WarningLevel>4</WarningLevel>
    <Execution>
      <Execution clr-version="Net_2_0" />
    </Execution>
    <DebugSymbols>true</DebugSymbols>
    <NoWarn>1591;1573</NoWarn>
    <DocumentationFile>..\..\..\..\build\AddIns\VersionControl\MonoDevelop.VersionControl.xml</DocumentationFile>
  </PropertyGroup>
  <ItemGroup>
    <ProjectReference Include="..\..\..\core\MonoDevelop.Core\MonoDevelop.Core.csproj">
      <Project>{7525BB88-6142-4A26-93B9-A30C6983390A}</Project>
      <Name>MonoDevelop.Core</Name>
      <Private>False</Private>
    </ProjectReference>
    <ProjectReference Include="..\..\..\core\MonoDevelop.Ide\MonoDevelop.Ide.csproj">
      <Project>{27096E7F-C91C-4AC6-B289-6897A701DF21}</Project>
      <Name>MonoDevelop.Ide</Name>
      <Private>False</Private>
    </ProjectReference>
    <ProjectReference Include="..\..\..\core\Mono.Texteditor\Mono.TextEditor.csproj">
      <Project>{A2329308-3751-4DBD-9A75-5F7B8B024625}</Project>
      <Name>Mono.TextEditor</Name>
      <Private>False</Private>
    </ProjectReference>
    <ProjectReference Include="..\..\MonoDevelop.SourceEditor2\MonoDevelop.SourceEditor.csproj">
      <Project>{F8F92AA4-A376-4679-A9D4-60E7B7FBF477}</Project>
      <Name>MonoDevelop.SourceEditor</Name>
      <Private>False</Private>
    </ProjectReference>
    <ProjectReference Include="..\..\MonoDevelop.DesignerSupport\MonoDevelop.DesignerSupport.csproj">
      <Project>{2C24D515-4A2C-445C-8419-C09231913CFA}</Project>
      <Name>MonoDevelop.DesignerSupport</Name>
      <Private>False</Private>
    </ProjectReference>
    <ProjectReference Include="..\..\MonoDevelop.Debugger\MonoDevelop.Debugger.csproj">
      <Project>{2357AABD-08C7-4808-A495-8FF2D3CDFDB0}</Project>
      <Name>MonoDevelop.Debugger</Name>
      <Private>False</Private>
    </ProjectReference>
    <ProjectReference Include="..\..\..\..\external\nrefactory\ICSharpCode.NRefactory\ICSharpCode.NRefactory.csproj">
      <Project>{3B2A5653-EC97-4001-BB9B-D90F1AF2C371}</Project>
      <Name>ICSharpCode.NRefactory</Name>
      <Private>False</Private>
    </ProjectReference>
    <ProjectReference Include="..\..\..\..\external\mono-addins\Mono.Addins\Mono.Addins.csproj">
      <Project>{91DD5A2D-9FE3-4C3C-9253-876141874DAD}</Project>
      <Name>Mono.Addins</Name>
      <Private>False</Private>
    </ProjectReference>
    <ProjectReference Include="..\..\..\..\external\debugger-libs\Mono.Debugging\Mono.Debugging.csproj">
      <Project>{90C99ADB-7D4B-4EB4-98C2-40BD1B14C7D2}</Project>
      <Name>Mono.Debugging</Name>
      <Private>False</Private>
    </ProjectReference>
    <ProjectReference Include="..\..\..\..\external\xwt\Xwt\Xwt.csproj">
      <Project>{92494904-35FA-4DC9-BDE9-3A3E87AC49D3}</Project>
      <Name>Xwt</Name>
      <Private>False</Private>
    </ProjectReference>
  </ItemGroup>
  <ItemGroup>
    <Reference Include="System.Data" />
    <Reference Include="Mono.Posix" />
    <Reference Include="System" />
    <Reference Include="System.Xml" />
    <Reference Include="pango-sharp, Version=2.12.0.0, Culture=neutral, PublicKeyToken=35e10195dab3c99f">
      <SpecificVersion>False</SpecificVersion>
    </Reference>
    <Reference Include="atk-sharp, Version=2.12.0.0, Culture=neutral, PublicKeyToken=35e10195dab3c99f">
      <SpecificVersion>False</SpecificVersion>
    </Reference>
    <Reference Include="gdk-sharp, Version=2.12.0.0, Culture=neutral, PublicKeyToken=35e10195dab3c99f">
      <SpecificVersion>False</SpecificVersion>
    </Reference>
    <Reference Include="gtk-sharp, Version=2.12.0.0, Culture=neutral, PublicKeyToken=35e10195dab3c99f">
      <SpecificVersion>False</SpecificVersion>
    </Reference>
    <Reference Include="glib-sharp, Version=2.12.0.0, Culture=neutral, PublicKeyToken=35e10195dab3c99f">
      <SpecificVersion>False</SpecificVersion>
    </Reference>
    <Reference Include="System.Core" />
    <Reference Include="Mono.Cairo" />
    <Reference Include="System.Collections.Immutable">
      <HintPath>..\..\..\..\packages\System.Collections.Immutable.1.1.32-beta\lib\portable-net45+win8+wp8+wpa81\System.Collections.Immutable.dll</HintPath>
    </Reference>
    <Reference Include="System.Reflection.Metadata">
      <HintPath>..\..\..\..\packages\System.Reflection.Metadata.1.0.17-beta\lib\portable-net45+win8\System.Reflection.Metadata.dll</HintPath>
    </Reference>
    <Reference Include="Microsoft.CodeAnalysis.Desktop">
      <HintPath>..\..\..\..\packages\Microsoft.CodeAnalysis.Common.1.0.0-beta1-20141031-01\lib\net45\Microsoft.CodeAnalysis.Desktop.dll</HintPath>
    </Reference>
    <Reference Include="Microsoft.CodeAnalysis">
      <HintPath>..\..\..\..\packages\Microsoft.CodeAnalysis.Common.1.0.0-beta1-20141031-01\lib\net45\Microsoft.CodeAnalysis.dll</HintPath>
    </Reference>
  </ItemGroup>
  <ItemGroup>
    <EmbeddedResource Include="icons\light\added-overlay-16.png">
      <LogicalName>added-overlay-light-16.png</LogicalName>
    </EmbeddedResource>
    <EmbeddedResource Include="icons\light\added-overlay-16%402x.png">
      <LogicalName>added-overlay-light-16@2x.png</LogicalName>
    </EmbeddedResource>
    <EmbeddedResource Include="icons\light\modified-overlay-16.png">
      <LogicalName>modified-overlay-light-16.png</LogicalName>
    </EmbeddedResource>
    <EmbeddedResource Include="icons\light\modified-overlay-16%402x.png">
      <LogicalName>modified-overlay-light-16@2x.png</LogicalName>
    </EmbeddedResource>
    <EmbeddedResource Include="icons\light\conflict-overlay-16.png">
      <LogicalName>conflict-overlay-light-16.png</LogicalName>
    </EmbeddedResource>
    <EmbeddedResource Include="icons\light\conflict-overlay-16%402x.png">
      <LogicalName>conflict-overlay-light-16@2x.png</LogicalName>
    </EmbeddedResource>
    <EmbeddedResource Include="icons\light\locked-overlay-16.png">
      <LogicalName>locked-overlay-light-16.png</LogicalName>
    </EmbeddedResource>
    <EmbeddedResource Include="icons\light\locked-overlay-16%402x.png">
      <LogicalName>locked-overlay-light-16@2x.png</LogicalName>
    </EmbeddedResource>
    <EmbeddedResource Include="VersionControl.addin.xml">
      <LogicalName>VersionControl.addin.xml</LogicalName>
    </EmbeddedResource>
    <EmbeddedResource Include="icons\light\removed-overlay-16.png">
      <LogicalName>removed-overlay-light-16.png</LogicalName>
    </EmbeddedResource>
    <EmbeddedResource Include="icons\light\removed-overlay-16%402x.png">
      <LogicalName>removed-overlay-light-16@2x.png</LogicalName>
    </EmbeddedResource>
    <EmbeddedResource Include="icons\light\ignored-overlay-16.png">
      <LogicalName>ignored-overlay-light-16.png</LogicalName>
    </EmbeddedResource>
    <EmbeddedResource Include="icons\light\ignored-overlay-16%402x.png">
      <LogicalName>ignored-overlay-light-16@2x.png</LogicalName>
    </EmbeddedResource>
    <EmbeddedResource Include="icons\light\repository-16.png">
      <LogicalName>repository-light-16.png</LogicalName>
    </EmbeddedResource>
    <EmbeddedResource Include="icons\light\repository-16%402x.png">
      <LogicalName>repository-light-16@2x.png</LogicalName>
    </EmbeddedResource>
    <EmbeddedResource Include="icons\light\versioned-overlay-16.png">
      <LogicalName>versioned-overlay-light-16.png</LogicalName>
    </EmbeddedResource>
    <EmbeddedResource Include="icons\light\versioned-overlay-16%402x.png">
      <LogicalName>versioned-overlay-light-16@2x.png</LogicalName>
    </EmbeddedResource>
    <EmbeddedResource Include="icons\light\unversioned-overlay-16.png">
      <LogicalName>unversioned-overlay-light-16.png</LogicalName>
    </EmbeddedResource>
    <EmbeddedResource Include="icons\light\unversioned-overlay-16%402x.png">
      <LogicalName>unversioned-overlay-light-16@2x.png</LogicalName>
    </EmbeddedResource>
    <EmbeddedResource Include="icons\light\lock-required-overlay-16.png">
      <LogicalName>lock-required-overlay-light-16.png</LogicalName>
    </EmbeddedResource>
    <EmbeddedResource Include="icons\light\lock-required-overlay-16%402x.png">
      <LogicalName>lock-required-overlay-light-16@2x.png</LogicalName>
    </EmbeddedResource>
    <EmbeddedResource Include="icons\light\unlocked-overlay-16.png">
      <LogicalName>unlocked-overlay-light-16.png</LogicalName>
    </EmbeddedResource>
    <EmbeddedResource Include="icons\light\unlocked-overlay-16%402x.png">
      <LogicalName>unlocked-overlay-light-16@2x.png</LogicalName>
    </EmbeddedResource>
    <EmbeddedResource Include="Policies.xml">
      <LogicalName>Policies.xml</LogicalName>
    </EmbeddedResource>
    <EmbeddedResource Include="gtk-gui\gui.stetic">
      <LogicalName>gui.stetic</LogicalName>
    </EmbeddedResource>
    <EmbeddedResource Include="icons\light\version-control-16.png">
      <LogicalName>version-control-light-16.png</LogicalName>
    </EmbeddedResource>
    <EmbeddedResource Include="icons\light\version-control-16%402x.png">
      <LogicalName>version-control-light-16@2x.png</LogicalName>
    </EmbeddedResource>
    <EmbeddedResource Include="icons\light\log-16.png">
      <LogicalName>log-light-16.png</LogicalName>
    </EmbeddedResource>
    <EmbeddedResource Include="icons\light\log-16%402x.png">
      <LogicalName>log-light-16@2x.png</LogicalName>
    </EmbeddedResource>
    <EmbeddedResource Include="icons\light\diff-16.png">
      <LogicalName>diff-light-16.png</LogicalName>
    </EmbeddedResource>
    <EmbeddedResource Include="icons\light\diff-16%402x.png">
      <LogicalName>diff-light-16@2x.png</LogicalName>
    </EmbeddedResource>
    <EmbeddedResource Include="icons\light\pull-16.png">
      <LogicalName>pull-light-16.png</LogicalName>
    </EmbeddedResource>
    <EmbeddedResource Include="icons\light\pull-16%402x.png">
      <LogicalName>pull-light-16@2x.png</LogicalName>
    </EmbeddedResource>
    <EmbeddedResource Include="icons\light\push-16.png">
      <LogicalName>push-light-16.png</LogicalName>
    </EmbeddedResource>
    <EmbeddedResource Include="icons\light\push-16%402x.png">
      <LogicalName>push-light-16@2x.png</LogicalName>
    </EmbeddedResource>
    <EmbeddedResource Include="icons\light\refresh-16.png">
      <LogicalName>refresh-light-16.png</LogicalName>
    </EmbeddedResource>
    <EmbeddedResource Include="icons\light\refresh-16%402x.png">
      <LogicalName>refresh-light-16@2x.png</LogicalName>
    </EmbeddedResource>
    <EmbeddedResource Include="icons\light\local-status-16.png">
      <LogicalName>local-status-light-16.png</LogicalName>
    </EmbeddedResource>
    <EmbeddedResource Include="icons\light\local-status-16%402x.png">
      <LogicalName>local-status-light-16@2x.png</LogicalName>
    </EmbeddedResource>
    <EmbeddedResource Include="icons\light\commit-16.png">
      <LogicalName>commit-light-16.png</LogicalName>
    </EmbeddedResource>
    <EmbeddedResource Include="icons\light\commit-16%402x.png">
      <LogicalName>commit-light-16@2x.png</LogicalName>
    </EmbeddedResource>
    <EmbeddedResource Include="icons\light\remote-status-16.png">
      <LogicalName>remote-status-light-16.png</LogicalName>
    </EmbeddedResource>
    <EmbeddedResource Include="icons\light\remote-status-16%402x.png">
      <LogicalName>remote-status-light-16@2x.png</LogicalName>
    </EmbeddedResource>
    <EmbeddedResource Include="icons\light\vcs-added-16.png">
      <LogicalName>vcs-added-light-16.png</LogicalName>
    </EmbeddedResource>
    <EmbeddedResource Include="icons\light\vcs-added-16%402x.png">
      <LogicalName>vcs-added-light-16@2x.png</LogicalName>
    </EmbeddedResource>
    <EmbeddedResource Include="icons\light\vcs-removed-16.png">
      <LogicalName>vcs-removed-light-16.png</LogicalName>
    </EmbeddedResource>
    <EmbeddedResource Include="icons\light\vcs-removed-16%402x.png">
      <LogicalName>vcs-removed-light-16@2x.png</LogicalName>
    </EmbeddedResource>
    <EmbeddedResource Include="icons\light\vcs-conflicted-16.png">
      <LogicalName>vcs-conflicted-light-16.png</LogicalName>
    </EmbeddedResource>
    <EmbeddedResource Include="icons\light\vcs-conflicted-16%402x.png">
      <LogicalName>vcs-conflicted-light-16@2x.png</LogicalName>
    </EmbeddedResource>
    <EmbeddedResource Include="icons\light\vcs-modified-16.png">
      <LogicalName>vcs-modified-light-16.png</LogicalName>
    </EmbeddedResource>
    <EmbeddedResource Include="icons\light\vcs-modified-16%402x.png">
      <LogicalName>vcs-modified-light-16@2x.png</LogicalName>
    </EmbeddedResource>
    <EmbeddedResource Include="icons\light\comment-16.png">
      <LogicalName>comment-light-16.png</LogicalName>
    </EmbeddedResource>
    <EmbeddedResource Include="icons\light\comment-16%402x.png">
      <LogicalName>comment-light-16@2x.png</LogicalName>
    </EmbeddedResource>
    <EmbeddedResource Include="icons\light\revert-16.png">
      <LogicalName>revert-light-16.png</LogicalName>
    </EmbeddedResource>
    <EmbeddedResource Include="icons\light\revert-16%402x.png">
      <LogicalName>revert-light-16@2x.png</LogicalName>
    </EmbeddedResource>
    <EmbeddedResource Include="icons\light\branch-16.png">
      <LogicalName>branch-light-16.png</LogicalName>
    </EmbeddedResource>
    <EmbeddedResource Include="icons\light\branch-16%402x.png">
      <LogicalName>branch-light-16@2x.png</LogicalName>
    </EmbeddedResource>
    <EmbeddedResource Include="icons\light\tag-16.png">
      <LogicalName>tag-light-16.png</LogicalName>
    </EmbeddedResource>
    <EmbeddedResource Include="icons\light\tag-16%402x.png">
      <LogicalName>tag-light-16@2x.png</LogicalName>
    </EmbeddedResource>
    <EmbeddedResource Include="icons\light\prefs-git-16.png">
      <LogicalName>prefs-git-light-16.png</LogicalName>
    </EmbeddedResource>
    <EmbeddedResource Include="icons\light\prefs-git-16%402x.png">
      <LogicalName>prefs-git-light-16@2x.png</LogicalName>
    </EmbeddedResource>
    <EmbeddedResource Include="icons\light\prefs-commit-message-style-16.png">
      <LogicalName>prefs-commit-message-style-light-16.png</LogicalName>
    </EmbeddedResource>
    <EmbeddedResource Include="icons\light\prefs-commit-message-style-16%402x.png">
      <LogicalName>prefs-commit-message-style-light-16@2x.png</LogicalName>
    </EmbeddedResource>
    <EmbeddedResource Include="icons\light\prefs-version-control-general-16.png">
      <LogicalName>prefs-version-control-general-light-16.png</LogicalName>
    </EmbeddedResource>
    <EmbeddedResource Include="icons\light\prefs-version-control-general-16%402x.png">
      <LogicalName>prefs-version-control-general-light-16@2x.png</LogicalName>
    </EmbeddedResource>
  </ItemGroup>
  <ItemGroup>
    <Compile Include="gtk-gui\generated.cs" />
    <Compile Include="MonoDevelop.VersionControl.Views\CellRendererDiff.cs" />
    <Compile Include="MonoDevelop.VersionControl.Views\LogView.cs" />
    <Compile Include="MonoDevelop.VersionControl.Views\StatusView.cs" />
    <Compile Include="MonoDevelop.VersionControl.Dialogs\CommitDialog.cs" />
    <Compile Include="MonoDevelop.VersionControl.Dialogs\EditRepositoryDialog.cs" />
    <Compile Include="MonoDevelop.VersionControl.Dialogs\SelectRepositoryDialog.cs" />
    <Compile Include="MonoDevelop.VersionControl\AddRemoveMoveCommand.cs" />
    <Compile Include="MonoDevelop.VersionControl\ChangeSet.cs" />
    <Compile Include="MonoDevelop.VersionControl\CheckoutCommand.cs" />
    <Compile Include="MonoDevelop.VersionControl\Commands.cs" />
    <Compile Include="MonoDevelop.VersionControl\CommitCommand.cs" />
    <Compile Include="MonoDevelop.VersionControl\CommitDialogExtension.cs" />
    <Compile Include="MonoDevelop.VersionControl\CommitEventHandler.cs" />
    <Compile Include="MonoDevelop.VersionControl\PublishCommand.cs" />
    <Compile Include="MonoDevelop.VersionControl\Repository.cs" />
    <Compile Include="MonoDevelop.VersionControl\RevertCommand.cs" />
    <Compile Include="MonoDevelop.VersionControl\Revision.cs" />
    <Compile Include="MonoDevelop.VersionControl\Task.cs" />
    <Compile Include="MonoDevelop.VersionControl\UnknownRepository.cs" />
    <Compile Include="MonoDevelop.VersionControl\UpdateCommand.cs" />
    <Compile Include="MonoDevelop.VersionControl\UrlBasedRepository.cs" />
    <Compile Include="MonoDevelop.VersionControl\UrlBasedRepositoryEditor.cs" />
    <Compile Include="MonoDevelop.VersionControl\VersionControlConfiguration.cs" />
    <Compile Include="MonoDevelop.VersionControl\VersionControlNodeExtension.cs" />
    <Compile Include="MonoDevelop.VersionControl\VersionControlService.cs" />
    <Compile Include="MonoDevelop.VersionControl\VersionControlSystem.cs" />
    <Compile Include="MonoDevelop.VersionControl\VersionInfo.cs" />
    <Compile Include="MonoDevelop.VersionControl\VersionStatus.cs" />
    <Compile Include="MonoDevelop.VersionControl\FileUpdateEventHandler.cs" />
    <Compile Include="MonoDevelop.VersionControl\VersionControlFileSystemExtension.cs" />
    <Compile Include="gtk-gui\MonoDevelop.VersionControl.Dialogs.SelectRepositoryDialog.cs" />
    <Compile Include="gtk-gui\MonoDevelop.VersionControl.Dialogs.EditRepositoryDialog.cs" />
    <Compile Include="gtk-gui\MonoDevelop.VersionControl.UrlBasedRepositoryEditor.cs" />
    <Compile Include="gtk-gui\MonoDevelop.VersionControl.Dialogs.CommitDialog.cs" />
    <Compile Include="MonoDevelop.VersionControl\RevertRevisionsCommands.cs" />
    <Compile Include="MonoDevelop.VersionControl\LockCommand.cs" />
    <Compile Include="MonoDevelop.VersionControl\UnlockCommand.cs" />
    <Compile Include="MonoDevelop.VersionControl\ChangeLogWriter.cs" />
    <Compile Include="MonoDevelop.VersionControl\VersionControlItem.cs" />
    <Compile Include="MonoDevelop.VersionControl\VersionControlItemList.cs" />
    <Compile Include="MonoDevelop.VersionControl\VersionControlCommandHandler.cs" />
    <Compile Include="AssemblyInfo.cs" />
    <Compile Include="MonoDevelop.VersionControl.Dialogs\CommitMessageStylePanelWidget.cs" />
    <Compile Include="gtk-gui\MonoDevelop.VersionControl.CommitMessageStylePanelWidget.cs" />
    <Compile Include="MonoDevelop.VersionControl\CommitMessageStyle.cs" />
    <Compile Include="MonoDevelop.VersionControl\CommitMessageFormat.cs" />
    <Compile Include="MonoDevelop.VersionControl\VersionControlPolicy.cs" />
    <Compile Include="MonoDevelop.VersionControl.Dialogs\VersionControlPolicyPanel.cs" />
    <Compile Include="MonoDevelop.VersionControl\CreatePatchCommand.cs" />
    <Compile Include="MonoDevelop.VersionControl.Views\DiffParser.cs" />
    <Compile Include="MonoDevelop.VersionControl.Views\BlameView.cs" />
    <Compile Include="MonoDevelop.VersionControl.Views\ComparisonWidget.cs" />
    <Compile Include="MonoDevelop.VersionControl.Views\BlameWidget.cs" />
    <Compile Include="MonoDevelop.VersionControl.Views\DropDownBox.cs" />
    <Compile Include="MonoDevelop.VersionControl.Views\ChangeSetView.cs" />
    <Compile Include="MonoDevelop.VersionControl.Views\MergeView.cs" />
    <Compile Include="MonoDevelop.VersionControl.Views\MergeWidget.cs" />
    <Compile Include="MonoDevelop.VersionControl.Views\EditorCompareWidgetBase.cs" />
    <Compile Include="MonoDevelop.VersionControl.Views\DiffView.cs" />
    <Compile Include="MonoDevelop.VersionControl.Views\DiffWidget.cs" />
    <Compile Include="gtk-gui\MonoDevelop.VersionControl.Views.DiffWidget.cs" />
    <Compile Include="MonoDevelop.VersionControl.Views\SubviewAttachmentHandler.cs" />
    <Compile Include="MonoDevelop.VersionControl.Views\LogWidget.cs" />
    <Compile Include="gtk-gui\MonoDevelop.VersionControl.Views.LogWidget.cs" />
    <Compile Include="MonoDevelop.VersionControl\IRepositoryEditor.cs" />
    <Compile Include="MonoDevelop.VersionControl\VersionControlOperation.cs" />
    <Compile Include="MonoDevelop.VersionControl.Views\VersionControlDocumentInfo.cs" />
    <Compile Include="MonoDevelop.VersionControl\IVersionControlViewHandler.cs" />
    <Compile Include="MonoDevelop.VersionControl\DefaultDiffViewHandler.cs" />
    <Compile Include="MonoDevelop.VersionControl\DefaultBlameViewHandler.cs" />
    <Compile Include="MonoDevelop.VersionControl\DefaultLogViewHandler.cs" />
    <Compile Include="MonoDevelop.VersionControl\DefaultMergeViewHandler.cs" />
    <Compile Include="MonoDevelop.VersionControl\LogCommand.cs" />
    <Compile Include="MonoDevelop.VersionControl\DiffCommand.cs" />
    <Compile Include="MonoDevelop.VersionControl\MergeCommand.cs" />
    <Compile Include="MonoDevelop.VersionControl\BlameCommand.cs" />
    <Compile Include="MonoDevelop.VersionControl\VersionInfoCache.cs" />
    <Compile Include="MonoDevelop.VersionControl\IgnoreCommand.cs" />
    <Compile Include="MonoDevelop.VersionControl\ResolveConflictsCommand.cs" />
    <Compile Include="MonoDevelop.VersionControl.Dialogs\VersionControlGeneralOptionsPanel.cs" />
    <Compile Include="MonoDevelop.VersionControl.Dialogs\VersionControlSolutionOptionsPanel.cs" />
    <Compile Include="AddinInfo.cs" />
    <Compile Include="MonoDevelop.VersionControl\VersionControlException.cs" />
<<<<<<< HEAD
    <Compile Include="MonoDevelop.VersionControl.Views\CommonTextEditorOptions.cs" />
=======
    <Compile Include="MonoDevelop.VersionControl.Views\BaseView.cs" />
>>>>>>> 88335b79
  </ItemGroup>
  <ItemGroup>
    <None Include="Makefile.am" />
    <None Include="packages.config" />
  </ItemGroup>
  <Import Project="$(MSBuildBinPath)\Microsoft.CSharp.targets" />
</Project><|MERGE_RESOLUTION|>--- conflicted
+++ resolved
@@ -407,11 +407,8 @@
     <Compile Include="MonoDevelop.VersionControl.Dialogs\VersionControlSolutionOptionsPanel.cs" />
     <Compile Include="AddinInfo.cs" />
     <Compile Include="MonoDevelop.VersionControl\VersionControlException.cs" />
-<<<<<<< HEAD
     <Compile Include="MonoDevelop.VersionControl.Views\CommonTextEditorOptions.cs" />
-=======
     <Compile Include="MonoDevelop.VersionControl.Views\BaseView.cs" />
->>>>>>> 88335b79
   </ItemGroup>
   <ItemGroup>
     <None Include="Makefile.am" />
