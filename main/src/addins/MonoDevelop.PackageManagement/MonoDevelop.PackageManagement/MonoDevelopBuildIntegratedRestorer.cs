--- conflicted
+++ resolved
@@ -1,91 +1,87 @@
-﻿//
-// MonoDevelopBuildIntegratedRestorer.cs
-//
-// Author:
-//       Matt Ward <matt.ward@xamarin.com>
-//
-// Copyright (c) 2016 Xamarin Inc. (http://xamarin.com)
-//
-// Permission is hereby granted, free of charge, to any person obtaining a copy
-// of this software and associated documentation files (the "Software"), to deal
-// in the Software without restriction, including without limitation the rights
-// to use, copy, modify, merge, publish, distribute, sublicense, and/or sell
-// copies of the Software, and to permit persons to whom the Software is
-// furnished to do so, subject to the following conditions:
-//
-// The above copyright notice and this permission notice shall be included in
-// all copies or substantial portions of the Software.
-//
-// THE SOFTWARE IS PROVIDED "AS IS", WITHOUT WARRANTY OF ANY KIND, EXPRESS OR
-// IMPLIED, INCLUDING BUT NOT LIMITED TO THE WARRANTIES OF MERCHANTABILITY,
-// FITNESS FOR A PARTICULAR PURPOSE AND NONINFRINGEMENT. IN NO EVENT SHALL THE
-// AUTHORS OR COPYRIGHT HOLDERS BE LIABLE FOR ANY CLAIM, DAMAGES OR OTHER
-// LIABILITY, WHETHER IN AN ACTION OF CONTRACT, TORT OR OTHERWISE, ARISING FROM,
-// OUT OF OR IN CONNECTION WITH THE SOFTWARE OR THE USE OR OTHER DEALINGS IN
-// THE SOFTWARE.
-
-using System;
-using System.Collections.Generic;
-using System.Linq;
-using System.Threading;
-using System.Threading.Tasks;
-using MonoDevelop.Core;
-using NuGet.Commands;
-using NuGet.Common;
-using NuGet.Configuration;
-using NuGet.LibraryModel;
-using NuGet.PackageManagement;
-using NuGet.Packaging;
-using NuGet.Packaging.Core;
-using NuGet.ProjectManagement;
-using NuGet.ProjectManagement.Projects;
-using NuGet.Protocol.Core.Types;
+﻿//
+// MonoDevelopBuildIntegratedRestorer.cs
+//
+// Author:
+//       Matt Ward <matt.ward@xamarin.com>
+//
+// Copyright (c) 2016 Xamarin Inc. (http://xamarin.com)
+//
+// Permission is hereby granted, free of charge, to any person obtaining a copy
+// of this software and associated documentation files (the "Software"), to deal
+// in the Software without restriction, including without limitation the rights
+// to use, copy, modify, merge, publish, distribute, sublicense, and/or sell
+// copies of the Software, and to permit persons to whom the Software is
+// furnished to do so, subject to the following conditions:
+//
+// The above copyright notice and this permission notice shall be included in
+// all copies or substantial portions of the Software.
+//
+// THE SOFTWARE IS PROVIDED "AS IS", WITHOUT WARRANTY OF ANY KIND, EXPRESS OR
+// IMPLIED, INCLUDING BUT NOT LIMITED TO THE WARRANTIES OF MERCHANTABILITY,
+// FITNESS FOR A PARTICULAR PURPOSE AND NONINFRINGEMENT. IN NO EVENT SHALL THE
+// AUTHORS OR COPYRIGHT HOLDERS BE LIABLE FOR ANY CLAIM, DAMAGES OR OTHER
+// LIABILITY, WHETHER IN AN ACTION OF CONTRACT, TORT OR OTHERWISE, ARISING FROM,
+// OUT OF OR IN CONNECTION WITH THE SOFTWARE OR THE USE OR OTHER DEALINGS IN
+// THE SOFTWARE.
+
+using System;
+using System.Collections.Generic;
+using System.Linq;
+using System.Threading;
+using System.Threading.Tasks;
+using MonoDevelop.Core;
+using NuGet.Commands;
+using NuGet.Common;
+using NuGet.Configuration;
+using NuGet.LibraryModel;
+using NuGet.PackageManagement;
+using NuGet.Packaging;
+using NuGet.Packaging.Core;
+using NuGet.ProjectManagement;
+using NuGet.ProjectManagement.Projects;
+using NuGet.Protocol.Core.Types;
 using MonoDevelop.Ide;
-
-namespace MonoDevelop.PackageManagement
-{
-	internal class MonoDevelopBuildIntegratedRestorer
-	{
-		IPackageManagementEvents packageManagementEvents;
-		List<SourceRepository> sourceRepositories;
+
+namespace MonoDevelop.PackageManagement
+{
+	internal class MonoDevelopBuildIntegratedRestorer
+	{
+		IPackageManagementEvents packageManagementEvents;
+		List<SourceRepository> sourceRepositories;
 		ISettings settings;
-<<<<<<< HEAD
-		IMonoDevelopSolutionManager solutionManager;
-		DependencyGraphCacheContext context;
-
-		public MonoDevelopBuildIntegratedRestorer (IMonoDevelopSolutionManager solutionManager)
-			: this (
-				solutionManager,
-				solutionManager.CreateSourceRepositoryProvider (),
-				solutionManager.Settings)
-		{
+		IMonoDevelopSolutionManager solutionManager;
+		DependencyGraphCacheContext context;
+
+		public MonoDevelopBuildIntegratedRestorer (IMonoDevelopSolutionManager solutionManager)
+			: this (
+				solutionManager,
+				solutionManager.CreateSourceRepositoryProvider (),
+				solutionManager.Settings)
+		{
 		}
-=======
-		ExternalProjectReferenceContext context;
->>>>>>> f85aff53
-
-		public MonoDevelopBuildIntegratedRestorer (
-			IMonoDevelopSolutionManager solutionManager,
-			ISourceRepositoryProvider repositoryProvider,
-			ISettings settings)
-		{
-			this.solutionManager = solutionManager;
-			sourceRepositories = repositoryProvider.GetRepositories ().ToList ();
-			this.settings = settings;
-
-			packageManagementEvents = PackageManagementServices.PackageManagementEvents;
-
-			context = CreateRestoreContext ();
-		}
-
-		public async Task RestorePackages (
-			IEnumerable<BuildIntegratedNuGetProject> projects,
-			CancellationToken cancellationToken)
-		{
+
+		public MonoDevelopBuildIntegratedRestorer (
+			IMonoDevelopSolutionManager solutionManager,
+			ISourceRepositoryProvider repositoryProvider,
+			ISettings settings)
+		{
+			this.solutionManager = solutionManager;
+			sourceRepositories = repositoryProvider.GetRepositories ().ToList ();
+			this.settings = settings;
+
+			packageManagementEvents = PackageManagementServices.PackageManagementEvents;
+
+			context = CreateRestoreContext ();
+		}
+
+		public async Task RestorePackages (
+			IEnumerable<BuildIntegratedNuGetProject> projects,
+			CancellationToken cancellationToken)
+		{
 			var changedLocks = new List<FilePath> ();
 			var affectedProjects = new List<BuildIntegratedNuGetProject> ();
 
-			foreach (BuildIntegratedNuGetProject project in projects) {
+			foreach (BuildIntegratedNuGetProject project in projects) {
 				var changedLock = await RestorePackagesInternal (project, cancellationToken);
 				if (changedLock != null) {
 					changedLocks.Add (changedLock);
@@ -100,13 +96,13 @@
 						NotifyProjectReferencesChanged (project);
 					}
 				});
-			}
-		}
-
-		public async Task RestorePackages (
-			BuildIntegratedNuGetProject project,
-			CancellationToken cancellationToken)
-		{
+			}
+		}
+
+		public async Task RestorePackages (
+			BuildIntegratedNuGetProject project,
+			CancellationToken cancellationToken)
+		{
 			var changedLock = await RestorePackagesInternal (project, cancellationToken);
 
 			if (changedLock != null) {
@@ -122,38 +118,27 @@
 			BuildIntegratedNuGetProject project,
 			CancellationToken cancellationToken)
 		{
-<<<<<<< HEAD
-			var now = DateTime.UtcNow;
-			Action<SourceCacheContext> cacheContextModifier = c => c.MaxAge = now;
-
-			RestoreResult restoreResult = await DependencyGraphRestoreUtility.RestoreProjectAsync (
-				solutionManager,
-				project,
-				context,
-				new RestoreCommandProvidersCache (),
-				cacheContextModifier,
-				sourceRepositories,
-				settings,
+			var now = DateTime.UtcNow;
+			Action<SourceCacheContext> cacheContextModifier = c => c.MaxAge = now;
+
+			RestoreResult restoreResult = await DependencyGraphRestoreUtility.RestoreProjectAsync (
+				solutionManager,
+				project,
+				context,
+				new RestoreCommandProvidersCache (),
+				cacheContextModifier,
+				sourceRepositories,
+				settings,
 				context.Logger,
-=======
-			var nugetPaths = NuGetPathContext.Create (settings);
-
-			RestoreResult restoreResult = await BuildIntegratedRestoreUtility.RestoreAsync (
-				project,
-				context,
-				sourceRepositories, 
-				nugetPaths.UserPackageFolder,
-				nugetPaths.FallbackPackageFolders,
->>>>>>> f85aff53
-				cancellationToken);
-
+				cancellationToken);
+
 			if (restoreResult.Success) {
 				if (!object.Equals (restoreResult.LockFile, restoreResult.PreviousLockFile)) {
 					return restoreResult.LockFilePath;
 				}
 			} else {
-				ReportRestoreError (restoreResult);
-			}
+				ReportRestoreError (restoreResult);
+			}
 			return null;
 		}
 
@@ -164,66 +149,56 @@
 				bips.Project.RefreshProjectBuilder ();
 				bips.Project.DotNetProject.NotifyModified ("References");
 			}
-		}
-
-		ILogger CreateLogger ()
-		{
-			return new PackageManagementLogger (packageManagementEvents);
-		}
-
-		DependencyGraphCacheContext CreateRestoreContext ()
-		{
-			return new DependencyGraphCacheContext (CreateLogger ());
-		}
-
-		void ReportRestoreError (RestoreResult restoreResult)
-		{
-			foreach (LibraryRange libraryRange in restoreResult.GetAllUnresolved ()) {
-				packageManagementEvents.OnPackageOperationMessageLogged (
-					MessageLevel.Info,
-					GettextCatalog.GetString ("Restore failed for '{0}'."),
-					libraryRange.ToString ());
-			}
-			throw new ApplicationException (GettextCatalog.GetString ("Restore failed."));
-		}
-
-		public Task<bool> IsRestoreRequired (BuildIntegratedNuGetProject project)
-		{
-<<<<<<< HEAD
-			var pathContext = NuGetPathContext.Create (settings);
-			var packageFolderPaths = new List<string> ();
-			packageFolderPaths.Add (pathContext.UserPackageFolder);
-			packageFolderPaths.AddRange (pathContext.FallbackPackageFolders);
-			var pathResolvers = packageFolderPaths.Select (path => new VersionFolderPathResolver (path));
-
-			var packagesChecked = new HashSet<PackageIdentity> ();
-
+		}
+
+		ILogger CreateLogger ()
+		{
+			return new PackageManagementLogger (packageManagementEvents);
+		}
+
+		DependencyGraphCacheContext CreateRestoreContext ()
+		{
+			return new DependencyGraphCacheContext (CreateLogger ());
+		}
+
+		void ReportRestoreError (RestoreResult restoreResult)
+		{
+			foreach (LibraryRange libraryRange in restoreResult.GetAllUnresolved ()) {
+				packageManagementEvents.OnPackageOperationMessageLogged (
+					MessageLevel.Info,
+					GettextCatalog.GetString ("Restore failed for '{0}'."),
+					libraryRange.ToString ());
+			}
+			throw new ApplicationException (GettextCatalog.GetString ("Restore failed."));
+		}
+
+		public Task<bool> IsRestoreRequired (BuildIntegratedNuGetProject project)
+		{
+			var pathContext = NuGetPathContext.Create (settings);
+			var packageFolderPaths = new List<string> ();
+			packageFolderPaths.Add (pathContext.UserPackageFolder);
+			packageFolderPaths.AddRange (pathContext.FallbackPackageFolders);
+			var pathResolvers = packageFolderPaths.Select (path => new VersionFolderPathResolver (path));
+
+			var packagesChecked = new HashSet<PackageIdentity> ();
+
 			return project.IsRestoreRequired (pathResolvers, packagesChecked, context);
-=======
-			var nugetPaths = NuGetPathContext.Create (settings);
-			var packageFolderPaths = new List<string>();
-			packageFolderPaths.Add (nugetPaths.UserPackageFolder);
-			packageFolderPaths.AddRange (nugetPaths.FallbackPackageFolders);
-
-			var projects = new BuildIntegratedNuGetProject[] { project };
-			return BuildIntegratedRestoreUtility.IsRestoreRequired (projects, packageFolderPaths, context);
->>>>>>> f85aff53
-		}
-
-		public async Task<IEnumerable<BuildIntegratedNuGetProject>> GetProjectsRequiringRestore (
-			IEnumerable<BuildIntegratedNuGetProject> projects)
-		{
-			var projectsToBeRestored = new List<BuildIntegratedNuGetProject> ();
-
-			foreach (BuildIntegratedNuGetProject project in projects) {
-				bool restoreRequired = await IsRestoreRequired (project);
-				if (restoreRequired) {
-					projectsToBeRestored.Add (project);
-				}
-			}
-
-			return projectsToBeRestored;
-		}
-	}
-}
-
+		}
+
+		public async Task<IEnumerable<BuildIntegratedNuGetProject>> GetProjectsRequiringRestore (
+			IEnumerable<BuildIntegratedNuGetProject> projects)
+		{
+			var projectsToBeRestored = new List<BuildIntegratedNuGetProject> ();
+
+			foreach (BuildIntegratedNuGetProject project in projects) {
+				bool restoreRequired = await IsRestoreRequired (project);
+				if (restoreRequired) {
+					projectsToBeRestored.Add (project);
+				}
+			}
+
+			return projectsToBeRestored;
+		}
+	}
+}
+