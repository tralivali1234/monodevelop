--- conflicted
+++ resolved
@@ -1,305 +1,302 @@
-﻿// 
-// ThreadSafePackageManagementEvents.cs
-// 
-// Author:
-//   Matt Ward <ward.matt@gmail.com>
-// 
-// Copyright (C) 2013 Matthew Ward
-// 
-// Permission is hereby granted, free of charge, to any person obtaining
-// a copy of this software and associated documentation files (the
-// "Software"), to deal in the Software without restriction, including
-// without limitation the rights to use, copy, modify, merge, publish,
-// distribute, sublicense, and/or sell copies of the Software, and to
-// permit persons to whom the Software is furnished to do so, subject to
-// the following conditions:
-// 
-// The above copyright notice and this permission notice shall be
-// included in all copies or substantial portions of the Software.
-// 
-// THE SOFTWARE IS PROVIDED "AS IS", WITHOUT WARRANTY OF ANY KIND,
-// EXPRESS OR IMPLIED, INCLUDING BUT NOT LIMITED TO THE WARRANTIES OF
-// MERCHANTABILITY, FITNESS FOR A PARTICULAR PURPOSE AND
-// NONINFRINGEMENT. IN NO EVENT SHALL THE AUTHORS OR COPYRIGHT HOLDERS BE
-// LIABLE FOR ANY CLAIM, DAMAGES OR OTHER LIABILITY, WHETHER IN AN ACTION
-// OF CONTRACT, TORT OR OTHERWISE, ARISING FROM, OUT OF OR IN CONNECTION
-// WITH THE SOFTWARE OR THE USE OR OTHER DEALINGS IN THE SOFTWARE.
-//
-
-using System;
-using System.Collections.Generic;
-using MonoDevelop.Core;
-using MonoDevelop.Ide;
-using NuGet;
-using MonoDevelop.PackageManagement;
-
-namespace ICSharpCode.PackageManagement
-{
-	public class ThreadSafePackageManagementEvents : IThreadSafePackageManagementEvents
-	{
-		static Action<MessageHandler> defaultGuiSyncDispatcher = DispatchService.GuiSyncDispatch;
-
-		Action<MessageHandler> guiSyncDispatcher;
-		IPackageManagementEvents unsafeEvents;
-
-		public ThreadSafePackageManagementEvents (IPackageManagementEvents unsafeEvents)
-			: this (unsafeEvents, defaultGuiSyncDispatcher)
-		{
-		}
-
-		public ThreadSafePackageManagementEvents (
-			IPackageManagementEvents unsafeEvents,
-			Action<MessageHandler> guiSyncDispatcher)
-		{
-			this.unsafeEvents = unsafeEvents;
-			this.guiSyncDispatcher = guiSyncDispatcher;
-			
-			RegisterEventHandlers();
-		}
-
-		void RegisterEventHandlers()
-		{
-			unsafeEvents.PackageOperationsStarting += RaisePackageOperationStartingEventIfHasSubscribers;
-			unsafeEvents.PackageOperationsFinished += RaisePackageOperationFinishedEventIfHasSubscribers;
-			unsafeEvents.PackageOperationError += RaisePackageOperationErrorEventIfHasSubscribers;
-			unsafeEvents.ParentPackageInstalled += RaiseParentPackageInstalledEventIfHasSubscribers;
-			unsafeEvents.ParentPackageUninstalled += RaiseParentPackageUninstalledEventIfHasSubscribers;
-			unsafeEvents.ParentPackagesUpdated += RaiseParentPackagesUpdatedEventIfHasSubscribers;
-			unsafeEvents.ResolveFileConflict += RaiseResolveFileConflictEventIfHasSubscribers;
-		}
-		
-		public void Dispose()
-		{
-			UnregisterEventHandlers();
-		}
-		
-		void UnregisterEventHandlers()
-		{
-			unsafeEvents.PackageOperationsStarting -= RaisePackageOperationStartingEventIfHasSubscribers;
-			unsafeEvents.PackageOperationsFinished -= RaisePackageOperationFinishedEventIfHasSubscribers;
-			unsafeEvents.PackageOperationError -= RaisePackageOperationErrorEventIfHasSubscribers;
-			unsafeEvents.ParentPackageInstalled -= RaiseParentPackageInstalledEventIfHasSubscribers;
-			unsafeEvents.ParentPackageUninstalled -= RaiseParentPackageUninstalledEventIfHasSubscribers;
-			unsafeEvents.ParentPackagesUpdated -= RaiseParentPackagesUpdatedEventIfHasSubscribers;
-			unsafeEvents.ResolveFileConflict -= RaiseResolveFileConflictEventIfHasSubscribers;
-		}
-		
-		void RaisePackageOperationStartingEventIfHasSubscribers(object sender, EventArgs e)
-		{
-			if (PackageOperationsStarting != null) {
-				guiSyncDispatcher (() => RaisePackageOperationStartingEvent (sender, e));
-			}
-		}
-		
-		void RaisePackageOperationStartingEvent(object sender, EventArgs e)
-		{
-			PackageOperationsStarting(sender, e);
-		}
-		
-		public event EventHandler PackageOperationsStarting;
-
-		void RaisePackageOperationFinishedEventIfHasSubscribers(object sender, EventArgs e)
-		{
-			if (PackageOperationsFinished != null) {
-				guiSyncDispatcher (() => RaisePackageOperationFinishedEvent (sender, e));
-			}
-		}
-
-		void RaisePackageOperationFinishedEvent(object sender, EventArgs e)
-		{
-			PackageOperationsFinished(sender, e);
-		}
-
-		public event EventHandler PackageOperationsFinished;
-
-		void RaisePackageOperationErrorEventIfHasSubscribers(object sender, PackageOperationExceptionEventArgs e)
-		{
-			if (PackageOperationError != null) {
-				guiSyncDispatcher (() => RaisePackageOperationErrorEvent(sender, e));
-			}
-		}
-		
-		void RaisePackageOperationErrorEvent(object sender, PackageOperationExceptionEventArgs e)
-		{
-			if (PackageOperationError != null) {
-				guiSyncDispatcher (() => PackageOperationError(sender, e));
-			}
-		}
-		
-		public event EventHandler<PackageOperationExceptionEventArgs> PackageOperationError;
-		
-		void RaiseParentPackageInstalledEventIfHasSubscribers(object sender, ParentPackageOperationEventArgs e)
-		{
-			if (ParentPackageInstalled != null) {
-				guiSyncDispatcher (() => RaiseParentPackageInstalledEvent(sender, e));
-			}
-		}
-		
-		void RaiseParentPackageInstalledEvent(object sender, ParentPackageOperationEventArgs e)
-		{
-			ParentPackageInstalled(sender, e);
-		}
-		
-		public event EventHandler<ParentPackageOperationEventArgs> ParentPackageInstalled;
-		
-		void RaiseParentPackageUninstalledEventIfHasSubscribers(object sender, ParentPackageOperationEventArgs e)
-		{
-			if (ParentPackageUninstalled != null) {
-				guiSyncDispatcher (() => RaiseParentPackageUninstalledEvent(sender, e));
-			}
-		}
-		
-		void RaiseParentPackageUninstalledEvent(object sender, ParentPackageOperationEventArgs e)
-		{
-			ParentPackageUninstalled(sender, e);
-		}
-		
-		public event EventHandler<ParentPackageOperationEventArgs> ParentPackageUninstalled;
-		
-		public event EventHandler<AcceptLicensesEventArgs> AcceptLicenses {
-			add { unsafeEvents.AcceptLicenses += value; }
-			remove { unsafeEvents.AcceptLicenses -= value; }
-		}
-		
-		public event EventHandler<PackageOperationMessageLoggedEventArgs> PackageOperationMessageLogged {
-			add { unsafeEvents.PackageOperationMessageLogged += value; }
-			remove { unsafeEvents.PackageOperationMessageLogged -= value; }
-		}
-		
-		public event EventHandler<SelectProjectsEventArgs> SelectProjects {
-			add { unsafeEvents.SelectProjects += value; }
-			remove { unsafeEvents.SelectProjects -= value; }
-		}
-		
-		public void OnPackageOperationsStarting()
-		{
-			unsafeEvents.OnPackageOperationsStarting();
-		}
-		
-		public void OnPackageOperationsFinished()
-		{
-			unsafeEvents.OnPackageOperationsFinished();
-		}
-
-		public void OnPackageOperationError(Exception ex)
-		{
-			unsafeEvents.OnPackageOperationError(ex);
-		}
-		
-		public bool OnAcceptLicenses(IEnumerable<IPackage> packages)
-		{
-			return unsafeEvents.OnAcceptLicenses(packages);
-		}
-		
-		public void OnParentPackageInstalled(IPackage package, IPackageManagementProject project)
-		{
-			unsafeEvents.OnParentPackageInstalled(package, project);
-		}
-
-		public void OnParentPackageInstalled (IPackage package, IPackageManagementProject project, IEnumerable<PackageOperation> operations)
-		{
-			unsafeEvents.OnParentPackageInstalled (package, project, operations);
-		}
-
-		public void OnParentPackageUninstalled(IPackage package, IPackageManagementProject project)
-		{
-			unsafeEvents.OnParentPackageUninstalled(package, project);
-		}
-		
-		public void OnPackageOperationMessageLogged(MessageLevel level, string message, params object[] args)
-		{
-			unsafeEvents.OnPackageOperationMessageLogged(level, message, args);
-		}
-		
-		public bool OnSelectProjects(IEnumerable<IPackageManagementSelectedProject> selectedProjects)
-		{
-			return unsafeEvents.OnSelectProjects(selectedProjects);
-		}
-		
-		public event EventHandler<ResolveFileConflictEventArgs> ResolveFileConflict;
-		
-		public FileConflictResolution OnResolveFileConflict(string message)
-		{
-			return unsafeEvents.OnResolveFileConflict(message);
-		}
-
-		void RaiseResolveFileConflictEventIfHasSubscribers (object sender, ResolveFileConflictEventArgs e)
-		{
-			if (ResolveFileConflict != null) {
-				guiSyncDispatcher (() => ResolveFileConflict (sender, e));
-			}
-		}
-		
-		public event EventHandler<ParentPackagesOperationEventArgs> ParentPackagesUpdated;
-		
-		public void OnParentPackagesUpdated(IEnumerable<IPackage> packages)
-		{
-			unsafeEvents.OnParentPackagesUpdated(packages);
-		}
-		
-		void RaiseParentPackagesUpdatedEventIfHasSubscribers(object sender, ParentPackagesOperationEventArgs e)
-		{
-			if (ParentPackagesUpdated != null) {
-				guiSyncDispatcher (() => RaiseParentPackagesUpdatedEvent(sender, e));
-			}
-		}
-		
-		void RaiseParentPackagesUpdatedEvent(object sender, ParentPackagesOperationEventArgs e)
-		{
-			ParentPackagesUpdated(sender, e);
-		}
-
-		public event EventHandler PackagesRestored {
-			add { unsafeEvents.PackagesRestored += value; }
-			remove { unsafeEvents.PackagesRestored -= value; }
-		}
-
-		public void OnPackagesRestored()
-		{
-			unsafeEvents.OnPackagesRestored ();
-		}
-
-		public event EventHandler<FileEventArgs> FileChanged {
-			add { unsafeEvents.FileChanged += value; }
-			remove { unsafeEvents.FileChanged -= value; }
-		}
-
-		public void OnFileChanged (string path)
-		{
-			unsafeEvents.OnFileChanged (path);
-		}
-
-		public event EventHandler UpdatedPackagesAvailable {
-			add { unsafeEvents.UpdatedPackagesAvailable += value; }
-			remove { unsafeEvents.UpdatedPackagesAvailable -= value; }
-		}
-
-		public void OnUpdatedPackagesAvailable ()
-		{
-			unsafeEvents.OnUpdatedPackagesAvailable ();
-		}
-
-		public event EventHandler<FileRemovingEventArgs> FileRemoving {
-			add { unsafeEvents.FileRemoving += value; }
-			remove { unsafeEvents.FileRemoving -= value; }
-		}
-
-		public bool OnFileRemoving (string path)
-		{
-			return unsafeEvents.OnFileRemoving (path);
-		}
-<<<<<<< HEAD
-=======
-
-		public event EventHandler<PackageRestoredEventArgs> PackageRestored {
-			add { unsafeEvents.PackageRestored += value; }
-			remove { unsafeEvents.PackageRestored -= value; }
-		}
-
-		public void OnPackageRestored (IPackage package)
-		{
-			unsafeEvents.OnPackageRestored (package);
-		}
->>>>>>> 3f5c8de6
-	}
-}
+﻿// 
+// ThreadSafePackageManagementEvents.cs
+// 
+// Author:
+//   Matt Ward <ward.matt@gmail.com>
+// 
+// Copyright (C) 2013 Matthew Ward
+// 
+// Permission is hereby granted, free of charge, to any person obtaining
+// a copy of this software and associated documentation files (the
+// "Software"), to deal in the Software without restriction, including
+// without limitation the rights to use, copy, modify, merge, publish,
+// distribute, sublicense, and/or sell copies of the Software, and to
+// permit persons to whom the Software is furnished to do so, subject to
+// the following conditions:
+// 
+// The above copyright notice and this permission notice shall be
+// included in all copies or substantial portions of the Software.
+// 
+// THE SOFTWARE IS PROVIDED "AS IS", WITHOUT WARRANTY OF ANY KIND,
+// EXPRESS OR IMPLIED, INCLUDING BUT NOT LIMITED TO THE WARRANTIES OF
+// MERCHANTABILITY, FITNESS FOR A PARTICULAR PURPOSE AND
+// NONINFRINGEMENT. IN NO EVENT SHALL THE AUTHORS OR COPYRIGHT HOLDERS BE
+// LIABLE FOR ANY CLAIM, DAMAGES OR OTHER LIABILITY, WHETHER IN AN ACTION
+// OF CONTRACT, TORT OR OTHERWISE, ARISING FROM, OUT OF OR IN CONNECTION
+// WITH THE SOFTWARE OR THE USE OR OTHER DEALINGS IN THE SOFTWARE.
+//
+
+using System;
+using System.Collections.Generic;
+using MonoDevelop.Core;
+using MonoDevelop.Ide;
+using NuGet;
+using MonoDevelop.PackageManagement;
+
+namespace ICSharpCode.PackageManagement
+{
+	public class ThreadSafePackageManagementEvents : IThreadSafePackageManagementEvents
+	{
+		static Action<MessageHandler> defaultGuiSyncDispatcher = DispatchService.GuiSyncDispatch;
+
+		Action<MessageHandler> guiSyncDispatcher;
+		IPackageManagementEvents unsafeEvents;
+
+		public ThreadSafePackageManagementEvents (IPackageManagementEvents unsafeEvents)
+			: this (unsafeEvents, defaultGuiSyncDispatcher)
+		{
+		}
+
+		public ThreadSafePackageManagementEvents (
+			IPackageManagementEvents unsafeEvents,
+			Action<MessageHandler> guiSyncDispatcher)
+		{
+			this.unsafeEvents = unsafeEvents;
+			this.guiSyncDispatcher = guiSyncDispatcher;
+			
+			RegisterEventHandlers();
+		}
+
+		void RegisterEventHandlers()
+		{
+			unsafeEvents.PackageOperationsStarting += RaisePackageOperationStartingEventIfHasSubscribers;
+			unsafeEvents.PackageOperationsFinished += RaisePackageOperationFinishedEventIfHasSubscribers;
+			unsafeEvents.PackageOperationError += RaisePackageOperationErrorEventIfHasSubscribers;
+			unsafeEvents.ParentPackageInstalled += RaiseParentPackageInstalledEventIfHasSubscribers;
+			unsafeEvents.ParentPackageUninstalled += RaiseParentPackageUninstalledEventIfHasSubscribers;
+			unsafeEvents.ParentPackagesUpdated += RaiseParentPackagesUpdatedEventIfHasSubscribers;
+			unsafeEvents.ResolveFileConflict += RaiseResolveFileConflictEventIfHasSubscribers;
+		}
+		
+		public void Dispose()
+		{
+			UnregisterEventHandlers();
+		}
+		
+		void UnregisterEventHandlers()
+		{
+			unsafeEvents.PackageOperationsStarting -= RaisePackageOperationStartingEventIfHasSubscribers;
+			unsafeEvents.PackageOperationsFinished -= RaisePackageOperationFinishedEventIfHasSubscribers;
+			unsafeEvents.PackageOperationError -= RaisePackageOperationErrorEventIfHasSubscribers;
+			unsafeEvents.ParentPackageInstalled -= RaiseParentPackageInstalledEventIfHasSubscribers;
+			unsafeEvents.ParentPackageUninstalled -= RaiseParentPackageUninstalledEventIfHasSubscribers;
+			unsafeEvents.ParentPackagesUpdated -= RaiseParentPackagesUpdatedEventIfHasSubscribers;
+			unsafeEvents.ResolveFileConflict -= RaiseResolveFileConflictEventIfHasSubscribers;
+		}
+		
+		void RaisePackageOperationStartingEventIfHasSubscribers(object sender, EventArgs e)
+		{
+			if (PackageOperationsStarting != null) {
+				guiSyncDispatcher (() => RaisePackageOperationStartingEvent (sender, e));
+			}
+		}
+		
+		void RaisePackageOperationStartingEvent(object sender, EventArgs e)
+		{
+			PackageOperationsStarting(sender, e);
+		}
+		
+		public event EventHandler PackageOperationsStarting;
+
+		void RaisePackageOperationFinishedEventIfHasSubscribers(object sender, EventArgs e)
+		{
+			if (PackageOperationsFinished != null) {
+				guiSyncDispatcher (() => RaisePackageOperationFinishedEvent (sender, e));
+			}
+		}
+
+		void RaisePackageOperationFinishedEvent(object sender, EventArgs e)
+		{
+			PackageOperationsFinished(sender, e);
+		}
+
+		public event EventHandler PackageOperationsFinished;
+
+		void RaisePackageOperationErrorEventIfHasSubscribers(object sender, PackageOperationExceptionEventArgs e)
+		{
+			if (PackageOperationError != null) {
+				guiSyncDispatcher (() => RaisePackageOperationErrorEvent(sender, e));
+			}
+		}
+		
+		void RaisePackageOperationErrorEvent(object sender, PackageOperationExceptionEventArgs e)
+		{
+			if (PackageOperationError != null) {
+				guiSyncDispatcher (() => PackageOperationError(sender, e));
+			}
+		}
+		
+		public event EventHandler<PackageOperationExceptionEventArgs> PackageOperationError;
+		
+		void RaiseParentPackageInstalledEventIfHasSubscribers(object sender, ParentPackageOperationEventArgs e)
+		{
+			if (ParentPackageInstalled != null) {
+				guiSyncDispatcher (() => RaiseParentPackageInstalledEvent(sender, e));
+			}
+		}
+		
+		void RaiseParentPackageInstalledEvent(object sender, ParentPackageOperationEventArgs e)
+		{
+			ParentPackageInstalled(sender, e);
+		}
+		
+		public event EventHandler<ParentPackageOperationEventArgs> ParentPackageInstalled;
+		
+		void RaiseParentPackageUninstalledEventIfHasSubscribers(object sender, ParentPackageOperationEventArgs e)
+		{
+			if (ParentPackageUninstalled != null) {
+				guiSyncDispatcher (() => RaiseParentPackageUninstalledEvent(sender, e));
+			}
+		}
+		
+		void RaiseParentPackageUninstalledEvent(object sender, ParentPackageOperationEventArgs e)
+		{
+			ParentPackageUninstalled(sender, e);
+		}
+		
+		public event EventHandler<ParentPackageOperationEventArgs> ParentPackageUninstalled;
+		
+		public event EventHandler<AcceptLicensesEventArgs> AcceptLicenses {
+			add { unsafeEvents.AcceptLicenses += value; }
+			remove { unsafeEvents.AcceptLicenses -= value; }
+		}
+		
+		public event EventHandler<PackageOperationMessageLoggedEventArgs> PackageOperationMessageLogged {
+			add { unsafeEvents.PackageOperationMessageLogged += value; }
+			remove { unsafeEvents.PackageOperationMessageLogged -= value; }
+		}
+		
+		public event EventHandler<SelectProjectsEventArgs> SelectProjects {
+			add { unsafeEvents.SelectProjects += value; }
+			remove { unsafeEvents.SelectProjects -= value; }
+		}
+		
+		public void OnPackageOperationsStarting()
+		{
+			unsafeEvents.OnPackageOperationsStarting();
+		}
+		
+		public void OnPackageOperationsFinished()
+		{
+			unsafeEvents.OnPackageOperationsFinished();
+		}
+
+		public void OnPackageOperationError(Exception ex)
+		{
+			unsafeEvents.OnPackageOperationError(ex);
+		}
+		
+		public bool OnAcceptLicenses(IEnumerable<IPackage> packages)
+		{
+			return unsafeEvents.OnAcceptLicenses(packages);
+		}
+		
+		public void OnParentPackageInstalled(IPackage package, IPackageManagementProject project)
+		{
+			unsafeEvents.OnParentPackageInstalled(package, project);
+		}
+
+		public void OnParentPackageInstalled (IPackage package, IPackageManagementProject project, IEnumerable<PackageOperation> operations)
+		{
+			unsafeEvents.OnParentPackageInstalled (package, project, operations);
+		}
+
+		public void OnParentPackageUninstalled(IPackage package, IPackageManagementProject project)
+		{
+			unsafeEvents.OnParentPackageUninstalled(package, project);
+		}
+		
+		public void OnPackageOperationMessageLogged(MessageLevel level, string message, params object[] args)
+		{
+			unsafeEvents.OnPackageOperationMessageLogged(level, message, args);
+		}
+		
+		public bool OnSelectProjects(IEnumerable<IPackageManagementSelectedProject> selectedProjects)
+		{
+			return unsafeEvents.OnSelectProjects(selectedProjects);
+		}
+		
+		public event EventHandler<ResolveFileConflictEventArgs> ResolveFileConflict;
+		
+		public FileConflictResolution OnResolveFileConflict(string message)
+		{
+			return unsafeEvents.OnResolveFileConflict(message);
+		}
+
+		void RaiseResolveFileConflictEventIfHasSubscribers (object sender, ResolveFileConflictEventArgs e)
+		{
+			if (ResolveFileConflict != null) {
+				guiSyncDispatcher (() => ResolveFileConflict (sender, e));
+			}
+		}
+		
+		public event EventHandler<ParentPackagesOperationEventArgs> ParentPackagesUpdated;
+		
+		public void OnParentPackagesUpdated(IEnumerable<IPackage> packages)
+		{
+			unsafeEvents.OnParentPackagesUpdated(packages);
+		}
+		
+		void RaiseParentPackagesUpdatedEventIfHasSubscribers(object sender, ParentPackagesOperationEventArgs e)
+		{
+			if (ParentPackagesUpdated != null) {
+				guiSyncDispatcher (() => RaiseParentPackagesUpdatedEvent(sender, e));
+			}
+		}
+		
+		void RaiseParentPackagesUpdatedEvent(object sender, ParentPackagesOperationEventArgs e)
+		{
+			ParentPackagesUpdated(sender, e);
+		}
+
+		public event EventHandler PackagesRestored {
+			add { unsafeEvents.PackagesRestored += value; }
+			remove { unsafeEvents.PackagesRestored -= value; }
+		}
+
+		public void OnPackagesRestored()
+		{
+			unsafeEvents.OnPackagesRestored ();
+		}
+
+		public event EventHandler<FileEventArgs> FileChanged {
+			add { unsafeEvents.FileChanged += value; }
+			remove { unsafeEvents.FileChanged -= value; }
+		}
+
+		public void OnFileChanged (string path)
+		{
+			unsafeEvents.OnFileChanged (path);
+		}
+
+		public event EventHandler UpdatedPackagesAvailable {
+			add { unsafeEvents.UpdatedPackagesAvailable += value; }
+			remove { unsafeEvents.UpdatedPackagesAvailable -= value; }
+		}
+
+		public void OnUpdatedPackagesAvailable ()
+		{
+			unsafeEvents.OnUpdatedPackagesAvailable ();
+		}
+
+		public event EventHandler<FileRemovingEventArgs> FileRemoving {
+			add { unsafeEvents.FileRemoving += value; }
+			remove { unsafeEvents.FileRemoving -= value; }
+		}
+
+		public bool OnFileRemoving (string path)
+		{
+			return unsafeEvents.OnFileRemoving (path);
+		}
+
+		public event EventHandler<PackageRestoredEventArgs> PackageRestored {
+			add { unsafeEvents.PackageRestored += value; }
+			remove { unsafeEvents.PackageRestored -= value; }
+		}
+
+		public void OnPackageRestored (IPackage package)
+		{
+			unsafeEvents.OnPackageRestored (package);
+		}
+	}
+}