--- conflicted
+++ resolved
@@ -1,77 +1,74 @@
-﻿// 
-// IPackageManagementEvents.cs
-// 
-// Author:
-//   Matt Ward <ward.matt@gmail.com>
-// 
-// Copyright (C) 2012 Matthew Ward
-// 
-// Permission is hereby granted, free of charge, to any person obtaining
-// a copy of this software and associated documentation files (the
-// "Software"), to deal in the Software without restriction, including
-// without limitation the rights to use, copy, modify, merge, publish,
-// distribute, sublicense, and/or sell copies of the Software, and to
-// permit persons to whom the Software is furnished to do so, subject to
-// the following conditions:
-// 
-// The above copyright notice and this permission notice shall be
-// included in all copies or substantial portions of the Software.
-// 
-// THE SOFTWARE IS PROVIDED "AS IS", WITHOUT WARRANTY OF ANY KIND,
-// EXPRESS OR IMPLIED, INCLUDING BUT NOT LIMITED TO THE WARRANTIES OF
-// MERCHANTABILITY, FITNESS FOR A PARTICULAR PURPOSE AND
-// NONINFRINGEMENT. IN NO EVENT SHALL THE AUTHORS OR COPYRIGHT HOLDERS BE
-// LIABLE FOR ANY CLAIM, DAMAGES OR OTHER LIABILITY, WHETHER IN AN ACTION
-// OF CONTRACT, TORT OR OTHERWISE, ARISING FROM, OUT OF OR IN CONNECTION
-// WITH THE SOFTWARE OR THE USE OR OTHER DEALINGS IN THE SOFTWARE.
-//
-
-using System;
-using System.Collections.Generic;
-using MonoDevelop.Core;
-using MonoDevelop.PackageManagement;
-using NuGet;
-
-namespace ICSharpCode.PackageManagement
-{
-	public interface IPackageManagementEvents
-	{
-		event EventHandler PackageOperationsStarting;
-		event EventHandler PackageOperationsFinished;
-		event EventHandler<AcceptLicensesEventArgs> AcceptLicenses;
-		event EventHandler<SelectProjectsEventArgs> SelectProjects;
-		event EventHandler<ResolveFileConflictEventArgs> ResolveFileConflict;
-		event EventHandler<PackageOperationExceptionEventArgs> PackageOperationError;
-		event EventHandler<ParentPackageOperationEventArgs> ParentPackageInstalled;
-		event EventHandler<ParentPackageOperationEventArgs> ParentPackageUninstalled;
-		event EventHandler<ParentPackagesOperationEventArgs> ParentPackagesUpdated;
-		event EventHandler<PackageOperationMessageLoggedEventArgs> PackageOperationMessageLogged;
-		event EventHandler PackagesRestored;
-		event EventHandler<FileEventArgs> FileChanged;
-		event EventHandler<FileRemovingEventArgs> FileRemoving;
-		event EventHandler UpdatedPackagesAvailable;
-		event EventHandler<PackageRestoredEventArgs> PackageRestored;
-
-		void OnPackageOperationsStarting();
-		void OnPackageOperationsFinished();
-		void OnPackageOperationError(Exception ex);
-		bool OnAcceptLicenses(IEnumerable<IPackage> packages);
-		void OnParentPackageInstalled (IPackage package, IPackageManagementProject project, IEnumerable<PackageOperation> operations);
-		void OnParentPackageUninstalled(IPackage package, IPackageManagementProject project);
-		void OnParentPackagesUpdated(IEnumerable<IPackage> packages);
-		void OnPackageOperationMessageLogged(MessageLevel level, string message, params object[] args);
-		bool OnSelectProjects(IEnumerable<IPackageManagementSelectedProject> selectedProjects);
-		FileConflictResolution OnResolveFileConflict(string message);
-		void OnPackagesRestored();
-		void OnFileChanged(string path);
-		void OnUpdatedPackagesAvailable ();
-		bool OnFileRemoving (string path);
-<<<<<<< HEAD
-=======
-		void OnPackageRestored (IPackage package);
-
-		[Obsolete]
-		void OnParentPackageInstalled (IPackage package, IPackageManagementProject project);
->>>>>>> 3f5c8de6
-	}
-}
+﻿// 
+// IPackageManagementEvents.cs
+// 
+// Author:
+//   Matt Ward <ward.matt@gmail.com>
+// 
+// Copyright (C) 2012 Matthew Ward
+// 
+// Permission is hereby granted, free of charge, to any person obtaining
+// a copy of this software and associated documentation files (the
+// "Software"), to deal in the Software without restriction, including
+// without limitation the rights to use, copy, modify, merge, publish,
+// distribute, sublicense, and/or sell copies of the Software, and to
+// permit persons to whom the Software is furnished to do so, subject to
+// the following conditions:
+// 
+// The above copyright notice and this permission notice shall be
+// included in all copies or substantial portions of the Software.
+// 
+// THE SOFTWARE IS PROVIDED "AS IS", WITHOUT WARRANTY OF ANY KIND,
+// EXPRESS OR IMPLIED, INCLUDING BUT NOT LIMITED TO THE WARRANTIES OF
+// MERCHANTABILITY, FITNESS FOR A PARTICULAR PURPOSE AND
+// NONINFRINGEMENT. IN NO EVENT SHALL THE AUTHORS OR COPYRIGHT HOLDERS BE
+// LIABLE FOR ANY CLAIM, DAMAGES OR OTHER LIABILITY, WHETHER IN AN ACTION
+// OF CONTRACT, TORT OR OTHERWISE, ARISING FROM, OUT OF OR IN CONNECTION
+// WITH THE SOFTWARE OR THE USE OR OTHER DEALINGS IN THE SOFTWARE.
+//
+
+using System;
+using System.Collections.Generic;
+using MonoDevelop.Core;
+using MonoDevelop.PackageManagement;
+using NuGet;
+
+namespace ICSharpCode.PackageManagement
+{
+	public interface IPackageManagementEvents
+	{
+		event EventHandler PackageOperationsStarting;
+		event EventHandler PackageOperationsFinished;
+		event EventHandler<AcceptLicensesEventArgs> AcceptLicenses;
+		event EventHandler<SelectProjectsEventArgs> SelectProjects;
+		event EventHandler<ResolveFileConflictEventArgs> ResolveFileConflict;
+		event EventHandler<PackageOperationExceptionEventArgs> PackageOperationError;
+		event EventHandler<ParentPackageOperationEventArgs> ParentPackageInstalled;
+		event EventHandler<ParentPackageOperationEventArgs> ParentPackageUninstalled;
+		event EventHandler<ParentPackagesOperationEventArgs> ParentPackagesUpdated;
+		event EventHandler<PackageOperationMessageLoggedEventArgs> PackageOperationMessageLogged;
+		event EventHandler PackagesRestored;
+		event EventHandler<FileEventArgs> FileChanged;
+		event EventHandler<FileRemovingEventArgs> FileRemoving;
+		event EventHandler UpdatedPackagesAvailable;
+		event EventHandler<PackageRestoredEventArgs> PackageRestored;
+
+		void OnPackageOperationsStarting();
+		void OnPackageOperationsFinished();
+		void OnPackageOperationError(Exception ex);
+		bool OnAcceptLicenses(IEnumerable<IPackage> packages);
+		void OnParentPackageInstalled (IPackage package, IPackageManagementProject project, IEnumerable<PackageOperation> operations);
+		void OnParentPackageUninstalled(IPackage package, IPackageManagementProject project);
+		void OnParentPackagesUpdated(IEnumerable<IPackage> packages);
+		void OnPackageOperationMessageLogged(MessageLevel level, string message, params object[] args);
+		bool OnSelectProjects(IEnumerable<IPackageManagementSelectedProject> selectedProjects);
+		FileConflictResolution OnResolveFileConflict(string message);
+		void OnPackagesRestored();
+		void OnFileChanged(string path);
+		void OnUpdatedPackagesAvailable ();
+		bool OnFileRemoving (string path);
+		void OnPackageRestored (IPackage package);
+
+		[Obsolete]
+		void OnParentPackageInstalled (IPackage package, IPackageManagementProject project);
+	}
+}