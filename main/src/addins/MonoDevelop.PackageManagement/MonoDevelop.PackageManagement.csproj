﻿<?xml version="1.0" encoding="utf-8"?>
<Project ToolsVersion="4.0" xmlns="http://schemas.microsoft.com/developer/msbuild/2003" DefaultTargets="Build">
  <PropertyGroup>
    <ProjectGuid>{F218643D-2E74-4309-820E-206A54B7133F}</ProjectGuid>
    <Configuration Condition=" '$(Configuration)' == '' ">Debug</Configuration>
    <Platform Condition=" '$(Platform)' == '' ">AnyCPU</Platform>
    <OutputType>Library</OutputType>
    <RootNamespace>MonoDevelop.PackageManagement</RootNamespace>
    <AssemblyName>MonoDevelop.PackageManagement</AssemblyName>
    <AppDesignerFolder>Properties</AppDesignerFolder>
    <AllowUnsafeBlocks>False</AllowUnsafeBlocks>
    <NoStdLib>False</NoStdLib>
    <WarningLevel>4</WarningLevel>
    <TreatWarningsAsErrors>false</TreatWarningsAsErrors>
    <ProductVersion>8.0.30703</ProductVersion>
    <SchemaVersion>2.0</SchemaVersion>
    <TargetFrameworkVersion>v4.5</TargetFrameworkVersion>
  </PropertyGroup>
  <PropertyGroup Condition=" '$(Platform)' == 'AnyCPU' ">
    <PlatformTarget>AnyCPU</PlatformTarget>
    <RegisterForComInterop>False</RegisterForComInterop>
    <GenerateSerializationAssemblies>Auto</GenerateSerializationAssemblies>
    <BaseAddress>4194304</BaseAddress>
    <FileAlignment>4096</FileAlignment>
  </PropertyGroup>
  <PropertyGroup Condition=" '$(Configuration)' == 'Debug' ">
    <OutputPath>..\..\bin</OutputPath>
    <DebugSymbols>true</DebugSymbols>
    <DebugType>Full</DebugType>
    <Optimize>False</Optimize>
    <CheckForOverflowUnderflow>True</CheckForOverflowUnderflow>
    <DefineConstants>DEBUG;TRACE</DefineConstants>
  </PropertyGroup>
  <PropertyGroup Condition=" '$(Configuration)' == 'Release' ">
    <OutputPath>..\..\bin</OutputPath>
    <DebugSymbols>false</DebugSymbols>
    <DebugType>None</DebugType>
    <Optimize>True</Optimize>
    <CheckForOverflowUnderflow>False</CheckForOverflowUnderflow>
    <DefineConstants>TRACE</DefineConstants>
  </PropertyGroup>
  <PropertyGroup Condition=" '$(Configuration)|$(Platform)' == 'Debug|AnyCPU' ">
    <OutputPath>..\..\..\build\AddIns\MonoDevelop.PackageManagement</OutputPath>
  </PropertyGroup>
  <PropertyGroup Condition=" '$(Configuration)|$(Platform)' == 'Release|AnyCPU' ">
    <OutputPath>..\..\..\build\AddIns\MonoDevelop.PackageManagement</OutputPath>
  </PropertyGroup>
  <ItemGroup>
    <Reference Include="pango-sharp, Version=2.12.0.0, Culture=neutral, PublicKeyToken=35e10195dab3c99f" />
    <Reference Include="System" />
    <Reference Include="System.Core" />
    <Reference Include="System.Xml" />
    <Reference Include="gtk-sharp, Version=2.12.0.0, Culture=neutral, PublicKeyToken=35e10195dab3c99f" />
    <Reference Include="gdk-sharp, Version=2.12.0.0, Culture=neutral, PublicKeyToken=35e10195dab3c99f" />
    <Reference Include="atk-sharp, Version=2.12.0.0, Culture=neutral, PublicKeyToken=35e10195dab3c99f" />
    <Reference Include="glib-sharp, Version=2.12.0.0, Culture=neutral, PublicKeyToken=35e10195dab3c99f" />
    <Reference Include="Mono.Posix" />
    <Reference Include="NuGet.Core">
      <HintPath>..\..\..\external\nuget-binary\NuGet.Core.dll</HintPath>
    </Reference>
    <Reference Include="Mono.Cairo" />
<<<<<<< HEAD
=======
    <Reference Include="System.Security" />
>>>>>>> a85fca73
  </ItemGroup>
  <ItemGroup>
    <Compile Include="AssemblyInfo.cs" />
    <Compile Include="MonoDevelop.PackageManagement.Commands\ManagePackagesHandler.cs" />
    <Compile Include="MonoDevelop.PackageManagement.Commands\PackagesCommandHandler.cs" />
    <Compile Include="MonoDevelop.PackageManagement.Commands\RestorePackagesHandler.cs" />
    <Compile Include="MonoDevelop.PackageManagement\AcceptLicensesEventArgs.cs" />
    <Compile Include="MonoDevelop.PackageManagement\AggregateExceptionErrorMessage.cs" />
    <Compile Include="MonoDevelop.PackageManagement\AvailablePackagesViewModel.cs" />
    <Compile Include="MonoDevelop.PackageManagement\ConfigSettingsFileSystem.cs" />
    <Compile Include="MonoDevelop.PackageManagement\DefaultProjectTemplatePackageSource.cs" />
    <Compile Include="MonoDevelop.PackageManagement\DelegateCommand.cs" />
    <Compile Include="MonoDevelop.PackageManagement\DotNetProjectExtensions.cs" />
    <Compile Include="MonoDevelop.PackageManagement\FileConflictResolver.cs" />
    <Compile Include="MonoDevelop.PackageManagement\FolderBrowser.cs" />
    <Compile Include="MonoDevelop.PackageManagement\ICommand.cs" />
    <Compile Include="MonoDevelop.PackageManagement\ICompilerMessageView.cs" />
    <Compile Include="MonoDevelop.PackageManagement\IFolderBrowser.cs" />
    <Compile Include="MonoDevelop.PackageManagement\ILicenseAcceptanceService.cs" />
    <Compile Include="MonoDevelop.PackageManagement\IMachinePackageCache.cs" />
    <Compile Include="MonoDevelop.PackageManagement\IMessageViewCategory.cs" />
    <Compile Include="MonoDevelop.PackageManagement\InstalledPackagesViewModel.cs" />
    <Compile Include="MonoDevelop.PackageManagement\InstalledPackageViewModel.cs" />
    <Compile Include="MonoDevelop.PackageManagement\InstalledPackageViewModelFactory.cs" />
    <Compile Include="MonoDevelop.PackageManagement\InstallPackageAction.cs" />
    <Compile Include="MonoDevelop.PackageManagement\IPackageAction.cs" />
    <Compile Include="MonoDevelop.PackageManagement\IPackageActionRunner.cs" />
    <Compile Include="MonoDevelop.PackageManagement\IPackageExtensions.cs" />
    <Compile Include="MonoDevelop.PackageManagement\IPackageFromRepository.cs" />
    <Compile Include="MonoDevelop.PackageManagement\IPackageFromRepositoryExtensions.cs" />
    <Compile Include="MonoDevelop.PackageManagement\IPackageManagementEvents.cs" />
    <Compile Include="MonoDevelop.PackageManagement\IPackageManagementFileService.cs" />
    <Compile Include="MonoDevelop.PackageManagement\IPackageManagementOutputMessagesView.cs" />
    <Compile Include="MonoDevelop.PackageManagement\IPackageManagementProject.cs" />
    <Compile Include="MonoDevelop.PackageManagement\IPackageManagementProjectFactory.cs" />
    <Compile Include="MonoDevelop.PackageManagement\IPackageManagementProjectService.cs" />
    <Compile Include="MonoDevelop.PackageManagement\IPackageManagementSelectedProject.cs" />
    <Compile Include="MonoDevelop.PackageManagement\IPackageManagementSolution.cs" />
    <Compile Include="MonoDevelop.PackageManagement\IPackageManagerFactory.cs" />
    <Compile Include="MonoDevelop.PackageManagement\IPackageOperationResolverFactory.cs" />
    <Compile Include="MonoDevelop.PackageManagement\IPackageRepositoryCache.cs" />
    <Compile Include="MonoDevelop.PackageManagement\IPackageRepositoryExtensions.cs" />
    <Compile Include="MonoDevelop.PackageManagement\IPackageRepositoryFactoryEvents.cs" />
    <Compile Include="MonoDevelop.PackageManagement\IPackageViewModelFactory.cs" />
    <Compile Include="MonoDevelop.PackageManagement\IPackageViewModelParent.cs" />
    <Compile Include="MonoDevelop.PackageManagement\IProcess.cs" />
    <Compile Include="MonoDevelop.PackageManagement\IProjectBrowserUpdater.cs" />
    <Compile Include="MonoDevelop.PackageManagement\IPropertyService.cs" />
    <Compile Include="MonoDevelop.PackageManagement\IRecentPackageRepository.cs" />
    <Compile Include="MonoDevelop.PackageManagement\IRegisteredPackageRepositories.cs" />
    <Compile Include="MonoDevelop.PackageManagement\ISelectProjectsService.cs" />
    <Compile Include="MonoDevelop.PackageManagement\ISettingsFactory.cs" />
    <Compile Include="MonoDevelop.PackageManagement\ISharpDevelopPackageManager.cs" />
    <Compile Include="MonoDevelop.PackageManagement\ISharpDevelopPackageRepositoryFactory.cs" />
    <Compile Include="MonoDevelop.PackageManagement\ISharpDevelopProjectManager.cs" />
    <Compile Include="MonoDevelop.PackageManagement\ISharpDevelopProjectSystemFactory.cs" />
    <Compile Include="MonoDevelop.PackageManagement\ISolutionPackageRepository.cs" />
    <Compile Include="MonoDevelop.PackageManagement\ISolutionPackageRepositoryFactory.cs" />
    <Compile Include="MonoDevelop.PackageManagement\ITask.cs" />
    <Compile Include="MonoDevelop.PackageManagement\ITaskFactory.cs" />
    <Compile Include="MonoDevelop.PackageManagement\IThreadSafePackageManagementEvents.cs" />
    <Compile Include="MonoDevelop.PackageManagement\IUpdatePackageActions.cs" />
    <Compile Include="MonoDevelop.PackageManagement\IUpdatePackagesAction.cs" />
    <Compile Include="MonoDevelop.PackageManagement\IUpdatePackageSettings.cs" />
    <Compile Include="MonoDevelop.PackageManagement\LicenseAcceptanceService.cs" />
    <Compile Include="MonoDevelop.PackageManagement\LicenseAcceptanceViewModel.cs" />
    <Compile Include="MonoDevelop.PackageManagement\MachinePackageCache.cs" />
    <Compile Include="MonoDevelop.PackageManagement\ManagePackagesViewModel.cs" />
    <Compile Include="MonoDevelop.PackageManagement\ManagePackagesViewTitle.cs" />
    <Compile Include="MonoDevelop.PackageManagement\MonoDevelopCredentialProvider.cs" />
    <Compile Include="MonoDevelop.PackageManagement\MSBuildProjectExtensions.cs" />
    <Compile Include="MonoDevelop.PackageManagement\NuGetExePath.cs" />
    <Compile Include="MonoDevelop.PackageManagement\NuGetPackageRestoreCommandLine.cs" />
    <Compile Include="MonoDevelop.PackageManagement\PackageActionRunner.cs" />
    <Compile Include="MonoDevelop.PackageManagement\PackageFromRepository.cs" />
    <Compile Include="MonoDevelop.PackageManagement\PackageLicenseViewModel.cs" />
    <Compile Include="MonoDevelop.PackageManagement\PackageManagementEnumerableExtensions.cs" />
    <Compile Include="MonoDevelop.PackageManagement\PackageManagementOptionsViewModel.cs" />
    <Compile Include="MonoDevelop.PackageManagement\PackageManagementSelectedProject.cs" />
    <Compile Include="MonoDevelop.PackageManagement\PackageManagementSelectedProjects.cs" />
    <Compile Include="MonoDevelop.PackageManagement\PackageManagementTask.cs" />
    <Compile Include="MonoDevelop.PackageManagement\PackageManagementTaskFactory.cs" />
    <Compile Include="MonoDevelop.PackageManagement\PackageManagementViewModels.cs" />
    <Compile Include="MonoDevelop.PackageManagement\PackageRepositoryFactoryEventArgs.cs" />
    <Compile Include="MonoDevelop.PackageManagement\PackagesForSelectedPageResult.cs" />
    <Compile Include="MonoDevelop.PackageManagement\PackageSourceViewModel.cs" />
    <Compile Include="MonoDevelop.PackageManagement\PackagesViewModel.cs" />
    <Compile Include="MonoDevelop.PackageManagement\PackagesViewModels.cs" />
    <Compile Include="MonoDevelop.PackageManagement\PackageViewModel.cs" />
    <Compile Include="MonoDevelop.PackageManagement\PackageViewModelFactory.cs" />
    <Compile Include="MonoDevelop.PackageManagement\PackageViewModelOperationLogger.cs" />
    <Compile Include="MonoDevelop.PackageManagement\Page.cs" />
    <Compile Include="MonoDevelop.PackageManagement\Pages.cs" />
    <Compile Include="MonoDevelop.PackageManagement\ParentPackagesOperationEventArgs.cs" />
    <Compile Include="MonoDevelop.PackageManagement\Process.cs" />
    <Compile Include="MonoDevelop.PackageManagement\RecentPackagesViewModel.cs" />
    <Compile Include="MonoDevelop.PackageManagement\ReducedPackageOperations.cs" />
    <Compile Include="MonoDevelop.PackageManagement\RegisteredPackageSourcesViewModel.cs" />
    <Compile Include="MonoDevelop.PackageManagement\RemovedPackageReferenceMonitor.cs" />
    <Compile Include="MonoDevelop.PackageManagement\ResolveFileConflictEventArgs.cs" />
    <Compile Include="MonoDevelop.PackageManagement\SelectedProjectsForInstalledPackages.cs" />
    <Compile Include="MonoDevelop.PackageManagement\SelectedProjectsForUpdatedPackages.cs" />
    <Compile Include="MonoDevelop.PackageManagement\SelectProjectsEventArgs.cs" />
    <Compile Include="MonoDevelop.PackageManagement\SelectProjectsService.cs" />
    <Compile Include="MonoDevelop.PackageManagement\SelectProjectsViewModel.cs" />
    <Compile Include="MonoDevelop.PackageManagement\MarkupString.cs" />
    <Compile Include="MonoDevelop.PackageManagement\OpenDotNetProjects.cs" />
    <Compile Include="MonoDevelop.PackageManagement\PackageFiles.cs" />
    <Compile Include="MonoDevelop.PackageManagement\PackageFilesForOperations.cs" />
    <Compile Include="MonoDevelop.PackageManagement\PackageManagementCompilerMessageView.cs" />
    <Compile Include="MonoDevelop.PackageManagement\PackageManagementEvents.cs" />
    <Compile Include="MonoDevelop.PackageManagement\PackageManagementFileService.cs" />
    <Compile Include="MonoDevelop.PackageManagement\PackageManagementLogger.cs" />
    <Compile Include="MonoDevelop.PackageManagement\PackageManagementMessageViewCategory.cs" />
    <Compile Include="MonoDevelop.PackageManagement\PackageManagementOptions.cs" />
    <Compile Include="MonoDevelop.PackageManagement\PackageManagementOutputMessagesView.cs" />
    <Compile Include="MonoDevelop.PackageManagement\PackageManagementProject.cs" />
    <Compile Include="MonoDevelop.PackageManagement\PackageManagementProjectFactory.cs" />
    <Compile Include="MonoDevelop.PackageManagement\PackageManagementProjectService.cs" />
    <Compile Include="MonoDevelop.PackageManagement\PackageManagementPropertyService.cs" />
    <Compile Include="MonoDevelop.PackageManagement\PackageManagementServices.cs" />
    <Compile Include="MonoDevelop.PackageManagement\PackageManagementSolution.cs" />
    <Compile Include="MonoDevelop.PackageManagement\PackageOperationExceptionEventArgs.cs" />
    <Compile Include="MonoDevelop.PackageManagement\PackageOperationMessage.cs" />
    <Compile Include="MonoDevelop.PackageManagement\PackageOperationMessageLoggedEventArgs.cs" />
    <Compile Include="MonoDevelop.PackageManagement\PackageOperationsResolverFactory.cs" />
    <Compile Include="MonoDevelop.PackageManagement\PackageRepositoryCache.cs" />
    <Compile Include="MonoDevelop.PackageManagement\PackageSourceConverter.cs" />
    <Compile Include="MonoDevelop.PackageManagement\PackageSourceExtensions.cs" />
    <Compile Include="MonoDevelop.PackageManagement\ParentPackageOperationEventArgs.cs" />
    <Compile Include="MonoDevelop.PackageManagement\ProcessPackageAction.cs" />
    <Compile Include="MonoDevelop.PackageManagement\ProcessPackageOperationsAction.cs" />
    <Compile Include="MonoDevelop.PackageManagement\ProjectBrowserUpdater.cs" />
    <Compile Include="MonoDevelop.PackageManagement\ProjectExtensions.cs" />
    <Compile Include="MonoDevelop.PackageManagement\ProjectTargetFramework.cs" />
    <Compile Include="MonoDevelop.PackageManagement\ProjectTemplatePackageRepositoryCache.cs" />
    <Compile Include="MonoDevelop.PackageManagement\ProjectTemplatePackageSettingsFileName.cs" />
    <Compile Include="MonoDevelop.PackageManagement\RecentPackageInfo.cs" />
    <Compile Include="MonoDevelop.PackageManagement\RecentPackageRepository.cs" />
    <Compile Include="MonoDevelop.PackageManagement\RegisteredPackageRepositories.cs" />
    <Compile Include="MonoDevelop.PackageManagement\RegisteredPackageSource.cs" />
    <Compile Include="MonoDevelop.PackageManagement\RegisteredPackageSources.cs" />
    <Compile Include="MonoDevelop.PackageManagement\RegisteredPackageSourceSettings.cs" />
    <Compile Include="MonoDevelop.PackageManagement\RegisteredProjectTemplatePackageSources.cs" />
    <Compile Include="MonoDevelop.PackageManagement\SettingsFactory.cs" />
    <Compile Include="MonoDevelop.PackageManagement\MonoDevelopHttpUserAgent.cs" />
    <Compile Include="MonoDevelop.PackageManagement\SharpDevelopPackageManager.cs" />
    <Compile Include="MonoDevelop.PackageManagement\SharpDevelopPackageManagerFactory.cs" />
    <Compile Include="MonoDevelop.PackageManagement\SharpDevelopPackageRepositoryFactory.cs" />
    <Compile Include="MonoDevelop.PackageManagement\SharpDevelopProjectManager.cs" />
    <Compile Include="MonoDevelop.PackageManagement\SharpDevelopProjectSystem.cs" />
    <Compile Include="MonoDevelop.PackageManagement\SharpDevelopProjectSystemFactory.cs" />
    <Compile Include="MonoDevelop.PackageManagement\SolutionExtensions.cs" />
    <Compile Include="MonoDevelop.PackageManagement\SolutionPackageRepository.cs" />
    <Compile Include="MonoDevelop.PackageManagement\SolutionPackageRepositoryFactory.cs" />
    <Compile Include="MonoDevelop.PackageManagement\SolutionPackageRepositoryPath.cs" />
    <Compile Include="MonoDevelop.PackageManagement\ThreadSafePackageManagementEvents.cs" />
    <Compile Include="MonoDevelop.PackageManagement\ThreadSafeProjectBrowserUpdater.cs" />
    <Compile Include="MonoDevelop.PackageManagement\UninstallPackageAction.cs" />
    <Compile Include="MonoDevelop.PackageManagement\UpdatedPackages.cs" />
    <Compile Include="MonoDevelop.PackageManagement\UpdatedPackagesViewModel.cs" />
    <Compile Include="MonoDevelop.PackageManagement\UpdatedPackageViewModel.cs" />
    <Compile Include="MonoDevelop.PackageManagement\UpdatedPackageViewModelFactory.cs" />
    <Compile Include="MonoDevelop.PackageManagement\UpdatePackageAction.cs" />
    <Compile Include="MonoDevelop.PackageManagement\UpdatePackagesAction.cs" />
    <Compile Include="MonoDevelop.PackageManagement\UpdatePackagesActionFactory.cs" />
    <Compile Include="MonoDevelop.PackageManagement\UpdateSolutionPackagesAction.cs" />
    <Compile Include="MonoDevelop.PackageManagement\UserAgentGeneratorForRepositoryRequests.cs" />
    <Compile Include="MonoDevelop.PackageManagement\ViewModelBase.cs" />
    <Compile Include="gtk-gui\generated.cs" />
    <Compile Include="MonoDevelop.PackageManagement.Gui\ManagePackagesDialog.cs" />
    <Compile Include="gtk-gui\MonoDevelop.PackageManagement.ManagePackagesDialog.cs" />
    <Compile Include="MonoDevelop.PackageManagement.Gui\PackagesWidget.cs" />
    <Compile Include="gtk-gui\MonoDevelop.PackageManagement.PackagesWidget.cs" />
    <Compile Include="gtk-gui\MonoDevelop.PackageManagement.HyperlinkWidget.cs" />
    <Compile Include="MonoDevelop.PackageManagement.Gui\HyperlinkWidget.cs" />
    <Compile Include="MonoDevelop.PackageManagement.Gui\LicenseAcceptanceDialog.cs" />
    <Compile Include="gtk-gui\MonoDevelop.PackageManagement.LicenseAcceptanceDialog.cs" />
    <Compile Include="MonoDevelop.PackageManagement.Gui\PackageLicenseWidget.cs" />
    <Compile Include="gtk-gui\MonoDevelop.PackageManagement.PackageLicenseWidget.cs" />
    <Compile Include="MonoDevelop.PackageManagement.Gui\SelectProjectsDialog.cs" />
    <Compile Include="gtk-gui\MonoDevelop.PackageManagement.SelectProjectsDialog.cs" />
    <Compile Include="MonoDevelop.PackageManagement.Gui\PackageSourcesOptionsPanel.cs" />
    <Compile Include="MonoDevelop.PackageManagement.Gui\PackageSourcesWidget.cs" />
    <Compile Include="gtk-gui\MonoDevelop.PackageManagement.PackageSourcesWidget.cs" />
    <Compile Include="MonoDevelop.PackageManagement.Gui\PackageManagementOptionsPanel.cs" />
    <Compile Include="MonoDevelop.PackageManagement.Gui\PackageManagementOptionsWidget.cs" />
    <Compile Include="gtk-gui\MonoDevelop.PackageManagement.PackageManagementOptionsWidget.cs" />
    <Compile Include="MonoDevelop.PackageManagement.Gui\PagedResultsWidget.cs" />
    <Compile Include="gtk-gui\MonoDevelop.PackageManagement.PagedResultsWidget.cs" />
    <Compile Include="MonoDevelop.PackageManagement.Commands\AddPackagesHandler.cs" />
    <Compile Include="MonoDevelop.PackageManagement.Gui\AddPackagesDialog.cs" />
    <Compile Include="MonoDevelop.PackageManagement.Gui\AddPackagesDialog.UI.cs">
      <DependentUpon>AddPackagesDialog.cs</DependentUpon>
    </Compile>
    <Compile Include="MonoDevelop.PackageManagement\PackageRepositoryNodeExtensions.cs" />
    <Compile Include="MonoDevelop.PackageManagement\ProjectTemplateNuGetPackageInstaller.cs" />
    <Compile Include="MonoDevelop.PackageManagement\PackageManagementEventsMonitor.cs" />
    <Compile Include="MonoDevelop.PackageManagement\BackgroundPackageActionRunner.cs" />
    <Compile Include="MonoDevelop.PackageManagement\IPackageManagementProgressMonitorFactory.cs" />
    <Compile Include="MonoDevelop.PackageManagement\PackageManagementProgressMonitorFactory.cs" />
    <Compile Include="MonoDevelop.PackageManagement.NodeBuilders\ProjectPackagesProjectNodeBuilderExtension.cs" />
    <Compile Include="MonoDevelop.PackageManagement.NodeBuilders\ProjectPackagesFolderNodeBuilder.cs" />
    <Compile Include="MonoDevelop.PackageManagement.NodeBuilders\ProjectPackagesFolderNode.cs" />
    <Compile Include="MonoDevelop.PackageManagement.NodeBuilders\PackageReferenceNode.cs" />
    <Compile Include="MonoDevelop.PackageManagement.NodeBuilders\PackageReferenceNodeBuilder.cs" />
    <Compile Include="MonoDevelop.PackageManagement.Commands\PackageReferenceNodeCommandHandler.cs" />
    <Compile Include="MonoDevelop.PackageManagement.Commands\PackageReferenceNodeCommands.cs" />
    <Compile Include="MonoDevelop.PackageManagement.Commands\UpdateAllPackagesInProjectHandler.cs" />
    <Compile Include="MonoDevelop.PackageManagement\UpdateAllPackagesInProject.cs" />
    <Compile Include="MonoDevelop.PackageManagement\UpdatePackageActions.cs" />
    <Compile Include="MonoDevelop.PackageManagement.NodeBuilders\PackageReferenceNodePropertyProvider.cs" />
    <Compile Include="MonoDevelop.PackageManagement.NodeBuilders\PackageReferenceNodeDescriptor.cs" />
    <Compile Include="MonoDevelop.PackageManagement\UpdateAllPackagesInSolution.cs" />
    <Compile Include="MonoDevelop.PackageManagement.Commands\UpdateAllPackagesInSolutionHandler.cs" />
    <Compile Include="MonoDevelop.PackageManagement\IBackgroundPackageActionRunner.cs" />
    <Compile Include="MonoDevelop.PackageManagement\ProgressMonitorStatusMessageFactory.cs" />
    <Compile Include="MonoDevelop.PackageManagement\ProgressMonitorStatusMessage.cs" />
    <Compile Include="AddinInfo.cs" />
    <Compile Include="MonoDevelop.PackageManagement.Commands\PackageRestoreStartupHandler.cs" />
    <Compile Include="MonoDevelop.PackageManagement\PackageRestorer.cs" />
    <Compile Include="MonoDevelop.PackageManagement\ProjectPackageReferenceFile.cs" />
    <Compile Include="MonoDevelop.PackageManagement\PackageRestoreRunner.cs" />
    <Compile Include="MonoDevelop.PackageManagement.Gui\PackageCellView.cs" />
    <Compile Include="MonoDevelop.PackageManagement\SearchPackagesSearchCategory.cs" />
    <Compile Include="MonoDevelop.PackageManagement\SearchPackagesDataSource.cs" />
    <Compile Include="MonoDevelop.PackageManagement.Gui\AddPackagesDialogRunner.cs" />
    <Compile Include="MonoDevelop.PackageManagement.Commands\ProjectPackagesFolderNodeCommandHandler.cs" />
    <Compile Include="MonoDevelop.PackageManagement.NodeBuilders\ProjectReferenceNodeBuilderExtension.cs" />
    <Compile Include="MonoDevelop.PackageManagement\ProjectReferenceExtensions.cs" />
    <Compile Include="MonoDevelop.PackageManagement.NodeBuilders\ProjectReferencesFromPackagesFolderNode.cs" />
    <Compile Include="MonoDevelop.PackageManagement.NodeBuilders\ProjectReferencesFromPackagesFolderNodeBuilder.cs" />
    <Compile Include="MonoDevelop.PackageManagement.NodeBuilders\ProjectReferencesNodeBuilderExtension.cs" />
    <Compile Include="MonoDevelop.PackageManagement\PackageReferenceExtensions.cs" />
    <Compile Include="MonoDevelop.PackageManagement.Gui\AddPackageSourceDialog.cs" />
    <Compile Include="MonoDevelop.PackageManagement.Gui\AddPackageSourceDialog.UI.cs">
      <DependentUpon>AddPackageSourceDialog.cs</DependentUpon>
    </Compile>
    <Compile Include="MonoDevelop.PackageManagement.Gui\DialogExtensions.cs" />
    <Compile Include="MonoDevelop.PackageManagement.Gui\PackageCellViewEventArgs.cs" />
    <Compile Include="MonoDevelop.PackageManagement\ImageLoader.cs" />
    <Compile Include="MonoDevelop.PackageManagement\ImageLoadedEventArgs.cs" />
    <Compile Include="MonoDevelop.PackageManagement\PackageSourceViewModelChecker.cs" />
    <Compile Include="MonoDevelop.PackageManagement\PackageSourceViewModelCheckedEventArgs.cs" />
    <Compile Include="MonoDevelop.PackageManagement\PackageSourceViewModelChangedEventArgs.cs" />
    <Compile Include="MonoDevelop.PackageManagement.Gui\PackageSourceCellRenderer.cs" />
    <Compile Include="MonoDevelop.PackageManagement\ImageCache.cs" />
    <Compile Include="MonoDevelop.PackageManagement\PackagesRequiringLicenseAcceptance.cs" />
    <Compile Include="MonoDevelop.PackageManagement\ProgressMonitorExtensions.cs" />
    <Compile Include="MonoDevelop.PackageManagement\PackageListViewTextFormatter.cs" />
    <Compile Include="MonoDevelop.PackageManagement.Gui\PackageCellViewCheckBox.cs" />
    <Compile Include="MonoDevelop.PackageManagement\PackagesForSelectedPageQuery.cs" />
    <Compile Include="MonoDevelop.PackageManagement\PackageManagementProgressProvider.cs" />
    <Compile Include="MonoDevelop.PackageManagement\PackageManagementProgressMonitor.cs" />
  </ItemGroup>
  <ItemGroup>
    <EmbeddedResource Include="MonoDevelop.PackageManagement.addin.xml" />
    <EmbeddedResource Include="gtk-gui\gui.stetic">
      <LogicalName>gui.stetic</LogicalName>
    </EmbeddedResource>
    <EmbeddedResource Include="icons\light\package-source-32.png">
      <LogicalName>package-source-light-32.png</LogicalName>
    </EmbeddedResource>
    <EmbeddedResource Include="icons\light\package-source-32%402x.png">
      <LogicalName>package-source-light-32@2x.png</LogicalName>
    </EmbeddedResource>
    <EmbeddedResource Include="icons\light\prefs-package-16.png">
      <LogicalName>prefs-package-light-16.png</LogicalName>
    </EmbeddedResource>
    <EmbeddedResource Include="icons\light\prefs-package-16%402x.png">
      <LogicalName>prefs-package-light-16@2x.png</LogicalName>
    </EmbeddedResource>
    <EmbeddedResource Include="icons\light\prefs-package-source-16.png">
      <LogicalName>prefs-package-source-light-16.png</LogicalName>
    </EmbeddedResource>
    <EmbeddedResource Include="icons\light\prefs-package-source-16%402x.png">
      <LogicalName>prefs-package-source-light-16@2x.png</LogicalName>
    </EmbeddedResource>
  </ItemGroup>
  <ItemGroup>
    <EmbeddedResource Include="icons\dark\reference-48.png">
      <LogicalName>reference-dark-48.png</LogicalName>
    </EmbeddedResource>
    <EmbeddedResource Include="icons\dark\reference-48%402x.png">
      <LogicalName>reference-dark-48@2x.png</LogicalName>
    </EmbeddedResource>
    <EmbeddedResource Include="icons\light\reference-48.png">
      <LogicalName>reference-light-48.png</LogicalName>
    </EmbeddedResource>
    <EmbeddedResource Include="icons\light\reference-48%402x.png">
      <LogicalName>reference-light-48@2x.png</LogicalName>
    </EmbeddedResource>
  </ItemGroup>
  <Import Project="$(MSBuildToolsPath)\Microsoft.CSharp.targets" />
  <ItemGroup>
    <ProjectReference Include="..\..\core\MonoDevelop.Core\MonoDevelop.Core.csproj">
      <Project>{7525BB88-6142-4A26-93B9-A30C6983390A}</Project>
      <Name>MonoDevelop.Core</Name>
      <Private>False</Private>
    </ProjectReference>
    <ProjectReference Include="..\..\core\MonoDevelop.Ide\MonoDevelop.Ide.csproj">
      <Project>{27096E7F-C91C-4AC6-B289-6897A701DF21}</Project>
      <Name>MonoDevelop.Ide</Name>
      <Private>False</Private>
    </ProjectReference>
    <ProjectReference Include="..\..\..\external\mono-addins\Mono.Addins\Mono.Addins.csproj">
      <Project>{91DD5A2D-9FE3-4C3C-9253-876141874DAD}</Project>
      <Name>Mono.Addins</Name>
      <Private>False</Private>
    </ProjectReference>
    <ProjectReference Include="..\..\..\external\xwt\Xwt\Xwt.csproj">
      <Project>{92494904-35FA-4DC9-BDE9-3A3E87AC49D3}</Project>
      <Name>Xwt</Name>
      <Private>False</Private>
    </ProjectReference>
    <ProjectReference Include="..\MonoDevelop.DesignerSupport\MonoDevelop.DesignerSupport.csproj">
      <Project>{2C24D515-4A2C-445C-8419-C09231913CFA}</Project>
      <Name>MonoDevelop.DesignerSupport</Name>
      <Private>False</Private>
    </ProjectReference>
    <ProjectReference Include="..\..\..\external\nrefactory\ICSharpCode.NRefactory\ICSharpCode.NRefactory.csproj">
      <Project>{3B2A5653-EC97-4001-BB9B-D90F1AF2C371}</Project>
      <Name>ICSharpCode.NRefactory</Name>
      <Private>False</Private>
    </ProjectReference>
    <ProjectReference Include="..\..\core\Mono.Texteditor\Mono.TextEditor.csproj">
      <Project>{A2329308-3751-4DBD-9A75-5F7B8B024625}</Project>
      <Name>Mono.TextEditor</Name>
    </ProjectReference>
  </ItemGroup>
  <ItemGroup>
    <Folder Include="MonoDevelop.PackageManagement.NodeBuilders\" />
  </ItemGroup>
  <ItemGroup>
    <None Include="..\..\..\external\nuget-binary\NuGet.exe">
      <Link>NuGet.exe</Link>
      <CopyToOutputDirectory>Always</CopyToOutputDirectory>
    </None>
    <None Include="..\..\..\external\nuget-binary\NuGet-LICENSE.txt">
      <Link>NuGet-LICENSE.txt</Link>
      <CopyToOutputDirectory>Always</CopyToOutputDirectory>
    </None>
  </ItemGroup>
</Project><|MERGE_RESOLUTION|>--- conflicted
+++ resolved
@@ -59,10 +59,7 @@
       <HintPath>..\..\..\external\nuget-binary\NuGet.Core.dll</HintPath>
     </Reference>
     <Reference Include="Mono.Cairo" />
-<<<<<<< HEAD
-=======
     <Reference Include="System.Security" />
->>>>>>> a85fca73
   </ItemGroup>
   <ItemGroup>
     <Compile Include="AssemblyInfo.cs" />
