--- conflicted
+++ resolved
@@ -37,13 +37,8 @@
 	interface IAssemblyBrowserNodeBuilder
 	{
 		string GetDocumentationMarkup (ITreeNavigator navigator);
-<<<<<<< HEAD
 		List<ReferenceSegment> Disassemble (TextEditor data, ITreeNavigator navigator);
 		List<ReferenceSegment> Decompile (TextEditor data, ITreeNavigator navigator, bool publicOnly);
-=======
-		List<ReferenceSegment> Disassemble (TextEditorData data, ITreeNavigator navigator);
-		List<ReferenceSegment> Decompile (TextEditorData data, ITreeNavigator navigator, bool publicOnly);
-		List<ReferenceSegment> GetSummary (TextEditorData data, ITreeNavigator navigator, bool publicOnly);
->>>>>>> fed6e4be
+		List<ReferenceSegment> GetSummary (TextEditor data, ITreeNavigator navigator, bool publicOnly);
 	}
 }