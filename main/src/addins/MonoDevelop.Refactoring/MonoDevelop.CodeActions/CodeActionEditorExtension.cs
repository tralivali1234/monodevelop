// 
// QuickFixEditorExtension.cs
//  
// Author:
//       Mike Krüger <mkrueger@novell.com>
// 
// Copyright (c) 2011 Novell, Inc (http://www.novell.com)
// 
// Permission is hereby granted, free of charge, to any person obtaining a copy
// of this software and associated documentation files (the "Software"), to deal
// in the Software without restriction, including without limitation the rights
// to use, copy, modify, merge, publish, distribute, sublicense, and/or sell
// copies of the Software, and to permit persons to whom the Software is
// furnished to do so, subject to the following conditions:
// 
// The above copyright notice and this permission notice shall be included in
// all copies or substantial portions of the Software.
// 
// THE SOFTWARE IS PROVIDED "AS IS", WITHOUT WARRANTY OF ANY KIND, EXPRESS OR
// IMPLIED, INCLUDING BUT NOT LIMITED TO THE WARRANTIES OF MERCHANTABILITY,
// FITNESS FOR A PARTICULAR PURPOSE AND NONINFRINGEMENT. IN NO EVENT SHALL THE
// AUTHORS OR COPYRIGHT HOLDERS BE LIABLE FOR ANY CLAIM, DAMAGES OR OTHER
// LIABILITY, WHETHER IN AN ACTION OF CONTRACT, TORT OR OTHERWISE, ARISING FROM,
// OUT OF OR IN CONNECTION WITH THE SOFTWARE OR THE USE OR OTHER DEALINGS IN
// THE SOFTWARE.
using System;
using Gtk;
using System.Collections.Generic;
using MonoDevelop.Components.Commands;
using System.Linq;
using MonoDevelop.Refactoring;
using System.Threading;
using MonoDevelop.Core;
using Microsoft.CodeAnalysis.CodeFixes;
using MonoDevelop.CodeIssues;
using System.Threading.Tasks;
using Microsoft.CodeAnalysis.Text;
using MonoDevelop.Ide.TypeSystem;
using MonoDevelop.Ide;
using Microsoft.CodeAnalysis.CodeActions;
using ICSharpCode.NRefactory6.CSharp.Refactoring;
using MonoDevelop.AnalysisCore;
using MonoDevelop.Ide.Editor;
using MonoDevelop.Components;
using MonoDevelop.Ide.Editor.Extension;
using System.Collections.Immutable;
using Microsoft.CodeAnalysis.Formatting;
using Microsoft.CodeAnalysis;

namespace MonoDevelop.CodeActions
{
	class CodeActionEditorExtension : TextEditorExtension
	{
		uint quickFixTimeout;

		const int menuTimeout = 250;
		uint smartTagPopupTimeoutId;
		uint menuCloseTimeoutId;
		FixMenuDescriptor codeActionMenu;

		static CodeActionEditorExtension ()
		{
			var usages = PropertyService.Get<Properties> ("CodeActionUsages", new Properties ());
			foreach (var key in usages.Keys) {
				CodeActionUsages [key] = usages.Get<int> (key);
			}
		}

		void CancelSmartTagPopupTimeout ()
		{

			if (smartTagPopupTimeoutId != 0) {
				GLib.Source.Remove (smartTagPopupTimeoutId);
				smartTagPopupTimeoutId = 0;
			}
		}

		void CancelMenuCloseTimer ()
		{
			if (menuCloseTimeoutId != 0) {
				GLib.Source.Remove (menuCloseTimeoutId);
				menuCloseTimeoutId = 0;
			}
		}

		void RemoveWidget ()
		{
			if (currentSmartTag != null) {
				Editor.RemoveMarker (currentSmartTag);
				currentSmartTag = null;
				currentSmartTagBegin = -1;
			}
			CancelSmartTagPopupTimeout ();
		}

		public override void Dispose ()
		{
			CancelMenuCloseTimer ();
			CancelQuickFixTimer ();
			Editor.CaretPositionChanged -= HandleCaretPositionChanged;
			Editor.SelectionChanged -= HandleSelectionChanged;
			DocumentContext.DocumentParsed -= HandleDocumentDocumentParsed;
			Editor.BeginMouseHover -= HandleBeginHover;
			Editor.TextChanged -= Editor_TextChanged;
			Editor.EndAtomicUndoOperation -= Editor_EndAtomicUndoOperation;
			RemoveWidget ();
			base.Dispose ();
		}

		static readonly Dictionary<string, int> CodeActionUsages = new Dictionary<string, int> ();

		static void ConfirmUsage (string id)
		{
			if (id == null)
				return;
			if (!CodeActionUsages.ContainsKey (id)) {
				CodeActionUsages [id] = 1;
			} else {
				CodeActionUsages [id]++;
			}
			var usages = PropertyService.Get<Properties> ("CodeActionUsages", new Properties ());
			usages.Set (id, CodeActionUsages [id]);
		}

		internal static int GetUsage (string id)
		{
			int result;
			if (id == null || !CodeActionUsages.TryGetValue (id, out result))
				return 0;
			return result;
		}

		public void CancelQuickFixTimer ()
		{
			quickFixCancellationTokenSource.Cancel ();
			quickFixCancellationTokenSource = new CancellationTokenSource ();
			smartTagTask = null;
		}

		Task<CodeActionContainer> smartTagTask;
		CancellationTokenSource quickFixCancellationTokenSource = new CancellationTokenSource ();

		void HandleCaretPositionChanged (object sender, EventArgs e)
		{
			if (Editor.IsInAtomicUndo)
				return;
			CancelQuickFixTimer ();
			if (AnalysisOptions.EnableFancyFeatures && DocumentContext.ParsedDocument != null && !Debugger.DebuggingService.IsDebugging) {
				var token = quickFixCancellationTokenSource.Token;
				var curOffset = Editor.CaretOffset;
				foreach (var fix in GetCurrentFixes ().AllValidCodeActions) {
					if (!fix.ValidSegment.Contains (curOffset)) {
						RemoveWidget ();
						break;
					}
				}

				var loc = Editor.CaretOffset;
				var ad = DocumentContext.AnalysisDocument;
				if (ad == null) {
					return;
				}

				TextSpan span;

				if (Editor.IsSomethingSelected) {
					var selectionRange = Editor.SelectionRange;
					span = selectionRange.Offset >= 0 ? TextSpan.FromBounds (selectionRange.Offset, selectionRange.EndOffset) : TextSpan.FromBounds (loc, loc);
				} else {
					span = TextSpan.FromBounds (loc, loc);
				}

				var diagnosticsAtCaret =
					Editor.GetTextSegmentMarkersAt (Editor.CaretOffset)
						.OfType<IGenericTextSegmentMarker> ()
						.Select (rm => rm.Tag)
						.OfType<DiagnosticResult> ()
						.Select (dr => dr.Diagnostic)
						.ToList ();

				var errorList = Editor
					.GetTextSegmentMarkersAt (Editor.CaretOffset)
					.OfType<IErrorMarker> ()
					.Where (rm => !string.IsNullOrEmpty (rm.Error.Id)).ToList ();
				int editorLength = Editor.Length;

				smartTagTask = Task.Run (async delegate {
					try {
						var codeIssueFixes = new List<ValidCodeDiagnosticAction> ();
						var diagnosticIds = diagnosticsAtCaret.Select (diagnostic => diagnostic.Id).Concat (errorList.Select (rm => rm.Error.Id)).ToImmutableArray<string> ();
						foreach (var cfp in CodeRefactoringService.GetCodeFixesAsync (DocumentContext, CodeRefactoringService.MimeTypeToLanguage (Editor.MimeType)).Result) {
							if (token.IsCancellationRequested)
								return CodeActionContainer.Empty;
							var provider = cfp.GetCodeFixProvider ();
							if (!provider.FixableDiagnosticIds.Any (diagnosticIds.Contains))
								continue;
							try {
								var groupedDiagnostics = diagnosticsAtCaret
									.Concat (errorList.Select (em => em.Error.Tag)
									.OfType<Diagnostic> ())
									.GroupBy (d => d.Location.SourceSpan);
								foreach (var g in groupedDiagnostics) {
									var diagnosticSpan = g.Key;

									var validDiagnostics = g.Where (d => provider.FixableDiagnosticIds.Contains (d.Id)).ToImmutableArray ();
									if (validDiagnostics.Length == 0)
										continue;
									await provider.RegisterCodeFixesAsync (new CodeFixContext(ad, diagnosticSpan, validDiagnostics, (ca, d) => codeIssueFixes.Add (new ValidCodeDiagnosticAction (cfp, ca, diagnosticSpan)), token));

									// TODO: Is that right ? Currently it doesn't really make sense to run one code fix provider on several overlapping diagnostics at the same location
									//       However the generate constructor one has that case and if I run it twice the same code action is generated twice. So there is a dupe check problem there.
									// Work around for now is to only take the first diagnostic batch.
									break;
								}
							} catch (OperationCanceledException) {
								return CodeActionContainer.Empty;
							} catch (AggregateException ae) {
								ae.Flatten ().Handle (aex => aex is OperationCanceledException);
								return CodeActionContainer.Empty;
							} catch (Exception ex) {
								LoggingService.LogError ("Error while getting refactorings from code fix provider " + cfp.Name, ex);
								continue;
							}
						}
						var codeActions = new List<ValidCodeAction> ();
						foreach (var action in CodeRefactoringService.GetValidActionsAsync (Editor, DocumentContext, span, token).Result) {
							codeActions.Add (action);
						}
						var codeActionContainer = new CodeActionContainer (codeIssueFixes, codeActions, diagnosticsAtCaret);
						Application.Invoke (delegate {
							if (token.IsCancellationRequested)
								return;
							if (codeActionContainer.IsEmpty) {
								RemoveWidget ();
								return;
							}
							CreateSmartTag (codeActionContainer, loc);
						});
						return codeActionContainer;

					} catch (AggregateException ae) {
						ae.Flatten ().Handle (aex => aex is OperationCanceledException);
						return CodeActionContainer.Empty;
					} catch (OperationCanceledException) {
						return CodeActionContainer.Empty;
					}
				}, token);
			} else {
				RemoveWidget ();
			}
		}

		internal static bool IsAnalysisOrErrorFix (Microsoft.CodeAnalysis.CodeActions.CodeAction act)
		{
			return false;
		}

		internal class FixMenuEntry
		{
			public static readonly FixMenuEntry Separator = new FixMenuEntry ("-", null);
			public readonly string Label;

			public readonly System.Action Action;

			public FixMenuEntry (string label, System.Action action)
			{
				this.Label = label;
				this.Action = action;
			}
		}

		internal class FixMenuDescriptor : FixMenuEntry
		{
			readonly List<FixMenuEntry> items = new List<FixMenuEntry> ();

			public IReadOnlyList<FixMenuEntry> Items
			{
				get
				{
					return items;
				}
			}

			public FixMenuDescriptor () : base (null, null)
			{
			}

			public FixMenuDescriptor (string label) : base (label, null)
			{
			}

			public void Add (FixMenuEntry entry)
			{
				items.Add (entry);
			}

			public object MotionNotifyEvent
			{
				get;
				set;
			}
		}

		internal static Action<TextEditor, DocumentContext, FixMenuDescriptor> AddPossibleNamespace;

		void PopupQuickFixMenu (Gdk.EventButton evt, Action<FixMenuDescriptor> menuAction)
		{
			FixMenuDescriptor menu = new FixMenuDescriptor ();
			var fixMenu = menu;
			//ResolveResult resolveResult;
			//ICSharpCode.NRefactory.CSharp.AstNode node;
			int items = 0;

//			if (AddPossibleNamespace != null) {
//				AddPossibleNamespace (Editor, DocumentContext, menu);
//				items = menu.Items.Count;
//			}

			PopulateFixes (fixMenu, ref items);

			if (items == 0) {
				return;
			}
//			document.Editor.SuppressTooltips = true;
//			document.Editor.Parent.HideTooltip ();
			if (menuAction != null)
				menuAction (menu);

			var p = Editor.LocationToPoint (Editor.OffsetToLocation (currentSmartTagBegin));
			Gtk.Widget widget = Editor;
			var rect = new Gdk.Rectangle (
				(int)p.X + widget.Allocation.X,
				(int)p.Y + (int)Editor.LineHeight + widget.Allocation.Y, 0, 0);

			ShowFixesMenu (widget, rect, menu);
		}

#if MAC
		class ClosingMenuDelegate : AppKit.NSMenuDelegate
		{
			readonly TextEditor data;

			public ClosingMenuDelegate (TextEditor editor_data)
			{
				data = editor_data;
			}

			public override void MenuWillHighlightItem (AppKit.NSMenu menu, AppKit.NSMenuItem item)
			{
			}

			public override void MenuDidClose (AppKit.NSMenu menu)
			{
				// TODO: roslyn port ? (seems to be unused anyways btw.)
				//data.SuppressTooltips = false;
			}
		}
#endif

		bool ShowFixesMenu (Gtk.Widget parent, Gdk.Rectangle evt, FixMenuDescriptor entrySet)
		{
<<<<<<< HEAD
#if MAC
			parent.GrabFocus ();
			int x, y;
			x = (int)evt.X;
			y = (int)evt.Y;

			Gtk.Application.Invoke (delegate {
			// Explicitly release the grab because the menu is shown on the mouse position, and the widget doesn't get the mouse release event
			Gdk.Pointer.Ungrab (Gtk.Global.CurrentEventTime);
			var menu = CreateNSMenu (entrySet);
			menu.Delegate = new ClosingMenuDelegate (Editor);
			var nsview = MonoDevelop.Components.Mac.GtkMacInterop.GetNSView (parent);
			var toplevel = parent.Toplevel as Gtk.Window;
			int trans_x, trans_y;
			parent.TranslateCoordinates (toplevel, (int)x, (int)y, out trans_x, out trans_y);

			// Window coordinates in gtk are the same for cocoa, with the exception of the Y coordinate, that has to be flipped.
			var pt = new CoreGraphics.CGPoint ((float)trans_x, (float)trans_y);
			int w,h;
			toplevel.GetSize (out w, out h);
			pt.Y = h - pt.Y;

			var tmp_event = AppKit.NSEvent.MouseEvent (AppKit.NSEventType.LeftMouseDown,
			pt,
			0, 0,
			MonoDevelop.Components.Mac.GtkMacInterop.GetNSWindow (toplevel).WindowNumber,
			null, 0, 0, 0);

			AppKit.NSMenu.PopUpContextMenu (menu, tmp_event, nsview);
			});
#else
			var menu = CreateGtkMenu (entrySet);
			menu.Events |= Gdk.EventMask.AllEventsMask;
			menu.SelectFirst (true);

			menu.Hidden += delegate {
				//				document.Editor.SuppressTooltips = false;
			};
			menu.ShowAll ();
			menu.SelectFirst (true);
			menu.MotionNotifyEvent += (o, args) => {
				Gtk.Widget widget = Editor;
				if (args.Event.Window == widget.GdkWindow) {
					StartMenuCloseTimer ();
				} else {
					CancelMenuCloseTimer ();
				}
			};

			GtkWorkarounds.ShowContextMenu (menu, parent, null, evt);
#endif
=======
			if (parent == null || parent.GdkWindow == null)
				return true;
			try {
				#if MAC
				parent.GrabFocus ();
				int x, y;
				x = (int)evt.X;
				y = (int)evt.Y;
				// Explicitly release the grab because the menu is shown on the mouse position, and the widget doesn't get the mouse release event
				Gdk.Pointer.Ungrab (Gtk.Global.CurrentEventTime);
				var menu = CreateNSMenu (entrySet);
				menu.Delegate = new ClosingMenuDelegate (document.Editor);
				var nsview = MonoDevelop.Components.Mac.GtkMacInterop.GetNSView (parent);
				var toplevel = parent.Toplevel as Gtk.Window;
				int trans_x, trans_y;
				parent.TranslateCoordinates (toplevel, (int)x, (int)y, out trans_x, out trans_y);

				// Window coordinates in gtk are the same for cocoa, with the exception of the Y coordinate, that has to be flipped.
				var pt = new CoreGraphics.CGPoint ((float)trans_x, (float)trans_y);
				int w,h;
				toplevel.GetSize (out w, out h);
				pt.Y = h - pt.Y;

				var tmp_event = AppKit.NSEvent.MouseEvent (AppKit.NSEventType.LeftMouseDown,
				pt,
				0, 0,
				MonoDevelop.Components.Mac.GtkMacInterop.GetNSWindow (toplevel).WindowNumber,
				null, 0, 0, 0);

				AppKit.NSMenu.PopUpContextMenu (menu, tmp_event, nsview);
				#else
				var menu = CreateGtkMenu (entrySet);
				menu.Events |= Gdk.EventMask.AllEventsMask;
				menu.SelectFirst (true);

				menu.Hidden += delegate {
					document.Editor.SuppressTooltips = false;
				};
				menu.ShowAll ();
				menu.SelectFirst (true);
				menu.MotionNotifyEvent += (o, args) => {
					if (args.Event.Window == Editor.Parent.TextArea.GdkWindow) {
						StartMenuCloseTimer ();
					} else {
						CancelMenuCloseTimer ();
					}
				};

				GtkWorkarounds.ShowContextMenu (menu, parent, null, evt);
				#endif
			} catch (Exception ex) {
				LoggingService.LogError ("Error while context menu popup.", ex);
			}
>>>>>>> 9c96fb68
			return true;
		}

#if MAC

		AppKit.NSMenu CreateNSMenu (FixMenuDescriptor entrySet)
		{
			var menu = new AppKit.NSMenu ();
			foreach (var item in entrySet.Items) {
				if (item == FixMenuEntry.Separator) {
					menu.AddItem (AppKit.NSMenuItem.SeparatorItem);
					continue;
				}
				var subMenu = item as FixMenuDescriptor;
				if (subMenu != null) {
					var gtkSubMenu = new AppKit.NSMenuItem (item.Label.Replace ("_", ""));
					gtkSubMenu.Submenu = CreateNSMenu (subMenu);
					menu.AddItem (gtkSubMenu); 
					continue;
				}
				var menuItem = new AppKit.NSMenuItem (item.Label.Replace ("_", ""));
				menuItem.Activated += delegate {
					item.Action ();
				};
				menu.AddItem (menuItem); 
			}
			return menu;
		}
#endif

		static Menu CreateGtkMenu (FixMenuDescriptor entrySet)
		{
			var menu = new Menu ();
			foreach (var item in entrySet.Items) {
				if (item == FixMenuEntry.Separator) {
					menu.Add (new SeparatorMenuItem ());
					continue;
				}
				var subMenu = item as FixMenuDescriptor;
				if (subMenu != null) {
					var gtkSubMenu = new Gtk.MenuItem (item.Label);
					gtkSubMenu.Submenu = CreateGtkMenu (subMenu);
					menu.Add (gtkSubMenu);
					continue;
				}
				var menuItem = new Gtk.MenuItem (item.Label);
				menuItem.Activated += delegate {
					item.Action ();
				};
				menu.Add (menuItem);
			}
			return menu;
		}

		void PopulateFixes (FixMenuDescriptor menu, ref int items)
		{
			int mnemonic = 1;
			bool gotImportantFix = false, addedSeparator = false;
			foreach (var fix_ in GetCurrentFixes ().CodeFixActions.OrderByDescending (i => Tuple.Create (IsAnalysisOrErrorFix (i.CodeAction), (int)0, GetUsage (i.CodeAction.EquivalenceKey)))) {
				// filter out code actions that are already resolutions of a code issue
				if (IsAnalysisOrErrorFix (fix_.CodeAction))
					gotImportantFix = true;
				if (!addedSeparator && gotImportantFix && !IsAnalysisOrErrorFix (fix_.CodeAction)) {
					menu.Add (FixMenuEntry.Separator);
					addedSeparator = true;
				}

				var fix = fix_;
				var escapedLabel = fix.CodeAction.Title.Replace ("_", "__");
				var label = (mnemonic <= 10)
					? "_" + (mnemonic++ % 10).ToString () + " " + escapedLabel
					: "  " + escapedLabel;
				var thisInstanceMenuItem = new FixMenuEntry (label, delegate {
					new ContextActionRunner (fix.CodeAction, Editor, DocumentContext).Run (null, EventArgs.Empty);
					ConfirmUsage (fix.CodeAction.EquivalenceKey);
				});
				menu.Add (thisInstanceMenuItem);
				items++;
			}

			bool first = true;
			foreach (var fix in GetCurrentFixes ().CodeRefactoringActions) {
				if (first) {
					if (items > 0)
						menu.Add (FixMenuEntry.Separator);
					first = false;
				}

				var escapedLabel = fix.CodeAction.Title.Replace ("_", "__");
				var label = (mnemonic <= 10)
					? "_" + (mnemonic++ % 10).ToString () + " " + escapedLabel
					: "  " + escapedLabel;
				var thisInstanceMenuItem = new FixMenuEntry (label, delegate {
					new ContextActionRunner (fix.CodeAction, Editor, DocumentContext).Run (null, EventArgs.Empty);
					ConfirmUsage (fix.CodeAction.EquivalenceKey);
				});
				menu.Add (thisInstanceMenuItem);
				items++;
			}

			first = false;
			foreach (var fix_ in GetCurrentFixes ().DiagnosticsAtCaret) {
				var fix = fix_;
				var label = GettextCatalog.GetString ("_Options for \"{0}\"", fix.GetMessage ());
				var subMenu = new FixMenuDescriptor (label);

				CodeDiagnosticDescriptor descriptor = BuiltInCodeDiagnosticProvider.GetCodeDiagnosticDescriptor (fix.Id);
				if (descriptor == null)
					continue;
				if (first) {
					menu.Add (FixMenuEntry.Separator);
					first = false;
				}
				//				if (inspector.CanSuppressWithAttribute) {
				//					var menuItem = new FixMenuEntry (GettextCatalog.GetString ("_Suppress with attribute"),
				//						delegate {
				//							
				//							inspector.SuppressWithAttribute (Editor, DocumentContext, GetTextSpan (fix.Item2)); 
				//						});
				//					subMenu.Add (menuItem);
				//				}

				if (descriptor.CanDisableWithPragma) {
					var menuItem = new FixMenuEntry (GettextCatalog.GetString ("_Suppress with #pragma"),
						delegate {
							descriptor.DisableWithPragma (Editor, DocumentContext, fix.Location.SourceSpan);
						});
					subMenu.Add (menuItem);
				}

				var optionsMenuItem = new FixMenuEntry (GettextCatalog.GetString ("_Configure Rule"),
					delegate {
						IdeApp.Workbench.ShowGlobalPreferencesDialog (null, "C#", dialog => {
							var panel = dialog.GetPanel<CodeIssuePanel> ("C#");
							if (panel == null)
								return;
							panel.Widget.SelectCodeIssue (descriptor.IdString);
						});
					});
				subMenu.Add (optionsMenuItem);

				menu.Add (subMenu);
				items++;
			}
		}

		internal class ContextActionRunner
		{
			readonly CodeAction act;
			TextEditor editor;
			DocumentContext documentContext;

			public ContextActionRunner (CodeAction act, TextEditor editor, DocumentContext documentContext)
			{
				this.editor = editor;
				this.act = act;
				this.documentContext = documentContext;
			}

			public void Run (object sender, EventArgs e)
			{
				Run ();
			}

			internal async void Run ()
			{
				var token = default(CancellationToken);
				var insertionAction = act as InsertionAction;
				if (insertionAction != null) {
					var insertion = await insertionAction.CreateInsertion (token).ConfigureAwait (false);

					var document = IdeApp.Workbench.OpenDocument (insertion.Location.SourceTree.FilePath);
					var parsedDocument = document.UpdateParseDocument ();
					if (parsedDocument != null) {
						var insertionPoints = InsertionPointService.GetInsertionPoints (
							                     document.Editor,
							                     parsedDocument,
							                     insertion.Type,
							                     insertion.Location
						                     );

						var options = new InsertionModeOptions (
							             insertionAction.Title,
							             insertionPoints,
							             async point => {
								if (!point.Success)
									return;

											 var node = Formatter.Format (insertion.Node, TypeSystemService.Workspace, document.GetOptionSet (), token);

											 point.InsertionPoint.Insert (document.Editor, document, node.ToString ());
											 // document = await Simplifier.ReduceAsync(document.AnalysisDocument, Simplifier.Annotation, cancellationToken: token).ConfigureAwait(false);

										 }
									 );

						document.Editor.StartInsertionMode (options);
						return;
					}
				}

				var oldSolution = documentContext.AnalysisDocument.Project.Solution;
				var updatedSolution = oldSolution;
				foreach (var operation in act.GetOperationsAsync (token).Result) {
					var applyChanges = operation as ApplyChangesOperation;
					if (applyChanges == null) {
						operation.Apply (documentContext.RoslynWorkspace, token);
						continue;
					}
					if (updatedSolution == oldSolution) {
						updatedSolution = applyChanges.ChangedSolution;
					}
					operation.Apply (documentContext.RoslynWorkspace, token);
				}
				TryStartRenameSession (documentContext.RoslynWorkspace, oldSolution, updatedSolution, token);
			}

			static IEnumerable<DocumentId> GetChangedDocuments (Solution newSolution, Solution oldSolution)
			{
				if (newSolution != null) {
					var solutionChanges = newSolution.GetChanges (oldSolution);
					foreach (var projectChanges in solutionChanges.GetProjectChanges ()) {
						foreach (var documentId in projectChanges.GetChangedDocuments ()) {
							yield return documentId;
						}
					}
				}
			}

			async void TryStartRenameSession (Workspace workspace, Solution oldSolution, Solution newSolution, CancellationToken cancellationToken)
			{
				var changedDocuments = GetChangedDocuments (newSolution, oldSolution);
				foreach (var documentId in changedDocuments) {
					var document = newSolution.GetDocument (documentId);
					var root = await document.GetSyntaxRootAsync (cancellationToken).ConfigureAwait (false);

					SyntaxToken? renameTokenOpt = root.GetAnnotatedNodesAndTokens (RenameAnnotation.Kind)
											 .Where (s => s.IsToken)
											 .Select (s => s.AsToken ())
					                         .Cast<SyntaxToken?> ()
											 .FirstOrDefault ();

					if (renameTokenOpt.HasValue) {
						var latestDocument = workspace.CurrentSolution.GetDocument (documentId);
						var latestModel = await latestDocument.GetSemanticModelAsync (cancellationToken).ConfigureAwait (false);
						var latestRoot = await latestDocument.GetSyntaxRootAsync (cancellationToken).ConfigureAwait (false);
						Application.Invoke (delegate {
							try {
								var node = latestRoot.FindNode (renameTokenOpt.Value.Parent.Span, false, false);
								if (node == null)
									return;
								var info = latestModel.GetSymbolInfo (node);
								var sym = info.Symbol ?? latestModel.GetDeclaredSymbol (node);
								if (sym != null) 
									new MonoDevelop.Refactoring.Rename.RenameRefactoring ().Rename (sym);
							} catch (Exception ex) {
								LoggingService.LogError ("Error while renaming " + renameTokenOpt.Value.Parent, ex);
							}
						});
						return;
					}
				}
			}
		}

		ISmartTagMarker currentSmartTag;
		int currentSmartTagBegin;

		void CreateSmartTag (CodeActionContainer fixes, int offset)
		{
			if (!AnalysisOptions.EnableFancyFeatures || fixes.IsEmpty) {
				RemoveWidget ();
				return;
			}
			var editor = Editor;
			if (editor == null) {
				RemoveWidget ();
				return;
			}
			if (DocumentContext.ParsedDocument == null || DocumentContext.ParsedDocument.IsInvalid) {
				RemoveWidget ();
				return;
			}

//			var container = editor.Parent;
//			if (container == null) {
//				RemoveWidget ();
//				return;
//			}
			bool first = true;
			var smartTagLocBegin = offset;
			foreach (var fix in fixes.CodeFixActions.Concat (fixes.CodeRefactoringActions)) {
				var textSpan = fix.ValidSegment;
				if (textSpan.IsEmpty)
					continue;
				if (first || offset < textSpan.Start) {
					smartTagLocBegin = textSpan.Start;
				}
				first = false;
			}
//			if (smartTagLocBegin.Line != loc.Line)
//				smartTagLocBegin = new DocumentLocation (loc.Line, 1);
			// got no fix location -> try to search word start
//			if (first) {
//				int offset = document.Editor.LocationToOffset (smartTagLocBegin);
//				while (offset > 0) {
//					char ch = document.Editor.GetCharAt (offset - 1);
//					if (!char.IsLetterOrDigit (ch) && ch != '_')
//						break;
//					offset--;
//				}
//				smartTagLocBegin = document.Editor.OffsetToLocation (offset);
//			}

			if (currentSmartTag != null && currentSmartTagBegin == smartTagLocBegin) {
				return;
			}
			RemoveWidget ();
			currentSmartTagBegin = smartTagLocBegin;
			var realLoc = Editor.OffsetToLocation (smartTagLocBegin);

			currentSmartTag = TextMarkerFactory.CreateSmartTagMarker (Editor, smartTagLocBegin, realLoc);
			currentSmartTag.Tag = fixes;
			editor.AddMarker (currentSmartTag);
		}

		protected override void Initialize ()
		{
			base.Initialize ();
			DocumentContext.DocumentParsed += HandleDocumentDocumentParsed;
			Editor.SelectionChanged += HandleSelectionChanged;
			Editor.BeginMouseHover += HandleBeginHover;
			Editor.CaretPositionChanged += HandleCaretPositionChanged;
			Editor.TextChanged += Editor_TextChanged;
			Editor.EndAtomicUndoOperation += Editor_EndAtomicUndoOperation;
		}

		void Editor_EndAtomicUndoOperation (object sender, EventArgs e)
		{
			RemoveWidget ();
			HandleCaretPositionChanged (null, EventArgs.Empty);
		}

		void Editor_TextChanged (object sender, MonoDevelop.Core.Text.TextChangeEventArgs e)
		{
			if (Editor.IsInAtomicUndo)
				return;
			RemoveWidget ();
			HandleCaretPositionChanged (null, EventArgs.Empty);
		}

		void HandleBeginHover (object sender, EventArgs e)
		{
			CancelSmartTagPopupTimeout ();
			CancelMenuCloseTimer ();
		}

		void StartMenuCloseTimer ()
		{
			CancelMenuCloseTimer ();
			menuCloseTimeoutId = GLib.Timeout.Add (menuTimeout, delegate {
				/*if (codeActionMenu != null) {
					codeActionMenu.Destroy ();
					codeActionMenu = null;
				}*/
				menuCloseTimeoutId = 0;
				return false;
			});
		}

		void HandleSelectionChanged (object sender, EventArgs e)
		{
			HandleCaretPositionChanged (null, EventArgs.Empty);
		}

		void HandleDocumentDocumentParsed (object sender, EventArgs e)
		{
			HandleCaretPositionChanged (null, EventArgs.Empty);
		}

		[CommandUpdateHandler(RefactoryCommands.QuickFix)]
		public void UpdateQuickFixCommand (CommandInfo ci)
		{
			if (AnalysisOptions.EnableFancyFeatures) {
				ci.Enabled = currentSmartTag != null;
			} else {
				ci.Enabled = true;
			}
		}

		void CurrentSmartTagPopup ()
		{
			CancelSmartTagPopupTimeout ();
			smartTagPopupTimeoutId = GLib.Timeout.Add (menuTimeout, delegate {
				PopupQuickFixMenu (null, menu => {
					codeActionMenu = menu;
				});
				smartTagPopupTimeoutId = 0;
				return false;
			});
		}

		[CommandHandler(RefactoryCommands.QuickFix)]
		void OnQuickFixCommand ()
		{
			if (!AnalysisOptions.EnableFancyFeatures) {
				//Fixes = RefactoringService.GetValidActions (Editor, DocumentContext, Editor.CaretLocation).Result;
				currentSmartTagBegin = Editor.CaretOffset;
				PopupQuickFixMenu (null, null);

				return;
			}
			if (currentSmartTag == null)
				return;
			CurrentSmartTagPopup ();
		}

		internal CodeActionContainer GetCurrentFixes ()
		{
			return smartTagTask == null ? CodeActionContainer.Empty : smartTagTask.Result;
		}
	}
}<|MERGE_RESOLUTION|>--- conflicted
+++ resolved
@@ -358,64 +358,12 @@
 #endif
 
 		bool ShowFixesMenu (Gtk.Widget parent, Gdk.Rectangle evt, FixMenuDescriptor entrySet)
-		{
-<<<<<<< HEAD
-#if MAC
-			parent.GrabFocus ();
-			int x, y;
-			x = (int)evt.X;
-			y = (int)evt.Y;
-
-			Gtk.Application.Invoke (delegate {
-			// Explicitly release the grab because the menu is shown on the mouse position, and the widget doesn't get the mouse release event
-			Gdk.Pointer.Ungrab (Gtk.Global.CurrentEventTime);
-			var menu = CreateNSMenu (entrySet);
-			menu.Delegate = new ClosingMenuDelegate (Editor);
-			var nsview = MonoDevelop.Components.Mac.GtkMacInterop.GetNSView (parent);
-			var toplevel = parent.Toplevel as Gtk.Window;
-			int trans_x, trans_y;
-			parent.TranslateCoordinates (toplevel, (int)x, (int)y, out trans_x, out trans_y);
-
-			// Window coordinates in gtk are the same for cocoa, with the exception of the Y coordinate, that has to be flipped.
-			var pt = new CoreGraphics.CGPoint ((float)trans_x, (float)trans_y);
-			int w,h;
-			toplevel.GetSize (out w, out h);
-			pt.Y = h - pt.Y;
-
-			var tmp_event = AppKit.NSEvent.MouseEvent (AppKit.NSEventType.LeftMouseDown,
-			pt,
-			0, 0,
-			MonoDevelop.Components.Mac.GtkMacInterop.GetNSWindow (toplevel).WindowNumber,
-			null, 0, 0, 0);
-
-			AppKit.NSMenu.PopUpContextMenu (menu, tmp_event, nsview);
-			});
-#else
-			var menu = CreateGtkMenu (entrySet);
-			menu.Events |= Gdk.EventMask.AllEventsMask;
-			menu.SelectFirst (true);
-
-			menu.Hidden += delegate {
-				//				document.Editor.SuppressTooltips = false;
-			};
-			menu.ShowAll ();
-			menu.SelectFirst (true);
-			menu.MotionNotifyEvent += (o, args) => {
-				Gtk.Widget widget = Editor;
-				if (args.Event.Window == widget.GdkWindow) {
-					StartMenuCloseTimer ();
-				} else {
-					CancelMenuCloseTimer ();
-				}
-			};
-
-			GtkWorkarounds.ShowContextMenu (menu, parent, null, evt);
-#endif
-=======
+
 			if (parent == null || parent.GdkWindow == null)
 				return true;
 			try {
 				#if MAC
+				Gtk.Application.Invoke (delegate {
 				parent.GrabFocus ();
 				int x, y;
 				x = (int)evt.X;
@@ -442,6 +390,7 @@
 				null, 0, 0, 0);
 
 				AppKit.NSMenu.PopUpContextMenu (menu, tmp_event, nsview);
+				});
 				#else
 				var menu = CreateGtkMenu (entrySet);
 				menu.Events |= Gdk.EventMask.AllEventsMask;
@@ -465,7 +414,6 @@
 			} catch (Exception ex) {
 				LoggingService.LogError ("Error while context menu popup.", ex);
 			}
->>>>>>> 9c96fb68
 			return true;
 		}
 
