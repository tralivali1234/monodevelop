// 
// CodeAnalysisRunner.cs
//  
// Author:
//       Mike Krüger <mkrueger@xamarin.com>
// 
// Copyright (c) 2012 Xamarin Inc. (http://xamarin.com)
// 
// Permission is hereby granted, free of charge, to any person obtaining a copy
// of this software and associated documentation files (the "Software"), to deal
// in the Software without restriction, including without limitation the rights
// to use, copy, modify, merge, publish, distribute, sublicense, and/or sell
// copies of the Software, and to permit persons to whom the Software is
// furnished to do so, subject to the following conditions:
// 
// The above copyright notice and this permission notice shall be included in
// all copies or substantial portions of the Software.
// 
// THE SOFTWARE IS PROVIDED "AS IS", WITHOUT WARRANTY OF ANY KIND, EXPRESS OR
// IMPLIED, INCLUDING BUT NOT LIMITED TO THE WARRANTIES OF MERCHANTABILITY,
// FITNESS FOR A PARTICULAR PURPOSE AND NONINFRINGEMENT. IN NO EVENT SHALL THE
// AUTHORS OR COPYRIGHT HOLDERS BE LIABLE FOR ANY CLAIM, DAMAGES OR OTHER
// LIABILITY, WHETHER IN AN ACTION OF CONTRACT, TORT OR OTHERWISE, ARISING FROM,
// OUT OF OR IN CONNECTION WITH THE SOFTWARE OR THE USE OR OTHER DEALINGS IN
// THE SOFTWARE.

using System;
using System.Linq;
using MonoDevelop.AnalysisCore;
using System.Collections.Generic;
using MonoDevelop.AnalysisCore.Fixes;
using ICSharpCode.NRefactory.CSharp;
using MonoDevelop.Core;
using MonoDevelop.Ide.Gui;
using MonoDevelop.Refactoring;
using System.Threading;
using System.Threading.Tasks;
using System.Collections.Concurrent;
using MonoDevelop.SourceEditor.QuickTasks;
using ICSharpCode.NRefactory.TypeSystem;
using MonoDevelop.CodeIssues;
using Mono.TextEditor;
using ICSharpCode.NRefactory.Refactoring;
using MonoDevelop.CodeActions;

namespace MonoDevelop.CodeIssues
{
	public static class CodeAnalysisRunner
	{
		static IEnumerable<BaseCodeIssueProvider> EnumerateProvider (CodeIssueProvider p)
		{
			if (p.HasSubIssues)
				return p.SubIssues;
			return new BaseCodeIssueProvider[] { p };
		}

		public static IEnumerable<Result> Check (Document input, CancellationToken cancellationToken)
		{
			if (!QuickTaskStrip.EnableFancyFeatures)
				return Enumerable.Empty<Result> ();

//			var now = DateTime.Now;

			var editor = input.Editor;
			if (editor == null)
				return Enumerable.Empty<Result> ();
			var loc = editor.Caret.Location;
			var result = new BlockingCollection<Result> ();
			//var siblingGroups = new ConcurrentDictionary<object, >
		
			var codeIssueProvider = RefactoringService.GetInspectors (editor.Document.MimeType).ToArray ();
			var context = input.ParsedDocument.CreateRefactoringContext != null ?
				input.ParsedDocument.CreateRefactoringContext (input, cancellationToken) : null;
//			Console.WriteLine ("start check:"+ (DateTime.Now - now).TotalMilliseconds);
			Parallel.ForEach (codeIssueProvider, (parentProvider) => {
				try {
<<<<<<< HEAD
					var severity = provider.GetSeverity ();
					if (severity == Severity.None)
						return;
//					var now2 = DateTime.Now;
					foreach (var r in provider.GetIssues (context, cancellationToken)) {
						var fixes = new List<GenericFix> (r.Actions.Where (a => a != null).Select (a => {
							Action batchAction = null;
							if (a.SupportsBatchRunning)
								batchAction = () => a.BatchRun (input, loc);
							return new GenericFix (
								a.Title,
								() => RefactoringService.ApplyFix (a, context),
								batchAction) {
								DocumentRegion = new DocumentRegion (r.Region.Begin, r.Region.End)
							};
						}));
						result.Add (new InspectorResults (
							provider, 
							r.Region, 
							r.Description,
							severity, 
							provider.IssueMarker,
							fixes.ToArray ()
						));
=======
					foreach (var provider in EnumerateProvider (parentProvider)) {
						var severity = provider.GetSeverity ();
						if (severity == Severity.None)
							return;
	//					var now2 = DateTime.Now;
						foreach (var r in provider.GetIssues (context, cancellationToken)) {
							var fixes = new List<GenericFix> (r.Actions.Where (a => a != null).Select (a => {
								Action batchAction = null;
								if (a.SupportsBatchRunning)
									batchAction = () => a.BatchRun (input, loc);
								return new GenericFix (
									a.Title,
									() => {
										var scriptProvider = context as IScriptProvider;
										if (scriptProvider != null) {
											using (var script = scriptProvider.CreateScript ()) {
												a.Run (context, script);
											}
										} else {
											a.Run (context, null);
										}
									},
									batchAction) {
									DocumentRegion = new DocumentRegion (r.Region.Begin, r.Region.End)
								};
							}));
							result.Add (new InspectorResults (
								provider, 
								r.Region, 
								r.Description,
								severity, 
								provider.IssueMarker,
								fixes.ToArray ()
							));
						}
>>>>>>> 564b3974
					}
/*					var ms = (DateTime.Now - now2).TotalMilliseconds;
					if (ms > 1000)
						Console.WriteLine (ms +"\t\t"+ provider.Title);*/
				} catch (OperationCanceledException) {
					//ignore
				} catch (Exception e) {
					LoggingService.LogError ("CodeAnalysis: Got exception in inspector '" + parentProvider + "'", e);
				}
			});
//			Console.WriteLine ("END check:"+ (DateTime.Now - now).TotalMilliseconds);
			return result;
		}
	}
}
<|MERGE_RESOLUTION|>--- conflicted
+++ resolved
@@ -74,32 +74,6 @@
 //			Console.WriteLine ("start check:"+ (DateTime.Now - now).TotalMilliseconds);
 			Parallel.ForEach (codeIssueProvider, (parentProvider) => {
 				try {
-<<<<<<< HEAD
-					var severity = provider.GetSeverity ();
-					if (severity == Severity.None)
-						return;
-//					var now2 = DateTime.Now;
-					foreach (var r in provider.GetIssues (context, cancellationToken)) {
-						var fixes = new List<GenericFix> (r.Actions.Where (a => a != null).Select (a => {
-							Action batchAction = null;
-							if (a.SupportsBatchRunning)
-								batchAction = () => a.BatchRun (input, loc);
-							return new GenericFix (
-								a.Title,
-								() => RefactoringService.ApplyFix (a, context),
-								batchAction) {
-								DocumentRegion = new DocumentRegion (r.Region.Begin, r.Region.End)
-							};
-						}));
-						result.Add (new InspectorResults (
-							provider, 
-							r.Region, 
-							r.Description,
-							severity, 
-							provider.IssueMarker,
-							fixes.ToArray ()
-						));
-=======
 					foreach (var provider in EnumerateProvider (parentProvider)) {
 						var severity = provider.GetSeverity ();
 						if (severity == Severity.None)
@@ -135,7 +109,6 @@
 								fixes.ToArray ()
 							));
 						}
->>>>>>> 564b3974
 					}
 /*					var ms = (DateTime.Now - now2).TotalMilliseconds;
 					if (ms > 1000)
