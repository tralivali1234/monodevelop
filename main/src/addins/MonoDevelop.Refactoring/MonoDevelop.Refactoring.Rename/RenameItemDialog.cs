// 
// RenameItemDialog.cs
//  
// Author:
//       Mike Krüger <mkrueger@novell.com>
// 
// Copyright (c) 2009 Novell, Inc (http://www.novell.com)
// 
// Permission is hereby granted, free of charge, to any person obtaining a copy
// of this software and associated documentation files (the "Software"), to deal
// in the Software without restriction, including without limitation the rights
// to use, copy, modify, merge, publish, distribute, sublicense, and/or sell
// copies of the Software, and to permit persons to whom the Software is
// furnished to do so, subject to the following conditions:
// 
// The above copyright notice and this permission notice shall be included in
// all copies or substantial portions of the Software.
// 
// THE SOFTWARE IS PROVIDED "AS IS", WITHOUT WARRANTY OF ANY KIND, EXPRESS OR
// IMPLIED, INCLUDING BUT NOT LIMITED TO THE WARRANTIES OF MERCHANTABILITY,
// FITNESS FOR A PARTICULAR PURPOSE AND NONINFRINGEMENT. IN NO EVENT SHALL THE
// AUTHORS OR COPYRIGHT HOLDERS BE LIABLE FOR ANY CLAIM, DAMAGES OR OTHER
// LIABILITY, WHETHER IN AN ACTION OF CONTRACT, TORT OR OTHERWISE, ARISING FROM,
// OUT OF OR IN CONNECTION WITH THE SOFTWARE OR THE USE OR OTHER DEALINGS IN
// THE SOFTWARE.

using System;

using Gtk;

using MonoDevelop.Core;
using System.Collections.Generic;
using MonoDevelop.Ide;
using MonoDevelop.Ide.ProgressMonitoring;
using System.Linq;
using Microsoft.CodeAnalysis.Text;
using Microsoft.CodeAnalysis;

namespace MonoDevelop.Refactoring.Rename
{
	public partial class RenameItemDialog : Gtk.Dialog
	{
		Func<RenameRefactoring.RenameProperties, IList<Change>> rename;

		public RenameItemDialog (string title, string currentName, Func<RenameRefactoring.RenameProperties, IList<Change>> renameOperation)
		{
			this.Build ();
			Init (title, currentName, renameOperation);
		}

		public RenameItemDialog (ISymbol symbol, RenameRefactoring rename)
		{
			this.Build ();

			string title;
			if (symbol is ITypeSymbol) {

				var t = (ITypeSymbol)symbol;
				if (t.TypeKind == TypeKind.TypeParameter) {
					title = GettextCatalog.GetString ("Rename Type Parameter");
					entry.Text = t.Name;

				} else {
					var typeDefinition = t;
					if (typeDefinition.ContainingType == null) {
						// not supported for inner types
						this.renameFileFlag.Visible = true;
						this.renameFileFlag.Active = t.Locations.First ().SourceTree.FilePath.Contains (typeDefinition.Name);
					} else {
						this.renameFileFlag.Active = false;
					}
					if (typeDefinition.TypeKind == TypeKind.Interface)
						title = GettextCatalog.GetString ("Rename Interface");
					else if (typeDefinition.TypeKind == TypeKind.Delegate)
						title = GettextCatalog.GetString ("Rename Delegate");
					else if (typeDefinition.TypeKind == TypeKind.Enum)
						title = GettextCatalog.GetString ("Rename Enum");
					else if (typeDefinition.TypeKind == TypeKind.Struct)
						title = GettextCatalog.GetString ("Rename Struct");
					else
						title = GettextCatalog.GetString ("Rename Class");
				}
				//				this.fileName = type.GetDefinition ().Region.FileName;
			} else if (symbol.Kind == SymbolKind.Field) {
				title = GettextCatalog.GetString ("Rename Field");
			} else if (symbol.Kind == SymbolKind.Property) {
				title = GettextCatalog.GetString ("Rename Property");
			} else if (symbol.Kind == SymbolKind.Event) {
				title = GettextCatalog.GetString ("Rename Event");
			} else if (symbol.Kind == SymbolKind.Method) { 
				var m = (IMethodSymbol)symbol;
				if (m.MethodKind == MethodKind.Constructor ||
					m.MethodKind == MethodKind.StaticConstructor ||
					m.MethodKind == MethodKind.Destructor) {
					title = GettextCatalog.GetString ("Rename Class");
				} else {
					title = GettextCatalog.GetString ("Rename Method");
					includeOverloadsCheckbox.Visible = m.ContainingType.GetMembers (m.Name).Length > 1;
				}
			} else if (symbol.Kind == SymbolKind.Parameter) {
				title = GettextCatalog.GetString ("Rename Parameter");
			} else if (symbol.Kind == SymbolKind.Local) {
				title = GettextCatalog.GetString ("Rename Variable");
			} else if (symbol.Kind == SymbolKind.TypeParameter) {
				title = GettextCatalog.GetString ("Rename Type Parameter");
			} else if (symbol.Kind == SymbolKind.Namespace) {
				title = GettextCatalog.GetString ("Rename Namespace");
			} else if (symbol.Kind == SymbolKind.Label) {
				title = GettextCatalog.GetString ("Rename Label");
			} else {
				title = GettextCatalog.GetString ("Rename Item");
			}


			Init (title, symbol.Name, prop => rename.PerformChanges (symbol, prop));

		}

		void Init (string title, string currenName, Func<RenameRefactoring.RenameProperties, IList<Change>> rename)
		{
			this.Title = title;
			this.rename = rename;

			includeOverloadsCheckbox.Active = true;
			includeOverloadsCheckbox.Visible = false;
			entry.Text = currenName;
			entry.SelectRegion (0, -1);

			buttonPreview.Sensitive = buttonOk.Sensitive = false;
			entry.Changed += OnEntryChanged;
			entry.Activated += OnEntryActivated;

			buttonOk.Clicked += OnOKClicked;
			buttonPreview.Clicked += OnPreviewClicked;
			entry.Changed += delegate { buttonPreview.Sensitive = buttonOk.Sensitive = ValidateName (); };
			ValidateName ();
		}


		bool ValidateName ()
		{
			return true; // TODO: Name validation.
//			var nameValidator = MonoDevelop.Projects.LanguageBindingService.GetRefactorerForFile (fileName ?? "default.cs");
//			if (nameValidator == null)
//				return true;
//			ValidationResult result = nameValidator.ValidateName (this.options.SelectedItem, entry.Text);
//			if (!result.IsValid) {
//				imageWarning.IconName = Gtk.Stock.DialogError;
//			} else if (result.HasWarning) {
//				imageWarning.IconName = Gtk.Stock.DialogWarning;
//			} else {
//				imageWarning.IconName = Gtk.Stock.Apply;
//			}
//			labelWarning.Text = result.Message;
//			return result.IsValid;
		}

		void OnEntryChanged (object sender, EventArgs e)
		{
			// Don't allow the user to click OK unless there is a new name
			buttonPreview.Sensitive = buttonOk.Sensitive = entry.Text.Length > 0;
		}

		void OnEntryActivated (object sender, EventArgs e)
		{
			if (buttonOk.Sensitive)
				buttonOk.Click ();
		}
		
		RenameRefactoring.RenameProperties Properties {
			get {
				return new RenameRefactoring.RenameProperties () {
					NewName = entry.Text,
					RenameFile = renameFileFlag.Visible && renameFileFlag.Active,
					IncludeOverloads = includeOverloadsCheckbox.Visible && includeOverloadsCheckbox.Active
				};
			}
		}
		
		void OnOKClicked (object sender, EventArgs e)
		{
			var properties = Properties;
			((Widget)this).Destroy ();
			var changes = this.rename (properties);
			ProgressMonitor monitor = IdeApp.Workbench.ProgressMonitors.GetBackgroundProgressMonitor (Title, null);
			RefactoringService.AcceptChanges (monitor, changes);
		}
		
		void OnPreviewClicked (object sender, EventArgs e)
		{
			var properties = Properties;
			((Widget)this).Destroy ();
<<<<<<< HEAD
			var changes = this.rename (properties);
			MessageService.ShowCustomDialog (new RefactoringPreviewDialog (changes));
=======
			List<Change> changes = rename.PerformChanges (options, properties);
			using (var dlg = new RefactoringPreviewDialog (changes))
				MessageService.ShowCustomDialog (dlg);
>>>>>>> 1877f337
		}
	}
		
}<|MERGE_RESOLUTION|>--- conflicted
+++ resolved
@@ -190,14 +190,9 @@
 		{
 			var properties = Properties;
 			((Widget)this).Destroy ();
-<<<<<<< HEAD
 			var changes = this.rename (properties);
-			MessageService.ShowCustomDialog (new RefactoringPreviewDialog (changes));
-=======
-			List<Change> changes = rename.PerformChanges (options, properties);
 			using (var dlg = new RefactoringPreviewDialog (changes))
 				MessageService.ShowCustomDialog (dlg);
->>>>>>> 1877f337
 		}
 	}
 		
