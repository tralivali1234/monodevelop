--- conflicted
+++ resolved
@@ -83,46 +83,6 @@
 		{
 			var assemblies = GetAllAssemblies (doc.Project);
 			assemblies.ContinueWith (delegate(Task<HashSet<IAssembly>> arg) {
-<<<<<<< HEAD
-				using (var monitor = IdeApp.Workbench.ProgressMonitors.GetSearchProgressMonitor (true, true)) {
-					monitor.BeginTask (GettextCatalog.GetString ("Building type graph in solution ..."), 1); 
-					var tg = new TypeGraph (arg.Result);
-					var node = tg.GetNode (entity.DeclaringTypeDefinition); 
-					monitor.EndTask ();
-					if (node == null)
-						return;
-					Gtk.Application.Invoke (delegate {
-							Stack<IList<TypeGraphNode>> derivedTypes = new Stack<IList<TypeGraphNode>> ();
-							derivedTypes.Push (node.DerivedTypes); 
-							HashSet<ITypeDefinition> visitedType = new HashSet<ITypeDefinition> ();
-							while (derivedTypes.Count > 0) {
-								foreach (var derived in derivedTypes.Pop ()) {
-									if (visitedType.Contains (derived.TypeDefinition))
-										continue;
-									derivedTypes.Push (tg.GetNode (derived.TypeDefinition).DerivedTypes);
-									visitedType.Add (derived.TypeDefinition);
-									var impMember = derived.TypeDefinition.Compilation.Import (entity);
-									if (impMember == null)
-										continue;
-									IMember derivedMember;
-									if (entity.DeclaringTypeDefinition.Kind == TypeKind.Interface) {
-										derivedMember = derived.TypeDefinition.GetMembers (null, GetMemberOptions.IgnoreInheritedMembers).FirstOrDefault (
-											m => m.ImplementedInterfaceMembers.Any (im => im.Region == entity.Region)
-										);
-									} else {
-										derivedMember = InheritanceHelper.GetDerivedMember (impMember, derived.TypeDefinition);
-									}
-									if (derivedMember == null || string.IsNullOrEmpty (derivedMember.Region.FileName))
-										continue;
-									var tf = TextFileProvider.Instance.GetReadOnlyTextEditorData (derivedMember.Region.FileName);
-									var start = tf.LocationToOffset (derivedMember.Region.Begin); 
-//									tf.SearchRequest.SearchPattern = derivedMember.Name;
-//									var sr = tf.SearchForward (start); 
-//									if (sr != null)
-//										start = sr.Offset;
-
-									monitor.ReportResult (new MemberReference (derivedMember, derivedMember.Region, start, derivedMember.Name.Length));
-=======
 				var monitor = IdeApp.Workbench.ProgressMonitors.GetSearchProgressMonitor (true, true);
 				monitor.BeginTask (GettextCatalog.GetString ("Building type graph in solution ..."), 1); 
 				var tg = new TypeGraph (arg.Result);
@@ -153,7 +113,6 @@
 									);
 								} else {
 									derivedMember = InheritanceHelper.GetDerivedMember (impMember, derived.TypeDefinition);
->>>>>>> 29e49044
 								}
 								if (derivedMember == null || string.IsNullOrEmpty (derivedMember.Region.FileName))
 									continue;
