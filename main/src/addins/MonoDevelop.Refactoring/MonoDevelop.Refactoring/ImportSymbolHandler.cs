// 
// RefactoryCommands.cs
//  
// Author:
//       Mike Krüger <mkrueger@novell.com>
// 
// Copyright (c) 2010 Novell, Inc (http://www.novell.com)
// 
// Permission is hereby granted, free of charge, to any person obtaining a copy
// of this software and associated documentation files (the "Software"), to deal
// in the Software without restriction, including without limitation the rights
// to use, copy, modify, merge, publish, distribute, sublicense, and/or sell
// copies of the Software, and to permit persons to whom the Software is
// furnished to do so, subject to the following conditions:
// 
// The above copyright notice and this permission notice shall be included in
// all copies or substantial portions of the Software.
// 
// THE SOFTWARE IS PROVIDED "AS IS", WITHOUT WARRANTY OF ANY KIND, EXPRESS OR
// IMPLIED, INCLUDING BUT NOT LIMITED TO THE WARRANTIES OF MERCHANTABILITY,
// FITNESS FOR A PARTICULAR PURPOSE AND NONINFRINGEMENT. IN NO EVENT SHALL THE
// AUTHORS OR COPYRIGHT HOLDERS BE LIABLE FOR ANY CLAIM, DAMAGES OR OTHER
// LIABILITY, WHETHER IN AN ACTION OF CONTRACT, TORT OR OTHERWISE, ARISING FROM,
// OUT OF OR IN CONNECTION WITH THE SOFTWARE OR THE USE OR OTHER DEALINGS IN
// THE SOFTWARE.

using System;
using System.Collections.Generic;
using MonoDevelop.Core;
using MonoDevelop.Ide.Gui;
using MonoDevelop.Components.Commands;
using MonoDevelop.Ide.Gui.Content;
using MonoDevelop.Refactoring;
using MonoDevelop.Ide;
using MonoDevelop.Ide.CodeCompletion;
<<<<<<< HEAD
using Mono.TextEditor;
using MonoDevelop.Ide.TypeSystem;
using Microsoft.CodeAnalysis;
using System.Linq;
using Microsoft.CodeAnalysis.CSharp.Syntax;
=======
using ICSharpCode.NRefactory.TypeSystem;
using MonoDevelop.Ide.TypeSystem;
using ICSharpCode.NRefactory.CSharp;
using ICSharpCode.NRefactory;
using ICSharpCode.NRefactory.CSharp.Resolver;
using MonoDevelop.Ide.Editor.Extension;
>>>>>>> 22dfba59

namespace MonoDevelop.Refactoring
{
	class GenerateNamespaceImport
	{
		public bool GenerateUsing { get; set; }
		public bool InsertNamespace { get; set; }
	}
	
	class ImportSymbolCache
	{
		SemanticModel semanticModel;

		Dictionary<INamespaceSymbol, GenerateNamespaceImport> cache = new Dictionary<INamespaceSymbol, GenerateNamespaceImport> ();

		public ImportSymbolCache (SemanticModel semanticModel)
		{
			this.semanticModel = semanticModel;
		}

		public static string GetNamespaceString (INamespaceSymbol ns)
		{
			if (ns == null || ns.IsGlobalNamespace)
				return "";
			var c = GetNamespaceString (ns.ContainingNamespace);
			if (string.IsNullOrEmpty (c))
				return ns.Name;
			return c + "." + ns.Name;
		}
		
		public GenerateNamespaceImport GetResult (INamedTypeSymbol type, MonoDevelop.Ide.Gui.Document doc)
		{
			GenerateNamespaceImport result;
			if (cache.TryGetValue (type.ContainingNamespace, out result))
				return result;
			result = new GenerateNamespaceImport ();
<<<<<<< HEAD
			cache[type.ContainingNamespace] = result;
			TextEditorData data = doc.Editor;
			result.InsertNamespace  = false;
			var nameSpaces = RefactoringOptions.GetUsedNamespacesAsync (doc, data.Caret.Offset).Result;
			foreach (var ns in nameSpaces) {
				if (GetNamespaceString (type.ContainingNamespace) == ns) {
=======
			cache[type.Namespace] = result;
			var data = doc.Editor;
			
			result.InsertNamespace  = false;
			var loc = new TextLocation (data.CaretLine, data.CaretColumn);
			foreach (var ns in RefactoringOptions.GetUsedNamespaces (doc, loc)) {
				if (type.Namespace == ns) {
>>>>>>> 22dfba59
					result.GenerateUsing = false;
					return result;
				}
			}
			result.GenerateUsing = true;
			
			var analysisDocument = doc.AnalysisDocument;
			if (analysisDocument == null)
				return result;
			var model = analysisDocument.GetSemanticModelAsync ().Result;
			
			return result;
		}
	}
		
	class ImportSymbolCompletionData : CompletionData
	{
		INamedTypeSymbol type;
		Ambience ambience;
		MonoDevelop.Ide.Gui.Document doc;
		ImportSymbolCache cache;
		
		public INamedTypeSymbol Type {
			get { return this.type; }
		}
		
		public ImportSymbolCompletionData (MonoDevelop.Ide.Gui.Document doc, ImportSymbolCache cache, INamedTypeSymbol type)
		{
			this.doc = doc;
			this.cache = cache;
//			this.data = doc.Editor;
			this.ambience = AmbienceService.GetAmbience (doc.Editor.MimeType);
			this.type = type;
			this.DisplayFlags |= ICSharpCode.NRefactory6.CSharp.Completion.DisplayFlags.IsImportCompletion;
		}
		
		bool initialized = false;
		bool generateUsing, insertNamespace;
		
		void Initialize ()
		{
			if (initialized)
				return;
			initialized = true;
			if (type.ContainingNamespace.IsGlobalNamespace) 
				return;
			var result = cache.GetResult (type, doc);
			generateUsing = result.GenerateUsing;
			insertNamespace = result.InsertNamespace;
		}
		
		#region IActionCompletionData implementation
		public override void InsertCompletionText (CompletionListWindow window, ref KeyActions ka, Gdk.Key closeChar, char keyChar, Gdk.ModifierType modifier)
		{
			Initialize ();
			using (var undo = doc.Editor.OpenUndoGroup ()) {
				string text = insertNamespace ? ImportSymbolCache.GetNamespaceString (type.ContainingNamespace) + "." + type.Name : type.Name;
				if (text != GetCurrentWord (window)) {
					if (window.WasShiftPressed && generateUsing) 
						text = ImportSymbolCache.GetNamespaceString (type.ContainingNamespace) + "." + text;
					window.CompletionWidget.SetCompletionText (window.CodeCompletionContext, GetCurrentWord (window), text);
				}
				
				if (!window.WasShiftPressed && generateUsing) {
					var generator = CodeGenerator.CreateGenerator (doc);
					if (generator != null) {
						generator.AddGlobalNamespaceImport (doc, ImportSymbolCache.GetNamespaceString (type.ContainingNamespace));
						// reparse
						doc.UpdateParseDocument ();
					}
				}
			}
			ka |= KeyActions.Ignore;
		}
		#endregion
		
		#region ICompletionData implementation
		public override IconId Icon {
			get {
				return type.GetStockIcon ();
			}
		}
		string displayText = null;
		public override string DisplayText {
			get {
				if (displayText == null)
					displayText = ambience.GetString (type, OutputFlags.IncludeGenerics);
				return displayText;
			}
		}
		
		static string GetDefaultDisplaySelection (string description, bool isSelected)
		{
			if (!isSelected)
				return "<span foreground=\"darkgray\">" + description + "</span>";
			return description;
		}

		string displayDescription = null;
		public override string GetDisplayDescription (bool isSelected)
		{
			if (displayDescription == null) {
				Initialize ();
				if (generateUsing || insertNamespace) {
					displayDescription = string.Format (GettextCatalog.GetString ("(from '{0}')"), type.ContainingNamespace.Name);
				} else {
					displayDescription = "";
				}
			}
			return GetDefaultDisplaySelection (displayDescription, isSelected);
		}

		
		public override string Description {
			get {
				Initialize ();
				if (generateUsing)
					return string.Format (GettextCatalog.GetString ("Add namespace import '{0}'"), type.ContainingNamespace.Name);
				return null;
			}
		}
		
		public override string CompletionText {
			get {
				return type.Name;
			}
		}
		#endregion
	}
	
	public class ImportSymbolHandler: CommandHandler
	{	
		protected override void Run ()
		{
			var doc = IdeApp.Workbench.ActiveDocument;
			if (doc == null || doc.FileName == FilePath.Null)
				return;
			var analysisDocument = doc.AnalysisDocument;
			if (analysisDocument == null)
				return;
			var completionExt = doc.GetContent<CompletionTextEditorExtension> ();
			if (completionExt == null)
				return;
			
			var semanticModel = analysisDocument.GetSemanticModelAsync ().Result; 
			
<<<<<<< HEAD
			var cache = new ImportSymbolCache (semanticModel);
=======
			
			CompletionDataList completionList = new CompletionDataList ();
			completionList.IsSorted = true;
			typeList.ForEach (cd => completionList.Add (cd));
			
			completionExt.ShowCompletion (completionList);
		}
	}
}

/*
// 
// RefactoryCommands.cs
//  
// Author:
//       Mike Krüger <mkrueger@novell.com>
// 
// Copyright (c) 2010 Novell, Inc (http://www.novell.com)
// 
// Permission is hereby granted, free of charge, to any person obtaining a copy
// of this software and associated documentation files (the "Software"), to deal
// in the Software without restriction, including without limitation the rights
// to use, copy, modify, merge, publish, distribute, sublicense, and/or sell
// copies of the Software, and to permit persons to whom the Software is
// furnished to do so, subject to the following conditions:
// 
// The above copyright notice and this permission notice shall be included in
// all copies or substantial portions of the Software.
// 
// THE SOFTWARE IS PROVIDED "AS IS", WITHOUT WARRANTY OF ANY KIND, EXPRESS OR
// IMPLIED, INCLUDING BUT NOT LIMITED TO THE WARRANTIES OF MERCHANTABILITY,
// FITNESS FOR A PARTICULAR PURPOSE AND NONINFRINGEMENT. IN NO EVENT SHALL THE
// AUTHORS OR COPYRIGHT HOLDERS BE LIABLE FOR ANY CLAIM, DAMAGES OR OTHER
// LIABILITY, WHETHER IN AN ACTION OF CONTRACT, TORT OR OTHERWISE, ARISING FROM,
// OUT OF OR IN CONNECTION WITH THE SOFTWARE OR THE USE OR OTHER DEALINGS IN
// THE SOFTWARE.

using System;
using System.Collections.Generic;
using System.Text;
using System.Threading;
using MonoDevelop.Core;
using MonoDevelop.Ide.Gui;
using MonoDevelop.Components.Commands;
using MonoDevelop.Projects;
using MonoDevelop.Projects.Text;
using MonoDevelop.Ide.Gui.Content;
using MonoDevelop.Ide.Gui.Dialogs;
using MonoDevelop.Ide.FindInFiles;
using MonoDevelop.Refactoring;
using MonoDevelop.Ide;
using System.Linq;
using MonoDevelop.Ide.CodeCompletion;
using Mono.TextEditor;
using ICSharpCode.NRefactory.TypeSystem;
using MonoDevelop.Ide.TypeSystem;
using ICSharpCode.NRefactory.CSharp;
using ICSharpCode.NRefactory;
using ICSharpCode.NRefactory.CSharp.Resolver;
using MonoDevelop.Ide.TypeSystem;
>>>>>>> 22dfba59

			var typeList = new List<ImportSymbolCompletionData> ();
			var stack = new Stack<INamespaceSymbol> ();
			stack.Push (semanticModel.Compilation.GlobalNamespace);
			
			while (stack.Count > 0) {
				var curNs = stack.Pop ();
				foreach (var type in curNs.GetTypeMembers ()) {
					if (!type.CanBeReferencedByName)
						continue;
					typeList.Add (new ImportSymbolCompletionData (doc, cache, type));
				}

				foreach (var childNs in curNs.GetNamespaceMembers ())
					stack.Push (childNs);
			}
			
			typeList.Sort (delegate (ImportSymbolCompletionData left, ImportSymbolCompletionData right) {
				return left.Type.Name.CompareTo (right.Type.Name);
			});
			
			
			var completionList = new CompletionDataList ();
			completionList.IsSorted = true;
			typeList.ForEach (completionList.Add);
			
			((CompletionTextEditorExtension)ext).ShowCompletion (completionList);
		}
	}
}<|MERGE_RESOLUTION|>--- conflicted
+++ resolved
@@ -33,20 +33,16 @@
 using MonoDevelop.Refactoring;
 using MonoDevelop.Ide;
 using MonoDevelop.Ide.CodeCompletion;
-<<<<<<< HEAD
-using Mono.TextEditor;
 using MonoDevelop.Ide.TypeSystem;
 using Microsoft.CodeAnalysis;
 using System.Linq;
 using Microsoft.CodeAnalysis.CSharp.Syntax;
-=======
 using ICSharpCode.NRefactory.TypeSystem;
 using MonoDevelop.Ide.TypeSystem;
 using ICSharpCode.NRefactory.CSharp;
 using ICSharpCode.NRefactory;
 using ICSharpCode.NRefactory.CSharp.Resolver;
 using MonoDevelop.Ide.Editor.Extension;
->>>>>>> 22dfba59
 
 namespace MonoDevelop.Refactoring
 {
@@ -83,22 +79,13 @@
 			if (cache.TryGetValue (type.ContainingNamespace, out result))
 				return result;
 			result = new GenerateNamespaceImport ();
-<<<<<<< HEAD
 			cache[type.ContainingNamespace] = result;
-			TextEditorData data = doc.Editor;
+			var data = doc.Editor;
 			result.InsertNamespace  = false;
-			var nameSpaces = RefactoringOptions.GetUsedNamespacesAsync (doc, data.Caret.Offset).Result;
+			var nameSpaces = RefactoringOptions.GetUsedNamespacesAsync (doc, data.CaretOffset).Result;
 			foreach (var ns in nameSpaces) {
 				if (GetNamespaceString (type.ContainingNamespace) == ns) {
-=======
-			cache[type.Namespace] = result;
-			var data = doc.Editor;
-			
-			result.InsertNamespace  = false;
-			var loc = new TextLocation (data.CaretLine, data.CaretColumn);
-			foreach (var ns in RefactoringOptions.GetUsedNamespaces (doc, loc)) {
-				if (type.Namespace == ns) {
->>>>>>> 22dfba59
+
 					result.GenerateUsing = false;
 					return result;
 				}
@@ -245,70 +232,7 @@
 			
 			var semanticModel = analysisDocument.GetSemanticModelAsync ().Result; 
 			
-<<<<<<< HEAD
 			var cache = new ImportSymbolCache (semanticModel);
-=======
-			
-			CompletionDataList completionList = new CompletionDataList ();
-			completionList.IsSorted = true;
-			typeList.ForEach (cd => completionList.Add (cd));
-			
-			completionExt.ShowCompletion (completionList);
-		}
-	}
-}
-
-/*
-// 
-// RefactoryCommands.cs
-//  
-// Author:
-//       Mike Krüger <mkrueger@novell.com>
-// 
-// Copyright (c) 2010 Novell, Inc (http://www.novell.com)
-// 
-// Permission is hereby granted, free of charge, to any person obtaining a copy
-// of this software and associated documentation files (the "Software"), to deal
-// in the Software without restriction, including without limitation the rights
-// to use, copy, modify, merge, publish, distribute, sublicense, and/or sell
-// copies of the Software, and to permit persons to whom the Software is
-// furnished to do so, subject to the following conditions:
-// 
-// The above copyright notice and this permission notice shall be included in
-// all copies or substantial portions of the Software.
-// 
-// THE SOFTWARE IS PROVIDED "AS IS", WITHOUT WARRANTY OF ANY KIND, EXPRESS OR
-// IMPLIED, INCLUDING BUT NOT LIMITED TO THE WARRANTIES OF MERCHANTABILITY,
-// FITNESS FOR A PARTICULAR PURPOSE AND NONINFRINGEMENT. IN NO EVENT SHALL THE
-// AUTHORS OR COPYRIGHT HOLDERS BE LIABLE FOR ANY CLAIM, DAMAGES OR OTHER
-// LIABILITY, WHETHER IN AN ACTION OF CONTRACT, TORT OR OTHERWISE, ARISING FROM,
-// OUT OF OR IN CONNECTION WITH THE SOFTWARE OR THE USE OR OTHER DEALINGS IN
-// THE SOFTWARE.
-
-using System;
-using System.Collections.Generic;
-using System.Text;
-using System.Threading;
-using MonoDevelop.Core;
-using MonoDevelop.Ide.Gui;
-using MonoDevelop.Components.Commands;
-using MonoDevelop.Projects;
-using MonoDevelop.Projects.Text;
-using MonoDevelop.Ide.Gui.Content;
-using MonoDevelop.Ide.Gui.Dialogs;
-using MonoDevelop.Ide.FindInFiles;
-using MonoDevelop.Refactoring;
-using MonoDevelop.Ide;
-using System.Linq;
-using MonoDevelop.Ide.CodeCompletion;
-using Mono.TextEditor;
-using ICSharpCode.NRefactory.TypeSystem;
-using MonoDevelop.Ide.TypeSystem;
-using ICSharpCode.NRefactory.CSharp;
-using ICSharpCode.NRefactory;
-using ICSharpCode.NRefactory.CSharp.Resolver;
-using MonoDevelop.Ide.TypeSystem;
->>>>>>> 22dfba59
 
 			var typeList = new List<ImportSymbolCompletionData> ();
 			var stack = new Stack<INamespaceSymbol> ();
