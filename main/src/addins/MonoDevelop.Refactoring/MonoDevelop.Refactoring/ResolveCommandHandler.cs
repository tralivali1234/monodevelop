--- conflicted
+++ resolved
@@ -365,7 +365,6 @@
 			return !string.IsNullOrEmpty (result);
 		}
 
-<<<<<<< HEAD
 		static string GetNestedTypeString (INamedTypeSymbol type)
 		{
 			var sb = new StringBuilder ();
@@ -380,8 +379,6 @@
 			return sb.ToString ();
 		}
 		
-		static IEnumerable<PossibleNamespace> GetPossibleNamespacesForTypes (MonoDevelop.Ide.Gui.Document doc, SemanticModel semanticModel, SyntaxNode node, SymbolInfo resolveResult, int location)
-=======
 		static bool CanReference (Document doc, MonoDevelop.Projects.ProjectReference projectReference)
 		{
 			var project = doc.Project as DotNetProject;
@@ -399,8 +396,7 @@
 
 		}
 
-		static IEnumerable<PossibleNamespace> GetPossibleNamespaces (Document doc, AstNode node, ResolveResult resolveResult, DocumentLocation location)
->>>>>>> dc44a6c6
+		static IEnumerable<PossibleNamespace> GetPossibleNamespacesForTypes (MonoDevelop.Ide.Gui.Document doc, SemanticModel semanticModel, SyntaxNode node, SymbolInfo resolveResult, int location)
 		{
 			if (resolveResult.Symbol != null)
 				yield break;
@@ -464,7 +460,6 @@
 			foreach (var comp in compilations) {
 				var compilation = comp.Item1;
 				var requiredReference = comp.Item2;
-<<<<<<< HEAD
 				var ns = new Stack<INamespaceSymbol> ();
 				ns.Push (semanticModel.Compilation.GlobalNamespace);
 				while (ns.Count > 0) {
@@ -494,23 +489,8 @@
 								if (!semanticModel.IsAccessible (location, childType))
 									continue;
 								if (childType.Arity == tc && (childType.Name == name || childType.Name == possibleAttributeName)) {
-									yield return new PossibleNamespace (ImportSymbolCache.GetNamespaceString (curNs) + "." + GetNestedTypeString(nested), false, requiredReference);
-=======
-				if (resolveResult is AmbiguousTypeResolveResult) {
-					if (compilation != doc.Compilation)
-						continue;
-					var aResult = resolveResult as AmbiguousTypeResolveResult;
-					var file = doc.ParsedDocument.ParsedFile as CSharpUnresolvedFile;
-					var scope = file.GetUsingScope (location).Resolve (compilation);
-					while (scope != null) {
-						foreach (var u in scope.Usings) {
-							foreach (var typeDefinition in u.Types) {
-								if (typeDefinition.Name == aResult.Type.Name && 
-								    typeDefinition.TypeParameterCount == tc &&
-								    lookup.IsAccessible (typeDefinition, false)) {
 									if (CanReference(doc, requiredReference))
-										yield return new PossibleNamespace (typeDefinition.Namespace, true, requiredReference);
->>>>>>> dc44a6c6
+										yield return new PossibleNamespace (ImportSymbolCache.GetNamespaceString (curNs) + "." + GetNestedTypeString(nested), false, requiredReference);
 								}
 								typeStack.Push (childType);
 							}
@@ -631,7 +611,6 @@
 //				}
 //			}
 
-<<<<<<< HEAD
 		}
 		
 		static ITypeSymbol GetReturnType (ISymbol symbol)
@@ -678,33 +657,12 @@
 					var otherRefes = IdeApp.Workspace != null ? curProject.GetReferencedItems (IdeApp.Workspace.ActiveConfiguration).ToList () : (IEnumerable<SolutionItem>)new SolutionItem[0];
 					if (otherRefes.Contains (netProject))
 						continue;
-=======
-			// Try to search framework types
-			if (!foundIdentifier && frameworkLookup != null && resolveResult is UnknownIdentifierResolveResult && node is AstType) {
-				var uiResult = resolveResult as UnknownIdentifierResolveResult;
-				if (uiResult != null) {
-					var lookups = new List<Tuple<FrameworkLookup.AssemblyLookup, SystemAssembly>> ();
-					try {
-						foreach (var r in frameworkLookup.GetLookups (uiResult, tc, isInsideAttributeType)) {
-							var systemAssembly = netProject.AssemblyContext.GetAssemblyFromFullName (r.FullName, r.Package, netProject.TargetFramework);
-							if (systemAssembly == null)
-								continue;
-							if (CanBeReferenced (doc.Project, systemAssembly))
-								lookups.Add (Tuple.Create (r, systemAssembly));
-						}
-					} catch (Exception e) {
-						if (!TypeSystemService.RecreateFrameworkLookup (netProject))
-							LoggingService.LogError (string.Format ("Error while looking up identifier {0}", uiResult.Identifier), e);
-					}
-					foreach(var kv in lookups)
-						if (CanReference(doc, new MonoDevelop.Projects.ProjectReference (kv.Item2)))
-							yield return new PossibleNamespace (kv.Item1.Namespace, true, new MonoDevelop.Projects.ProjectReference (kv.Item2));
->>>>>>> dc44a6c6
 
 					var comp = RoslynTypeSystemService.GetProject (curProject).GetCompilationAsync ().Result;
 					if (comp == null)
 						continue;
-					compilations.Add (Tuple.Create (comp, new MonoDevelop.Projects.ProjectReference (curProject)));
+					if (CanReference(doc, new MonoDevelop.Projects.ProjectReference (curProject)))
+						compilations.Add (Tuple.Create (comp, new MonoDevelop.Projects.ProjectReference (curProject)));
 				}
 			}
 			
@@ -728,19 +686,14 @@
 							if (!semanticModel.IsAccessible (location, member))
 								continue;
 							if (member.ReduceExtensionMethod (tsym)  != null) {
-								yield return PossibleNamespace.Create (type.ContainingNamespace, false, requiredReference);
+								if (CanReference(doc, requiredReference))
+									yield return PossibleNamespace.Create (type.ContainingNamespace, false, requiredReference);
 							}
 						}
 					} 
 					foreach (var childNs in curNs.GetNamespaceMembers ()) {
 						ns.Push (childNs);
 					}
-<<<<<<< HEAD
-=======
-					foreach(var kv in lookups)
-						if (CanReference(doc, new MonoDevelop.Projects.ProjectReference (kv.Item2)))
-							yield return new PossibleNamespace (kv.Item1.Namespace, true, new MonoDevelop.Projects.ProjectReference (kv.Item2));
->>>>>>> dc44a6c6
 				}
 			}
 		}
