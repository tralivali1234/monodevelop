<ExtensionModel>
	
	<ConditionType id="MSBuildTargetIsAvailable" type="MonoDevelop.Projects.Formats.MSBuild.TargetsAvailableCondition" />

	<Extension path = "/MonoDevelop/Ide/Commands">
		<Command id = "MonoDevelop.CodeGeneration.CodeGenerationCommands.ShowCodeGenerationWindow"
				_label = "S_how Code Generation Window"
				shortcut = "Alt|Insert"
				macShortcut = "Meta|I" />
	</Extension>

	<Extension path = "/MonoDevelop/ProjectModel/MSBuildItemTypes">
		<DotNetProject
			language="C#"
			extension="csproj"
			guid="{FAE04EC0-301F-11D3-BF4B-00C04F79EFBC}"
			import="$(MSBuildBinPath)\Microsoft.CSharp.targets"
			resourceHandler="MonoDevelop.CSharp.Project.CSharpResourceIdBuilder"
			/>
		<Condition id="MSBuildTargetIsAvailable" target="$(MSBuildExtensionsPath)\Microsoft\Portable\v4.0\Microsoft.Portable.CSharp.targets">
			<DotNetProjectSubtype
				guid="{786C830F-07A1-408B-BD7F-6EE04809D6DB}"
				type="MonoDevelop.Projects.PortableDotNetProject"
				useXBuild="true">
				<AddImport language="C#" projects="$(MSBuildExtensionsPath32)\Microsoft\Portable\$(TargetFrameworkVersion)\Microsoft.Portable.CSharp.targets" />
				<RemoveImport language="C#" projects="$(MSBuildBinPath)\Microsoft.CSharp.targets" />
			</DotNetProjectSubtype>
		</Condition>
	</Extension>

	<Extension path = "/MonoDevelop/Ide/FileTemplates">
		<FileTemplate id = "CSharpEmptyFile" resource = "EmptyCSharpFile.xft.xml"/>
		<FileTemplate id = "CSharpAssemblyInfo" resource = "AssemblyInfo.xft.xml"/>
	</Extension>

	<Extension path = "/MonoDevelop/Ide/ProjectTemplates">
		<ProjectTemplate id = "CSharpConsoleProject" resource = "ConsoleProject.xpt.xml"/>
		<ProjectTemplate id = "CSharpEmptyProject" resource = "EmptyProject.xpt.xml"/>
		<ProjectTemplate id = "CSharpGtkSharp2Project" resource = "GtkSharp2Project.xpt.xml"/>
		<ProjectTemplate id = "CSharpLibrary" resource = "Library.xpt.xml"/>
		<ProjectTemplate id = "CSharpSharedAssetsProject" resource = "SharedAssetsProject.xpt.xml"/>
		<Condition id="MSBuildTargetIsAvailable" target="$(MSBuildExtensionsPath)\Microsoft\Portable\v4.0\Microsoft.Portable.CSharp.targets">
			<ProjectTemplate id = "CSharpPortableLibrary" resource = "PortableLibrary.xpt.xml" />
		</Condition>
	</Extension>

	<Extension path = "/MonoDevelop/Ide/FileFilters">
		<FileFilter id = "CSharp"
		            insertbefore = "Assemblies"
		            _label = "C# Files"
		            extensions = "*.cs"/>
	</Extension>

	<Extension path = "/MonoDevelop/ProjectModel/Gui/ItemOptionPanels/Build/General">
		<Condition id="ActiveLanguage" value="C#">
			<Panel id = "CSharpCompilerOptionsPanel"
			             _label = "C#"
			             class = "MonoDevelop.CSharp.Project.CompilerOptionsPanel"/>
		</Condition>
	</Extension>

	<Extension path = "/MonoDevelop/ProjectModel/Gui/ItemOptionPanels/Build/Compiler">
		<Condition id="ActiveLanguage" value="C#">
			<Panel id = "CSharpCodeGenerationPanel"
			             _label = "Compiler"
			             class = "MonoDevelop.CSharp.Project.CodeGenerationPanel"/>
		</Condition>
	</Extension>

	<Extension path = "/MonoDevelop/ProjectModel/LanguageBindings">
		<LanguageBinding id    = "CSharp"
		                 supportedextensions = ".cs"
		                 class = "MonoDevelop.CSharp.CSharpLanguageBinding" />
	</Extension>

	<Extension path = "/MonoDevelop/Ide/ReferenceFinder">
		<ReferenceFinder supportedmimetypes = "text/x-csharp"
		                 class = "MonoDevelop.CSharp.Refactoring.CSharpReferenceFinder" />
	</Extension>

	<Extension path = "/MonoDevelop/ProjectModel/SerializableClasses">
		<DataType class = "MonoDevelop.CSharp.Project.CSharpCompilerParameters" />
		<DataType class = "MonoDevelop.CSharp.Project.CSharpProjectParameters" />
	</Extension>

	<Extension path = "/MonoDevelop/Ide/TextEditorExtensions">
		<!-- indent engine must be before the completion text editor engine,
		otherwise stuff like

		int Foo {
		         get;private set';'

		will end up as

		int Foo {
		         get;
		         privaet;

		-->
		<Class fileExtensions = ".cs" class = "MonoDevelop.CSharp.Formatting.CSharpTextEditorIndentation" />
		<Class fileExtensions = ".cs" class = "MonoDevelop.CSharp.Completion.CSharpCompletionTextEditorExtension" />
		<Class fileExtensions = ".cs" class = "MonoDevelop.CSharp.Highlighting.HighlightUsagesExtension" />
		<Class fileExtensions = ".cs" class = "MonoDevelop.CSharp.PathedDocumentTextEditorExtension" />
		<Class fileExtensions = ".cs" class = "MonoDevelop.CSharp.UnitTestTextEditorExtension" />
<<<<<<< HEAD
		<Class fileExtensions = ".cs" class = "MonoDevelop.CSharp.ClassOutline.CSharpOutlineTextEditorExtension" />
=======
		<Class fileExtensions = ".cs" class = "MonoDevelop.CSharp.SemanticErrorTextEditorExtension" />
>>>>>>> 22dfba59
	</Extension>

	<Extension path = "/MonoDevelop/Core/StockIcons">
		<StockIcon stockid = "md-csharp-file" icon = "md-file-source" size="Menu" />
		<StockIcon stockid = "md-csharp-project" icon = "md-project" size="Menu"/>
	</Extension>

	<Extension path = "/MonoDevelop/Core/MimeTypes">
		<MimeType id="text/x-csharp" _description="C# source code" icon="md-csharp-file" isText="true">
			<File pattern="*.cs" />
		</MimeType>
		<MimeType id="application/x-csproject" _description="C# project file" baseType="application/x-msbuild">
			<File pattern="*.csproj" />
		</MimeType>
	</Extension>

	<Extension path = "/MonoDevelop/Ide/CodeFormatters">
		<Formatter mimeType="text/x-csharp" class="MonoDevelop.CSharp.Formatting.CSharpFormatter" />
	</Extension>

	<Extension path = "/MonoDevelop/TypeSystem/Ambiences">
		<Ambience mimeType="text/x-csharp" class = "MonoDevelop.CSharp.CSharpAmbience" />
	</Extension>

	<Extension path = "/MonoDevelop/TypeSystem/Parser">
		<Parser class="MonoDevelop.CSharp.Parser.TypeSystemParser" mimeType = "text/x-csharp" />
	</Extension>

	<Extension path = "/MonoDevelop/TypeSystem/FoldingParser">
		<Parser class = "MonoDevelop.CSharp.Parser.CSharpFoldingParser" mimeType="text/x-csharp" />
	</Extension>

	<Extension path = "/MonoDevelop/TypeSystem/CodeGenerators">
		<Generator class="MonoDevelop.CSharp.Refactoring.CSharpCodeGenerator" mimeType = "text/x-csharp" />
	</Extension>
	
	<Extension path = "/MonoDevelop/ProjectModel/PolicySets/Mono" >
		<Policies resource="MonoCSharpPolicy.xml" />
		<Policies resource="MonoNameConventionPolicy.xml" />
	</Extension>

	<Extension path = "/MonoDevelop/ProjectModel/PolicySets" >
		<PolicySet id="KR" _name="K&amp;R style" allowDiffSerialize="false">
			<Policies resource="KRCSharpPolicy.xml" />
			<Policies resource="InvariantTextStylePolicy.xml" />
		</PolicySet>
	</Extension>

	<Extension path = "/MonoDevelop/ProjectModel/PolicySets" >
		<PolicySet id="1TBS" _name="SharpDevelop style (1TBS)" allowDiffSerialize="false">
			<Policies resource="SharpDevelopCSharpPolicy.xml" />
			<Policies resource="InvariantTextStylePolicy.xml" />
		</PolicySet>
	</Extension>

	<Extension path = "/MonoDevelop/ProjectModel/PolicySets/VisualStudio" >
		<Policies resource="AllmanCSharpPolicy.xml" />
	</Extension>

	<Extension path = "/MonoDevelop/ProjectModel/PolicySets" >
		<PolicySet id="Whitesmiths" _name="Whitesmiths style" allowDiffSerialize="false">
			<Policies resource="WhitesmithsCSharpPolicy.xml" />
			<Policies resource="InvariantTextStylePolicy.xml" />
		</PolicySet>
	</Extension>

	<Extension path = "/MonoDevelop/ProjectModel/PolicySets" >
		<PolicySet id="GNU" _name="GNU style" allowDiffSerialize="false">
			<Policies resource="GNUCSharpPolicy.xml" />
			<Policies resource="GNUTextStylePolicy.xml" />
		</PolicySet>
	</Extension>

	<Extension path = "/MonoDevelop/ProjectModel/Gui/MimeTypePolicyPanels">
		<Panel id = "CSharpFormatting" _label = "C# Format" mimeType="text/x-csharp" class = "MonoDevelop.CSharp.Formatting.CSharpFormattingPolicyPanel" />
	</Extension>

	<Extension path = "/MonoDevelop/Refactoring/CodeActions">
		<Action mimeType="text/x-csharp"
			_title = "Move type to another file"
			_description = "Moves current type to another file that matches the name of the type."
			class = "MonoDevelop.CSharp.Refactoring.CodeActions.MoveTypeToFile" />
		<Action mimeType="text/x-csharp"
			_title = "Convert to enum"
			_description = "Converts constant fields to enumeration"
			class = "MonoDevelop.CSharp.Refactoring.CodeActions.ConvertToEnumAction" />
	</Extension>
	
	<Extension path = "/MonoDevelop/Refactoring/CodeIssues">
		<CodeIssue mimeType="text/x-csharp" severity = "Error" class="MonoDevelop.CSharp.Refactoring.CodeIssues.MonoTODOIssue"/>
	</Extension>
	
	<Extension path = "/MonoDevelop/Ide/TextEditorResolver">
		<Resolver class = "MonoDevelop.CSharp.Resolver.TextEditorResolverProvider" mimeType="text/x-csharp" />
	</Extension>

	<Extension path = "/MonoDevelop/Ide/Commands/TextEditor">
		<Command id = "MonoDevelop.CSharp.Highlighting.MoveToUsagesCommand.PrevUsage"
		         defaultHandler = "MonoDevelop.CSharp.Highlighting.MoveToPrevUsageHandler"
		         shortcut = "Ctrl|Shift|Up"
		         macShortcut = "Meta|Shift|Up"
		         _label = "_Move to prev usage"/>
		<Command id = "MonoDevelop.CSharp.Highlighting.MoveToUsagesCommand.NextUsage"
		         defaultHandler = "MonoDevelop.CSharp.Highlighting.MoveToNextUsageHandler"
		         shortcut = "Ctrl|Shift|Down"
		         macShortcut = "Meta|Shift|Down"
		         _label = "_Move to next usage"/>

		<Command id = "MonoDevelop.CSharp.ExpandCommands.ExpandSelection"
		         defaultHandler = "MonoDevelop.CSharp.ExpandSelectionHandler"
		         shortcut = "Alt|Shift|Up"
		         macShortcut = "Alt|Shift|Up"
		         _label = "_Expand selection"/>

		<Command id = "MonoDevelop.CSharp.ExpandCommands.ShrinkSelection"
		         defaultHandler = "MonoDevelop.CSharp.ShrinkSelectionHandler"
		         shortcut = "Alt|Shift|Down"
		         macShortcut = "Alt|Shift|Down"
		         _label = "_Shrink selection"/>
	</Extension>

	<Extension path = "/MonoDevelop/Refactoring/CodeGenerators">
		<Class class = "MonoDevelop.CodeGeneration.CreateConstructorGenerator" />
		<Class class = "MonoDevelop.CodeGeneration.ReadonlyPropertyGenerator" />
		<Class class = "MonoDevelop.CodeGeneration.PropertyGenerator" />
		<Class class = "MonoDevelop.CodeGeneration.ImplementInterfaceMembersGenerator" />
		<Class class = "MonoDevelop.CodeGeneration.RequiredProtocolMemberGenerator" />
		<Class class = "MonoDevelop.CodeGeneration.OptionalProtocolMemberGenerator" />
		<Class class = "MonoDevelop.CodeGeneration.PartialGenerator" />
		<Class class = "MonoDevelop.CodeGeneration.OverrideMembersGenerator" />
		<Class class = "MonoDevelop.CodeGeneration.ToStringGenerator" />
		<Class class = "MonoDevelop.CodeGeneration.RaiseEventMethodGenerator" />
		<Class class = "MonoDevelop.CodeGeneration.EqualityMembersGenerator" />
		<Class class = "MonoDevelop.CodeGeneration.WriteLineGenerator" />
	</Extension>

	<Extension path = "/MonoDevelop/Refactoring/CodeActionSource">
		<Source class ="MonoDevelop.CSharp.Refactoring.CodeActions.NRefactoryCodeActionSource"/>
	</Extension>

	<Extension path = "/MonoDevelop/Refactoring/CodeIssueSource">
		<Source class ="MonoDevelop.CSharp.Refactoring.CodeIssues.NRefactoryCodeIssueSource"/>
	</Extension>

	<Extension path = "/MonoDevelop/ProjectModel/Gui/DefaultPolicyPanels/SourceCode">
		<Section id="NameConventions" _label="Name Conventions" fill = "true" class="MonoDevelop.CSharp.Refactoring.CodeIssues.NameConventionPanel" icon="md-prefs-name-conventions" />
	</Extension>
	<Extension path = "/MonoDevelop/ProjectModel/Gui/ItemOptionPanels/SourceCode">
		<Section id="NameConventions" _label="Name Conventions" fill = "true" class="MonoDevelop.CSharp.Refactoring.CodeIssues.NameConventionPanel" icon="md-prefs-name-conventions" />
	</Extension>
	<Extension path = "/MonoDevelop/Ide/GlobalOptionsDialog/SourceCode">
		<Section id="NameConventions" _label="Name Conventions" fill = "true" class="MonoDevelop.CSharp.Refactoring.CodeIssues.NameConventionPanel" icon="md-prefs-name-conventions" />
	</Extension>

	<Extension path = "/MonoDevelop/SourceEditor2/TooltipProviders">
		<Class id="LanguageItem" class="MonoDevelop.SourceEditor.LanguageItemTooltipProvider" />
	</Extension>
	
	<Extension path = "/MonoDevelop/Ide/CompletionCharacters">
		<Complete language="C#" commitOnSpace="True" commitChars="{}[]().,:;+-*/%&amp;|^!~=&lt;&gt;?@#'&quot;\"/>
	</Extension>
</ExtensionModel><|MERGE_RESOLUTION|>--- conflicted
+++ resolved
@@ -102,11 +102,8 @@
 		<Class fileExtensions = ".cs" class = "MonoDevelop.CSharp.Highlighting.HighlightUsagesExtension" />
 		<Class fileExtensions = ".cs" class = "MonoDevelop.CSharp.PathedDocumentTextEditorExtension" />
 		<Class fileExtensions = ".cs" class = "MonoDevelop.CSharp.UnitTestTextEditorExtension" />
-<<<<<<< HEAD
 		<Class fileExtensions = ".cs" class = "MonoDevelop.CSharp.ClassOutline.CSharpOutlineTextEditorExtension" />
-=======
 		<Class fileExtensions = ".cs" class = "MonoDevelop.CSharp.SemanticErrorTextEditorExtension" />
->>>>>>> 22dfba59
 	</Extension>
 
 	<Extension path = "/MonoDevelop/Core/StockIcons">
