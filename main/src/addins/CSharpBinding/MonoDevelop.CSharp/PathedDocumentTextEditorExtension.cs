// 
// PathedDocumentTextEditorExtension.cs
//  
// Author:
//       Mike Krüger <mkrueger@novell.com>
// 
// Copyright (c) 2011 Mike Krüger <mkrueger@novell.com>
// 
// Permission is hereby granted, free of charge, to any person obtaining a copy
// of this software and associated documentation files (the "Software"), to deal
// in the Software without restriction, including without limitation the rights
// to use, copy, modify, merge, publish, distribute, sublicense, and/or sell
// copies of the Software, and to permit persons to whom the Software is
// furnished to do so, subject to the following conditions:
// 
// The above copyright notice and this permission notice shall be included in
// all copies or substantial portions of the Software.
// 
// THE SOFTWARE IS PROVIDED "AS IS", WITHOUT WARRANTY OF ANY KIND, EXPRESS OR
// IMPLIED, INCLUDING BUT NOT LIMITED TO THE WARRANTIES OF MERCHANTABILITY,
// FITNESS FOR A PARTICULAR PURPOSE AND NONINFRINGEMENT. IN NO EVENT SHALL THE
// AUTHORS OR COPYRIGHT HOLDERS BE LIABLE FOR ANY CLAIM, DAMAGES OR OTHER
// LIABILITY, WHETHER IN AN ACTION OF CONTRACT, TORT OR OTHERWISE, ARISING FROM,
// OUT OF OR IN CONNECTION WITH THE SOFTWARE OR THE USE OR OTHER DEALINGS IN
// THE SOFTWARE.
using System;
using MonoDevelop.Ide.Gui.Content;
using MonoDevelop.Components;
using System.Collections.Generic;
using ICSharpCode.NRefactory.TypeSystem;
using MonoDevelop.Ide.TypeSystem;
using MonoDevelop.Ide.Gui;
using MonoDevelop.Core;
using MonoDevelop.CSharp.Completion;
using System.Linq;
using MonoDevelop.Ide;
using ICSharpCode.NRefactory.CSharp;
using System.Text;

namespace MonoDevelop.CSharp
{
	class PathedDocumentTextEditorExtension : TextEditorExtension, IPathedDocument
	{
		public override void Dispose ()
		{
			if (caret != null) {
				caret.PositionChanged -= UpdatePath;
				caret = null;
			}
			if (ext != null) {
				ext.TypeSegmentTreeUpdated -= HandleTypeSegmentTreeUpdated;
				ext = null;
			}
			currentPath = null;
			lastType = null;
			lastMember = null;
			base.Dispose ();
		}

		bool isPathSet;
		Mono.TextEditor.Caret caret;
		CSharpCompletionTextEditorExtension ext;

		public override void Initialize ()
		{
			CurrentPath = new PathEntry[] { new PathEntry (GettextCatalog.GetString ("No selection")) { Tag = null } };
			isPathSet = false;
			UpdatePath (null, null);
			caret = Document.Editor.Caret;
			caret.PositionChanged += UpdatePath;
			ext = Document.GetContent<CSharpCompletionTextEditorExtension> ();
			ext.TypeSegmentTreeUpdated += HandleTypeSegmentTreeUpdated;
		}

		void HandleTypeSegmentTreeUpdated (object sender, EventArgs e)
		{
			UpdatePath (null, null);
		}

		#region IPathedDocument implementation

		public event EventHandler<DocumentPathChangedEventArgs> PathChanged;

		protected virtual void OnPathChanged (DocumentPathChangedEventArgs e)
		{
			EventHandler<DocumentPathChangedEventArgs> handler = this.PathChanged;
			if (handler != null)
				handler (this, e);
		}

		class DataProvider : DropDownBoxListWindow.IListDataProvider
		{
			readonly PathedDocumentTextEditorExtension ext;
			object tag;
			List<AstNode> memberList = new List<AstNode> ();

			public DataProvider (PathedDocumentTextEditorExtension ext, object tag)
			{
				if (ext == null)
					throw new ArgumentNullException ("ext");
				this.ext = ext;
				this.tag = tag;
				Reset ();
			}

			#region IListDataProvider implementation

			void AddTypeToMemberList (TypeDeclaration type)
			{
				foreach (var member in type.Members) {
					if (member is FieldDeclaration) {
						foreach (var variable in ((FieldDeclaration)member).Variables)
							memberList.Add (variable);
					} else if (member is FixedFieldDeclaration) {
						foreach (var variable in ((FixedFieldDeclaration)member).Variables)
							memberList.Add (variable);
					} else if (member is EventDeclaration) {
						foreach (var variable in ((EventDeclaration)member).Variables)
							memberList.Add (variable);
					} else {
						memberList.Add (member);
					}
				}
			}

			public void Reset ()
			{
				memberList.Clear ();
				if (tag is SyntaxTree) {
					var unit = tag as SyntaxTree;
					memberList.AddRange (unit.GetTypes (true));
				} else if (tag is TypeDeclaration) {
					AddTypeToMemberList ((TypeDeclaration)tag);
				} else if (tag is Accessor) {
					var acc = (Accessor)tag;
					var parent = (EntityDeclaration)acc.Parent;
					memberList.AddRange (parent.Children.OfType<Accessor> ());
				} else if (tag is EntityDeclaration) {
					var entity = (EntityDeclaration)tag;
					var type = entity.Parent as TypeDeclaration;
					if (type != null) {
						AddTypeToMemberList (type);
					}
				} 

				memberList.Sort ((x, y) => {
					var result = String.Compare (GetName (x), GetName (y), StringComparison.OrdinalIgnoreCase);
					if (result == 0)
						result = GetTypeParameters (x).CompareTo (GetTypeParameters (y));
					if (result == 0)
						result = GetParameters (x).CompareTo (GetParameters (y));

					// partial methods without body should come last
					if (result == 0 && x is MethodDeclaration && y is MethodDeclaration) {
						var mx = x as MethodDeclaration;
						var my = y as MethodDeclaration;
						if (mx.Body.IsNull && !my.Body.IsNull)
							return 1;
						if (!mx.Body.IsNull && my.Body.IsNull)
							return -1;
					}
					return result;
				});
			}

			static int GetTypeParameters (AstNode x)
			{
				return x.GetChildrenByRole (Roles.TypeParameter).Count ();
			}

			static int GetParameters (AstNode x)
			{
				return x.GetChildrenByRole (Roles.Parameter).Count ();
			}

			string GetName (AstNode node)
			{
				if (tag is SyntaxTree) {
					var type = node as TypeDeclaration;
					if (type != null) {
						var sb = new StringBuilder ();
						sb.Append (type.Name);
						while (type.Parent is TypeDeclaration) {
							type = type.Parent as TypeDeclaration;
							sb.Insert (0, type.Name + ".");
						}
						return sb.ToString ();
					}
				}
				
				if (node is Accessor) {
					if (node.Role == PropertyDeclaration.GetterRole)
						return "get";
					if (node.Role == PropertyDeclaration.SetterRole)
						return "set";
					if (node.Role == CustomEventDeclaration.AddAccessorRole)
						return "add";
					if (node.Role == CustomEventDeclaration.RemoveAccessorRole)
						return "remove";
					return node.ToString ();
				}
				if (node is OperatorDeclaration)
					return "operator";

				if (node is EntityDeclaration)
					return ((EntityDeclaration)node).Name;
				if (node is FixedVariableInitializer) {
					return ((FixedVariableInitializer)node).Name;
				}
				return ((VariableInitializer)node).Name;
			}

			public string GetMarkup (int n)
			{
				var node = memberList [n];
				if (tag is SyntaxTree) {
					var type = node;
					if (type != null) {
						var sb = new StringBuilder ();
						sb.Append (ext.GetEntityMarkup (type));
						while (type.Parent is TypeDeclaration) {
							sb.Insert (0, ext.GetEntityMarkup (type.Parent) + ".");
							type = type.Parent;
						}
						return sb.ToString ();
					}
				}
				return ext.GetEntityMarkup (node);
			}
<<<<<<< HEAD
			
			public Xwt.Drawing.Image GetIcon (int n)
=======

			public Gdk.Pixbuf GetIcon (int n)
>>>>>>> 68e6216b
			{
				string icon;
				var node = memberList [n];
				if (node is EntityDeclaration) {
					icon = ((EntityDeclaration)node).GetStockIcon (false);
				} else {
					icon = ((EntityDeclaration)node.Parent).GetStockIcon (false);
				}
				return ImageService.GetIcon (icon, Gtk.IconSize.Menu);
			}

			public object GetTag (int n)
			{
				return memberList [n];
			}

			public void ActivateItem (int n)
			{
				var node = memberList [n];
				var extEditor = ext.Document.GetContent<IExtensibleTextEditor> ();
				if (extEditor != null) {
					int line, col;
					if (node is OperatorDeclaration) { 
						line = Math.Max (1, ((OperatorDeclaration)node).OperatorToken.StartLocation.Line);
						col = Math.Max (1, ((OperatorDeclaration)node).OperatorToken.StartLocation.Column);
					} else if (node is EntityDeclaration && !(node is Accessor)) {
						line = Math.Max (1, ((EntityDeclaration)node).NameToken.StartLocation.Line);
						col = Math.Max (1, ((EntityDeclaration)node).NameToken.StartLocation.Column);
					} else {
						line = node.StartLocation.Line;
						col = node.StartLocation.Column;
					}
					extEditor.SetCaretTo (line, col);
				}
			}

			public int IconCount {
				get {
					return memberList.Count;
				}
			}

			#endregion

		}

		class CompilationUnitDataProvider : DropDownBoxListWindow.IListDataProvider
		{
			Document Document {
				get;
				set;
			}

			public CompilationUnitDataProvider (Document document)
			{
				this.Document = document;
			}

			#region IListDataProvider implementation

			public void Reset ()
			{
			}

			public string GetMarkup (int n)
			{
				return GLib.Markup.EscapeText (Document.ParsedDocument.UserRegions.ElementAt (n).Name);
			}
<<<<<<< HEAD
			
			internal static Xwt.Drawing.Image Pixbuf {
=======

			internal static Gdk.Pixbuf Pixbuf {
>>>>>>> 68e6216b
				get {
					return ImageService.GetIcon (Gtk.Stock.Add, Gtk.IconSize.Menu);
				}
			}
<<<<<<< HEAD
			
			public Xwt.Drawing.Image GetIcon (int n)
=======

			public Gdk.Pixbuf GetIcon (int n)
>>>>>>> 68e6216b
			{
				return Pixbuf;
			}

			public object GetTag (int n)
			{
				return Document.ParsedDocument.UserRegions.ElementAt (n);
			}

			public void ActivateItem (int n)
			{
				var reg = Document.ParsedDocument.UserRegions.ElementAt (n);
				var extEditor = Document.GetContent<MonoDevelop.Ide.Gui.Content.IExtensibleTextEditor> ();
				if (extEditor != null)
					extEditor.SetCaretTo (Math.Max (1, reg.Region.BeginLine), reg.Region.BeginColumn);
			}

			public int IconCount {
				get {
					if (Document.ParsedDocument == null)
						return 0;
					return Document.ParsedDocument.UserRegions.Count ();
				}
			}

			#endregion

		}

		public Gtk.Widget CreatePathWidget (int index)
		{
			PathEntry[] path = CurrentPath;
			if (path == null || index < 0 || index >= path.Length)
				return null;
			var tag = path [index].Tag;
			var window = new DropDownBoxListWindow (tag == null ? (DropDownBoxListWindow.IListDataProvider)new CompilationUnitDataProvider (Document) : new DataProvider (this, tag));
			window.FixedRowHeight = 22;
			window.MaxVisibleRows = 14;
			window.SelectItem (path [index].Tag);
			return window;
		}

		PathEntry[] currentPath;

		public PathEntry[] CurrentPath {
			get {
				return currentPath;
			}
			private set {
				currentPath = value;
				isPathSet = true;
			}
		}

		static PathEntry GetRegionEntry (ParsedDocument unit, Mono.TextEditor.DocumentLocation loc)
		{
			PathEntry entry;
			if (!unit.UserRegions.Any ())
				return null;
			var reg = unit.UserRegions.LastOrDefault (r => r.Region.IsInside (loc));
			if (reg == null) {
				entry = new PathEntry (GettextCatalog.GetString ("No region"));
			} else {
				entry = new PathEntry (CompilationUnitDataProvider.Pixbuf,
				                       GLib.Markup.EscapeText (reg.Name));
			}
			entry.Position = EntryPosition.Right;
			return entry;
		}

		void ClearPath ()
		{
			var prev = CurrentPath;
			CurrentPath = new PathEntry[0];
			OnPathChanged (new DocumentPathChangedEventArgs (prev));	
		}

		EntityDeclaration lastType;
		string lastTypeMarkup;
		EntityDeclaration lastMember;
		string lastMemberMarkup;
		AstAmbience amb;

		string GetEntityMarkup (AstNode node)
		{
			if (amb == null)
				return "";
			return amb.GetEntityMarkup (node);
		}

		void UpdatePath (object sender, Mono.TextEditor.DocumentLocationEventArgs e)
		{
			var parsedDocument = Document.ParsedDocument;
			if (parsedDocument == null || parsedDocument.ParsedFile == null)
				return;
			amb = new AstAmbience (document.GetFormattingOptions ());
			
			var unit = parsedDocument.GetAst<SyntaxTree> ();
			if (unit == null)
				return;

			var loc = Document.Editor.Caret.Location;
			var compExt = Document.GetContent<CSharpCompletionTextEditorExtension> ();
			var caretOffset = Document.Editor.Caret.Offset;
			var segType = compExt.GetTypeAt (caretOffset);
			if (segType != null)
				loc = segType.Region.Begin;

			var curType = (EntityDeclaration)unit.GetNodeAt (loc, n => n is TypeDeclaration || n is DelegateDeclaration);


			var segMember = compExt.GetMemberAt (caretOffset);
			if (segMember != null) {
				loc = segMember.Region.Begin;
			} else {
				loc = Document.Editor.Caret.Location;
			}

			var curMember = unit.GetNodeAt<EntityDeclaration> (loc);
			if (curType == curMember)
				curMember = null;
			if (isPathSet && curType == lastType && lastMember == curMember)
				return;

			var curTypeMakeup = GetEntityMarkup (curType);
			var curMemberMarkup = GetEntityMarkup (curMember);
			if (isPathSet && curType != null && lastType != null && curType.StartLocation == lastType.StartLocation && curTypeMakeup == lastTypeMarkup &&
				curMember != null && lastMember != null && curMember.StartLocation == lastMember.StartLocation && curMemberMarkup == lastMemberMarkup)
				return;

			lastType = curType;
			lastTypeMarkup = curTypeMakeup;

			lastMember = curMember;
			lastMemberMarkup = curMemberMarkup;

			if (curType == null) {
				if (CurrentPath != null && CurrentPath.Length == 1 && CurrentPath [0].Tag is IUnresolvedFile)
					return;
				var prevPath = CurrentPath;
				CurrentPath = new PathEntry[] { new PathEntry (GettextCatalog.GetString ("No selection")) { Tag = unit } };
				OnPathChanged (new DocumentPathChangedEventArgs (prevPath));	
				return;
			}
			
			//	ThreadPool.QueueUserWorkItem (delegate {
			var result = new List<PathEntry> ();

			if (curType != null) {
				var type = curType;
				while (type != null) {
					var declaringType = type.Parent as TypeDeclaration;
					result.Insert (0, new PathEntry (ImageService.GetIcon (type.GetStockIcon (false), Gtk.IconSize.Menu), GetEntityMarkup (type)) { Tag = (AstNode)declaringType ?? unit });
					type = declaringType;
				}
			}
				
			if (curMember != null) {
				result.Add (new PathEntry (ImageService.GetIcon (curMember.GetStockIcon (true), Gtk.IconSize.Menu), curMemberMarkup) { Tag = curMember });
				if (curMember is Accessor) {
					var parent = curMember.Parent as EntityDeclaration;
					if (parent != null)
						result.Insert (result.Count - 1, new PathEntry (ImageService.GetIcon (parent.GetStockIcon (true), Gtk.IconSize.Menu), GetEntityMarkup (parent)) { Tag = parent });
				}
			}
				
			var entry = GetRegionEntry (parsedDocument, loc);
			if (entry != null)
				result.Add (entry);
				
			PathEntry noSelection = null;
			if (curType == null) {
				noSelection = new PathEntry (GettextCatalog.GetString ("No selection")) { Tag = unit };
			} else if (curMember == null && !(curType is DelegateDeclaration)) { 
				noSelection = new PathEntry (GettextCatalog.GetString ("No selection")) { Tag = curType };
			}

			if (noSelection != null)
				result.Add (noSelection);

			var prev = CurrentPath;
			if (prev != null && prev.Length == result.Count) {
				bool equals = true;
				for (int i = 0; i < prev.Length; i++) {
					if (prev [i].Markup != result [i].Markup) {
						equals = false;
						break;
					}
				}
				if (equals)
					return;
			}
			//		Gtk.Application.Invoke (delegate {
			CurrentPath = result.ToArray ();
			OnPathChanged (new DocumentPathChangedEventArgs (prev));	
			//		});
			//	});
		}

		#endregion

	}
}<|MERGE_RESOLUTION|>--- conflicted
+++ resolved
@@ -227,13 +227,8 @@
 				}
 				return ext.GetEntityMarkup (node);
 			}
-<<<<<<< HEAD
 			
 			public Xwt.Drawing.Image GetIcon (int n)
-=======
-
-			public Gdk.Pixbuf GetIcon (int n)
->>>>>>> 68e6216b
 			{
 				string icon;
 				var node = memberList [n];
@@ -302,24 +297,14 @@
 			{
 				return GLib.Markup.EscapeText (Document.ParsedDocument.UserRegions.ElementAt (n).Name);
 			}
-<<<<<<< HEAD
 			
 			internal static Xwt.Drawing.Image Pixbuf {
-=======
-
-			internal static Gdk.Pixbuf Pixbuf {
->>>>>>> 68e6216b
 				get {
 					return ImageService.GetIcon (Gtk.Stock.Add, Gtk.IconSize.Menu);
 				}
 			}
-<<<<<<< HEAD
 			
 			public Xwt.Drawing.Image GetIcon (int n)
-=======
-
-			public Gdk.Pixbuf GetIcon (int n)
->>>>>>> 68e6216b
 			{
 				return Pixbuf;
 			}
