--- conflicted
+++ resolved
@@ -37,15 +37,9 @@
 		readonly TextEditor data;
 		readonly CacheIndentEngine stateTracker;
 
-<<<<<<< HEAD
-        public override IndentatitonTrackerFeatures SupportedFeatures { 
-            get {
-                return IndentatitonTrackerFeatures.SmartBackspace | IndentatitonTrackerFeatures.CustomIndentationEngine;
-=======
         public override IndentationTrackerFeatures SupportedFeatures { 
             get {
                 return IndentationTrackerFeatures.SmartBackspace | IndentationTrackerFeatures.CustomIndentationEngine;
->>>>>>> 1c85c60a
             }
         }
 
