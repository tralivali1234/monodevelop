// --------------------------------------------------------------------------------------
// Main file - contains types that call F# compiler service in the background, display
// error messages and expose various methods for to be used from MonoDevelop integration
// --------------------------------------------------------------------------------------

namespace MonoDevelop.FSharp
#nowarn "40"

open System
open System.Xml
open System.Text
open System.Threading
open System.Diagnostics

open MonoDevelop.Ide
open MonoDevelop.Core
open MonoDevelop.Projects
open MonoDevelop.Ide.Tasks
open MonoDevelop.Ide.Gui
open MonoDevelop.Ide.TypeSystem

open ICSharpCode.NRefactory.TypeSystem
open ICSharpCode.NRefactory.Completion

open MonoDevelop.FSharp
open MonoDevelop.FSharp.MailBox

open Microsoft.FSharp.Compiler.SourceCodeServices

module FsParser = Microsoft.FSharp.Compiler.Parser

// --------------------------------------------------------------------------------------

/// Contains settings of the F# language service
module ServiceSettings = 

  /// When making blocking calls from the GUI, we specify this
  /// value as the timeout, so that the GUI is not blocked forever
  let blockingTimeout = 500
  
  /// How often should we trigger the 'OnIdle' event and run
  /// background compilation of the current project?
  let idleTimeout = 30000

  /// When errors are reported, we don't show them immediately (because appearing
  /// bubbles while typing are annoying). We show them when the user doesn't
  /// type anything new into the editor for the time specified here
  let errorTimeout = 1000

// --------------------------------------------------------------------------------------
    
/// Formatting of tool-tip information displayed in F# IntelliSense
module internal TipFormatter = 

  let private buildFormatComment cmt (sb:StringBuilder) = 
    match cmt with
    | XmlCommentText(s) -> sb.AppendLine("<i>" + GLib.Markup.EscapeText(s) + "</i>")
    // For 'XmlCommentSignature' we could get documentation from 'xml' 
    // files, but I'm not sure whether these are available on Mono
    | _ -> sb

  // If 'isSingle' is true (meaning that this is the only tip displayed)
  // then we add first line "Multiple overloads" because MD prints first
  // int in bold (so that no overload is highlighted)
  let private buildFormatElement isSingle el (sb:StringBuilder) =
    match el with 
    | DataTipElementNone -> sb
    | DataTipElement(it, comment) -> 
        sb.AppendLine(GLib.Markup.EscapeText(it)) |> buildFormatComment comment
    | DataTipElementGroup(items) -> 
        let items, msg = 
          if items.Length > 10 then 
            (items |> Seq.take 10 |> List.ofSeq), 
             sprintf "   <i>(+%d other overloads)</i>" (items.Length - 10) 
          else items, null
        if (isSingle && items.Length > 1) then
          sb.AppendLine("Multiple overloads") |> ignore
        for (it, comment) in items do
          sb.AppendLine(GLib.Markup.EscapeText(it)) |> buildFormatComment comment |> ignore
        if msg <> null then sb.AppendFormat(msg) else sb
    | DataTipElementCompositionError(err) -> 
        sb.Append("Composition error: " + GLib.Markup.EscapeText(err))
      
  let private buildFormatTip tip (sb:StringBuilder) = 
    match tip with
    | DataTipText([single]) -> sb |> buildFormatElement true single
    | DataTipText(its) -> 
        sb.AppendLine("Multiple items") |> ignore
        its |> Seq.mapi (fun i it -> i = 0, it) |> Seq.fold (fun sb (first, item) ->
          if not first then sb.AppendLine("\n--------------------\n") |> ignore
          sb |> buildFormatElement false item) sb

  /// Format tool-tip that we get from the language service as string        
  let formatTip tip = 
    (buildFormatTip tip (new StringBuilder())).ToString().Trim('\n', '\r')

  /// Formats tool-tip and turns the first line into heading
  /// MonoDevelop does this automatically for completion data, 
  /// so we do the same thing explicitly for hover tool-tips
  let formatTipWithHeader tip = 
    let str = formatTip tip
    let parts = str.Split([| '\n' |], 2)
    "<b>" + parts.[0] + "</b>" +
      (if parts.Length > 1 then "<small>\n" + parts.[1] + "</small>" else "")
    

// --------------------------------------------------------------------------------------

/// Parsing utilities for IntelliSense (e.g. parse identifier on the left-hand side
/// of the current cursor location etc.)
module Parsing = 
  open FSharp.Parser
  
  /// Parses F# short-identifier (i.e. not including '.'); also ignores active patterns
  let parseIdent =  
    many (sat PrettyNaming.IsIdentifierPartCharacter) |> map String.ofSeq

  /// Parse F# short-identifier and reverse the resulting string
  let parseBackIdent =  
    many (sat PrettyNaming.IsIdentifierPartCharacter) |> map String.ofReversedSeq

  /// Parse remainder of a logn identifier before '.' (e.g. "Name.space.")
  /// (designed to look backwards - reverses the results after parsing)
  let rec parseBackLongIdentRest = parser {
    return! parser {
      let! _ = char '.'
      let! ident = parseBackIdent
      let! rest = parseBackLongIdentRest
      return ident::rest }
    return [] } 
    
  /// Parse long identifier with residue (backwards) (e.g. "Console.Wri")
  /// and returns it as a tuple (reverses the results after parsing)
  let parseBackIdentWithResidue = parser {
    let! residue = many alphanum |> map String.ofReversedSeq
    return! parser {
      let! long = parseBackLongIdentRest
      return residue, long |> List.rev }
    return residue, [] }   

  /// Parse long identifier and return it as a list (backwards, reversed)
  let parseBackLongIdent = parser {
    return! parser {
      let! ident = parseBackIdent
      let! rest = parseBackLongIdentRest
      return ident::rest |> List.rev }
    return [] }

  /// Create sequence that reads the string backwards
  let createBackStringReader (str:string) from = seq { 
    for i in (min from (str.Length - 1)) .. -1 .. 0 do yield str.[i] }

  /// Create sequence that reads the string forwards
  let createForwardStringReader (str:string) from = seq { 
    for i in (max 0 from) .. (str.Length - 1) do yield str.[i] }

  /// Returns first result returned by the parser
  let getFirst p s = apply p s |> List.head
  
    
// --------------------------------------------------------------------------------------

/// Wraps the result of type-checking and provides methods for implementing
/// various IntelliSense functions (such as completion & tool tips)
type internal TypedParseResult(info:TypeCheckInfo) =

  /// Get declarations at the current location in the specified document
  /// (used to implement dot-completion in 'FSharpTextEditorCompletion.fs')
  member x.GetDeclarations(doc:Document) = 
    let lineStr = doc.Editor.GetLineText(doc.Editor.Caret.Line)
    
    // Get the long identifier before the current location
    // 'residue' is the part after the last dot and 'longName' is before
    // e.g.  System.Console.Wri  --> "Wri", [ "System"; "Console"; ]
    let lookBack = Parsing.createBackStringReader lineStr (doc.Editor.Caret.Column - 2)
    let residue, longName = 
      lookBack 
      |> Parsing.getFirst Parsing.parseBackIdentWithResidue
    
    Debug.tracef "Result" "GetDeclarations: column: %d, ident: %A\n    Line: %s" 
      (doc.Editor.Caret.Line - 1) (longName, residue) lineStr
    let res = 
      info.GetDeclarations
        ( (doc.Editor.Caret.Line - 1, doc.Editor.Caret.Column - 1), 
          lineStr, (longName, residue), 0) // 0 is tokenTag, which is ignored in this case

    Debug.tracef "Result" "GetDeclarations: returning %d items" res.Items.Length
    res

  /// Get the tool-tip to be displayed at the specified offset (relatively
  /// from the beginning of the current document)
  member x.GetToolTip(offset:int, doc:Mono.TextEditor.TextDocument) =
    let txt = doc.Text
    let sel = txt.[offset]
    
    let loc  = doc.OffsetToLocation(offset)
    let line, col = loc.Line, loc.Column
    let currentLine = doc.Lines |> Seq.nth loc.Line    
    let lineStr = txt.Substring(currentLine.Offset, currentLine.EndOffset - currentLine.Offset)
    
    // Parsing - find the identifier around the current location
    // (we look for full identifier in the backward direction, but only
    // for a short identifier forward - this means that when you hover
    // 'B' in 'A.B.C', you will get intellisense for 'A.B' module)
    let lookBack = Parsing.createBackStringReader lineStr col
    let lookForw = Parsing.createForwardStringReader lineStr (col + 1)
    
    let backIdent = Parsing.getFirst Parsing.parseBackLongIdent lookBack
    let nextIdent = Parsing.getFirst Parsing.parseIdent lookForw
    
    let currentIdent, identIsland =
      match List.rev backIdent with
      | last::prev -> 
         let current = last + nextIdent
         current, current::prev |> List.rev
      | [] -> "", []

    Debug.tracef 
      "Result" "Get tool tip at %d:%d (offset %d - %d)\nIdentifier: %A (Current: %s) \nLine string: %s"  
      line col currentLine.Offset currentLine.EndOffset identIsland currentIdent lineStr

    match identIsland with
    | [ "" ] -> 
        // There is no identifier at the current location
        DataTipText.Empty 
    | _ -> 
        // Assume that we are inside identifier (F# services can also handle
        // case when we're in a string in '#r "Foo.dll"' but we don't do that)
        let token = FsParser.tagOfToken(FsParser.token.IDENT("")) 
        let res = info.GetDataTipText((line, col), lineStr, identIsland, token)
        match res with
        | DataTipText(elems) 
            when elems |> List.forall (function 
              DataTipElementNone -> true | _ -> false) -> 
          // This works if we're inside "member x.Foo" and want to get 
          // tool tip for "Foo" (but I'm not sure why)
          Debug.tracef "Result" "First attempt returned nothing"   
          let res = info.GetDataTipText((line, col + 2), lineStr, [ currentIdent ], token)
          Debug.tracef "Result" "Returning the result of second try"   
          res
        | _ -> 
          Debug.tracef "Result" "Got something, returning"  
          res 
                               
// --------------------------------------------------------------------------------------

/// Represents request send to the background worker
/// We need information about the current file and project (options)
type internal ParseRequest
    (file:FilePath, source:string, options:CheckOptions, fullCompile:bool) =
  member x.File  = file
  member x.Source = source
  member x.Options = options
  member x.StartFullCompile = fullCompile

// --------------------------------------------------------------------------------------
// Parse worker - we have a single instance of this running in the background and it
// calls the F# compiler service to do parsing of files; The worker can take some time
// to process messages, so if it receives a request while processing, it ignores it
//  (callers can call it as frequently as they want)

/// RequestParse runs ordinary parse, RequestQuickParse tries to get
/// information from the cache maintained by the F# service and reply quickly
type internal ParseWorkerMessage = 
  | RequestParse of ParseRequest
  | RequestQuickParse of ParseRequest
    
/// Runs in background and calls the F# compiler services
/// - reportUntyped - called when new untyped information is available
/// - reportTyped   - called when new typed information is available
/// - reportFailure - called when parsing failed (and 'reportTyped' could not be called)
type internal ParseWorker(checker:InteractiveChecker, reportUntyped, reportTyped, reportFailure) =
  // 
  let maximalQueueLength = 2
  
  let mbox = SimpleMailboxProcessor.Start(fun mbox ->
    async { 
      while true do 
        Debug.tracef "Worker" "Waiting for message"
        let! msg = mbox.Receive()
        Debug.tracef "Worker" "Got message %A" msg 
        
        let ((RequestParse info)|(RequestQuickParse info)) = msg
        let fileName = info.File.FullPath.ToString()        
        try
          match msg with
          | RequestParse(info) ->
              Debug.tracef "Worker" "Request parse received"
              // Run the untyped parsing of the file and report result...
              let untypedInfo = checker.UntypedParse(fileName, info.Source, info.Options)
              reportUntyped(info.File, untypedInfo)
              
              // Now run the type-chekcing
              let fileName = Common.fixFileName(fileName)
              let res = checker.TypeCheckSource( untypedInfo, fileName, 0, info.Source,
                                                 info.Options, IsResultObsolete(fun () -> false) )
              reportTyped(info.File, res)               
              
              // If this is 'full' request, then start background compilations too
              if info.StartFullCompile then
                Debug.tracef "Worker" "Starting background compilations"
                checker.StartBackgroundCompile(info.Options)
              Debug.tracef "Worker" "Parse completed"
              
          | RequestQuickParse(info) ->
              Debug.tracef "Worker" "Request quick parse received"
              // Try to get recent results from the F# service
              match checker.TryGetRecentTypeCheckResultsForFile(fileName, info.Options) with
              | Some(untyped, typed, _) ->
                  Debug.tracef "Worker" "Quick parse completed - success"
                  reportUntyped(info.File, untyped)
                  reportTyped(info.File, TypeCheckSucceeded typed)
              | None ->
                  reportFailure(info)
                  Debug.tracef "Worker" "Quick parse completed - failed"
    
        with e -> 
          Debug.tracef "Worker" "Worker failed!"
          Debug.tracee "Worker" e
          // Exception from the F# service - report to the caller and continue looping
          reportFailure(info) })

  //do mbox.Error.Add(fun e -> 
  //     Debug.tracef "Worker" "ParserWorker agent error"
  //     Debug.tracee "Worker" e )
       
  member x.RequestParse(req) = 
    Debug.tracef "Worker" "RequestParse (#items = %d)" mbox.CurrentQueueLength
    if mbox.CurrentQueueLength <= maximalQueueLength then
      mbox.Post(RequestParse(req))
    else Debug.tracef "Worker" "Ignoring RequestParse"
      
  member x.RequestQuickParse(req) = 
    Debug.tracef "Worker" "RequestParse (#items = %d)" mbox.CurrentQueueLength
    if mbox.CurrentQueueLength <= maximalQueueLength then
      mbox.Post(RequestQuickParse(req))
    else Debug.tracef "Worker" "Ignoring RequestParse"
  
// --------------------------------------------------------------------------------------
// Language service - is a mailbox processor that deals with requests from the user
// interface - mainly to trigger background parsing or get current parsing results
// All processing in the mailbox is quick - however, if we don't have required info
// we post ourselves a message that will be handled when the info becomes available

type internal LanguageServiceMessage = 
  // Trigger parse request in ParserWorker
  | TriggerRequest of ParseRequest
  
  // Messages with new results sent from ParserWorker
  | UpdateUntypedInfo of FilePath * UntypedParseInfo
  | UpdateTypedInfo of FilePath * TypeCheckAnswer
  | UpdateInfoFailed of ParseRequest
  
  // Request for information - when we receive this, we try to send request to
  // ParserWorker (it may be busy) and then send ourselves the 'Done' message
  // which is processed when information become available
  | GetUntypedInfo of ParseRequest * AsyncReplyChannel<UntypedParseInfo>
  | GetTypedInfo of ParseRequest * AsyncReplyChannel<TypedParseResult>
  
  | GetUntypedInfoDone of AsyncReplyChannel<UntypedParseInfo>
  | GetTypedInfoDone of AsyncReplyChannel<TypedParseResult>
  

open System.Reflection
open Microsoft.FSharp.Compiler.Reflection
open ICSharpCode.NRefactory.TypeSystem
open MonoDevelop.Ide.TypeSystem

/// Provides functionality for working with the F# interactive checker running in background
type internal LanguageService private () =

  // Single instance of the language service
  static let instance = Lazy.Create(fun () -> LanguageService())

  // Collection of errors reported by last background check
  let mutable errors : seq<Error> = Seq.empty

  /// Format errors for the given line (if there are multiple, we collapse them into a single one)
  let formatErrorGroup errors = 
    match errors |> List.ofSeq with
    | [error:ErrorInfo] -> 
        // Single error for this line
        let typ = if error.Severity = Severity.Error then ErrorType.Error else ErrorType.Warning
        new Error(typ, error.Message, error.StartLine + 1, error.StartColumn + 1)
    | errors & (first::_) ->        
        // Multiple errors - fold them
        let msg =
          [ for error in errors do
              // Remove line-breaks from messages such as type mismatch (they would look ugly)
              let msg = error.Message.Split([| '\n'; '\r' |], StringSplitOptions.RemoveEmptyEntries)
              let msg = msg |> Array.map (fun s -> s.Trim()) |> String.concat " "
              yield sprintf "(%d-%d) %s" (error.StartColumn+1) (error.EndColumn+1) msg ]
          |> String.concat "\n"
          
        // Report as error if there is at least one error              
        let typ = if errors |> Seq.forall (fun e -> e.Severity = Severity.Warning) then ErrorType.Warning else ErrorType.Error
        new Error(typ, "Multiple errors\n" + msg, first.StartLine + 1, 1)
    | _ -> failwith "Unexpected" 


  // Are we currently updating the errors list?
  let mutable updatingErrors = false
  
  /// To be called from the language service mailbox processor (on a 
  /// GUI thread!) when new errors are reported for the specified file
  let updateErrors(file:FilePath, currentErrors:array<ErrorInfo>) = 
    Debug.tracef "Errors" "Got update for: %s" (IO.Path.GetFileName(file.FullPath.ToString()))
    
    // MonoDevelop reports only a single error per line, so we group them to report everything
    let grouped = currentErrors |> Seq.groupBy (fun e -> e.StartLine)
    errors <- 
      [ for _, error in grouped do
          yield formatErrorGroup error ]

    // Trigger parse for the file (if it is still the current one)
    updatingErrors <- true
    Debug.tracef "Errors" "Trigger update after completion"
    let doc = IdeApp.Workbench.ActiveDocument
    if doc.FileName.FullPath = file.FullPath then
<<<<<<< HEAD
      TypeSystemService.ParseFile (doc.FileName.FileName, doc.Editor.MimeType, doc.Editor.Text) |> ignore
=======
      TypeSystemService.ParseFile(file.ToString(), doc.Editor.MimeType, doc.Editor.Text) |> ignore
>>>>>>> d0065aa8
    updatingErrors <- false

  // ------------------------------------------------------------------------------------

  // Create an instance of interactive checker
  let checker = InteractiveChecker.Create(ignore)
  
  // Post message to the 'LanguageService' mailbox
  let rec post m = (mbox:SimpleMailboxProcessor<_>).Post(m)
  // Create a 'ParseWorker' that processes parse requests one-by-one
  and worker = 
    ParseWorker( checker, (UpdateUntypedInfo >> post), 
                 (UpdateTypedInfo >> post), (UpdateInfoFailed >> post) )
  
  // Mailbox of this 'LanguageService'
  and mbox = SimpleMailboxProcessor.Start(fun mbox ->
  
    // Tail-recursive loop that remembers the current state
    // (untyped and typed parse results)
    let rec loop ((untyped, typed) as state) =
      mbox.Scan(fun msg ->
        Debug.tracef "LanguageService" "Checking message %s" (msg.GetType().Name)
        match msg, (untyped, typed) with 
        
        // Try forwarding request to the parser worker
        | TriggerRequest(req), _ -> Some <| async {
            Debug.tracef "LanguageService" "TriggerRequest"
            worker.RequestParse(req)
            return! loop state }

        // If we receive new untyped info, we store it as the current state
        | UpdateUntypedInfo(_, updatedUntyped), _ -> Some <| async { 
            Debug.tracef "LanguageService" "Update untyped info - succeeded"
            return! loop (Some updatedUntyped, typed) }
            
        // If we receive new typed info, we store it as the current state
        | UpdateTypedInfo(file, updatedTyped), _ -> Some <| async { 
            // Construct new typed parse result if the task succeeded
            let newRes =
              match updatedTyped with
              | TypeCheckSucceeded(results) ->
                  // Handle errors on the GUI thread
                  Debug.tracef "LanguageService" "Update typed info - is some? %A" results.TypeCheckInfo.IsSome
                  DispatchService.GuiDispatch(fun () -> updateErrors(file, results.Errors))
                  match results.TypeCheckInfo with
                  | Some(info) -> Some(TypedParseResult(info))
                  | _ -> typed
              | _ -> 
                  Debug.tracef "LanguageService" "Update typed info - failed"
                  typed
            return! loop (untyped, newRes) }

        // If the parser worker failed, we ignore it (we could retry?)
        | UpdateInfoFailed(retryReq), _ -> Some <| async { 
            Debug.tracef "LanguageService" "Update info failed"
            return! loop state }
        
        
        // When we receive request for information and we don't have it we trigger a 
        // parse request and then send ourselves a message, so that we can reply later
        | GetUntypedInfo(quickReq, reply), (unty, _) -> Some <| async {
            Debug.tracef "LanguageService" "GetUntypedInfo"
            if unty = None then worker.RequestQuickParse(quickReq)
            post(GetUntypedInfoDone(reply)) 
            return! loop state }
        
        | GetTypedInfo(quickReq, reply), (_, ty) -> Some <| async { 
            Debug.tracef "LanguageService" "GetTypedInfo"
            if ty = None then worker.RequestQuickParse(quickReq)
            post(GetTypedInfoDone(reply)) 
            return! loop state }

        
        // If we have the information, we reply to the sender (hopefuly, he is still there)
        | GetUntypedInfoDone(reply), (Some untypedRes, _) -> Some <| async {
            Debug.tracef "LanguageService" "GetUntypedInfoDonw"
            reply.Reply(untypedRes)
            return! loop state }
            
        | GetTypedInfoDone(reply), (_, Some typedRes) -> Some <| async {
            Debug.tracef "LanguageService" "GetTypedInfoDone"
            reply.Reply(typedRes)
            return! loop state }

        // We didn't have information to reply to a request - keep waiting for results!
        | _ -> 
            Debug.tracef "Worker" "No match found for the message"
            None )
        
    // Start looping with no initial information        
    loop (None, None) )

  // do mbox.Error.Add(fun e -> 
  //      Debug.tracef "Worker" "LanguageService agent error"
  //      Debug.tracee "Worker" e )
  
  /// Constructs options for the interactive checker
  member x.GetCheckerOptions(fileName, source, dom:Document, config:ConfigurationSelector) =
    let ext = IO.Path.GetExtension(fileName)
    let opts = 
      if (dom = null || dom.Project = null || ext = ".fsx" || ext = ".fsscript") then
      
        // We are in a stand-alone file (assuming it is a script file) or we
        // are in a project, but currently editing a script file
        try
#if CUSTOM_SCRIPT_RESOLUTION
          // In some versions of F# InteractiveChecker doesn't implement assembly resolution
          // correct on Mono (it throws), so this is a workaround that we can use
          if Environment.runningOnMono then
            // The workaround works pretty well, but we use it only on Mono, because
            // it doesn't implement full MS BUILD resolution (e.g. Reference Assemblies),
            // which is fine on Mono, but could be trouble on Windows
            ScriptOptions.getScriptOptionsForFile(fileName, source)
          else
            checker.GetCheckOptionsFromScriptRoot(fileName, source)
#else
          // TODO: In an early version, the InteractiveChecker resolution doesn't sometimes
          // include FSharp.Core and other essential assemblies, so we need to include them by hand
          let fileName = Common.fixFileName(fileName)
          Debug.tracef "Checkoptions" "Creating for file: '%s'" fileName 
          let opts = checker.GetCheckOptionsFromScriptRoot(fileName, source)
          if opts.ProjectOptions |> Seq.exists (fun s -> s.Contains("FSharp.Core.dll")) then opts
          else 
            // Add assemblies that may be missing in the standard assembly resolution
            Debug.tracef "Checkoptions" "Adding missing core assemblies."
            let dirs = ScriptOptions.getDefaultDirectories None []
            opts.WithOptions 
              [| yield! opts.ProjectOptions; 
                 match ScriptOptions.resolveAssembly dirs "FSharp.Core" with
                 | Some fn -> yield sprintf "-r:%s" fn
                 | None -> Debug.tracef "Resolution" "FSharp.Core assembly resolution failed!"
                 match ScriptOptions.resolveAssembly dirs "FSharp.Compiler.Interactive.Settings" with
                 | Some fn -> yield sprintf "-r:%s" fn
                 | None -> Debug.tracef "Resolution" "FSharp.Compiler.Interactive.Settings assembly resolution failed!" |]
#endif        
        with e ->
          failwithf "Exception when getting check options for '%s'\n.Details: %A" fileName e
          
      // We are in a project - construct options using current properties
      else
        let projFile = dom.Project.FileName.ToString()
        let files = Common.getSourceFiles(dom.Project.Items) |> Array.ofSeq
        
        // Read project configuration (compiler & build)
        let projConfig = dom.Project.GetConfiguration(config) :?> DotNetProjectConfiguration
        let fsbuild = projConfig.ProjectParameters :?> FSharpProjectParameters
        let fsconfig = projConfig.CompilationParameters :?> FSharpCompilerParameters
        
        // Order files using the configuration settings & get options
        let shouldWrap = false //It is unknown if the IntelliSense fails to load assemblies with wrapped paths.
        let args = Common.generateCompilerOptions fsconfig dom.Project.Items config shouldWrap
        let root = System.IO.Path.GetDirectoryName(dom.Project.FileName.FullPath.ToString())
        let files = Common.getItemsInOrder root files fsbuild.BuildOrder false |> Array.ofSeq
        CheckOptions.Create(projFile, files, args, false, false) 

    // Print contents of check option for debugging purposes
    Debug.tracef "Checkoptions" "ProjectFileName: %s, ProjectFileNames: %A, ProjectOptions: %A, IsIncompleteTypeCheckEnvironment: %A, UseScriptResolutionRules: %A" 
                 opts.ProjectFileName opts.ProjectFileNames opts.ProjectOptions 
                 opts.IsIncompleteTypeCheckEnvironment opts.UseScriptResolutionRules
    opts
  
  member x.TriggerParse(file:FilePath, src, dom:Document, config, ?full) = 
    let fileName = file.FullPath.ToString()
    let opts = x.GetCheckerOptions(fileName, src, dom, config)
    Debug.tracef "Parsing" "Trigger parse (fileName=%s)" fileName
    mbox.Post(TriggerRequest(ParseRequest(file, src, opts, defaultArg full false)))

  member x.GetTypedParseResult((file:FilePath, src, dom:Document, config), ?timeout) = 
    let fileName = file.FullPath.ToString()
    let opts = x.GetCheckerOptions(fileName, src, dom, config)
    Debug.tracef "Parsing" "Get typed parse result (fileName=%s)" fileName
    let req = ParseRequest(file, src, opts, false)
    mbox.PostAndReply((fun repl -> GetTypedInfo(req, repl)), ?timeout = timeout)
  
  /// Returns a sequence of errors generated by the last background type-check  
  member x.Errors = errors
  /// Are we currently in the process of updating errors?
  member x.UpdatingErrors = updatingErrors
  
  /// Single instance of the language service
  static member Service = instance.Value
    
// --------------------------------------------------------------------------------------

/// Various utilities for working with F# language service
module internal ServiceUtils =
  let map =           
    [ 0x0000, "md-class"; 0x0003, "md-enum"; 0x00012, "md-struct";
      0x00018, "md-struct" (* value type *); 0x0002, "md-delegate"; 0x0008, "md-interface";
      0x000e, "md-class" (* module *); 0x000f, "md-name-space"; 0x000c, "md-method";
      0x000d, "md-extensionmethod" (* method2 ? *); 0x00011, "md-property";
      0x0005, "md-event"; 0x0007, "md-field" (* fieldblue ? *);
      0x0020, "md-field" (* fieldyellow ? *); 0x0001, "md-field" (* const *);
      0x0004, "md-property" (* enummember *); 0x0006, "md-class" (* exception *);
      0x0009, "md-text-file-icon" (* TextLine *); 0x000a, "md-regular-file" (* Script *);
      0x000b, "Script" (* Script2 *); 0x0010, "md-tip-of-the-day" (* Formula *);
      0x00013, "md-class" (* Template *); 0x00014, "md-class" (* Typedef *);
      0x00015, "md-class" (* Type *); 0x00016, "md-struct" (* Union *);
      0x00017, "md-field" (* Variable *); 0x00019, "md-class" (* Intrinsic *);
      0x0001f, "md-breakpint" (* error *); 0x00021, "md-misc-files" (* Misc1 *);
      0x0022, "md-misc-files" (* Misc2 *); 0x00023, "md-misc-files" (* Misc3 *); ] |> Map.ofSeq 

  /// Translates icon code that we get from F# language service into a MonoDevelop icon
  let getIcon glyph =
    match map.TryFind (glyph / 6), map.TryFind (glyph % 6) with  
    | Some(s), _ -> s // Is the second number good for anything?
    | _, _ -> "md-breakpoint" 
  
  
<|MERGE_RESOLUTION|>--- conflicted
+++ resolved
@@ -1,633 +1,628 @@
-// --------------------------------------------------------------------------------------
-// Main file - contains types that call F# compiler service in the background, display
-// error messages and expose various methods for to be used from MonoDevelop integration
-// --------------------------------------------------------------------------------------
-
-namespace MonoDevelop.FSharp
-#nowarn "40"
-
-open System
-open System.Xml
-open System.Text
-open System.Threading
-open System.Diagnostics
-
-open MonoDevelop.Ide
-open MonoDevelop.Core
-open MonoDevelop.Projects
-open MonoDevelop.Ide.Tasks
-open MonoDevelop.Ide.Gui
-open MonoDevelop.Ide.TypeSystem
-
-open ICSharpCode.NRefactory.TypeSystem
-open ICSharpCode.NRefactory.Completion
-
-open MonoDevelop.FSharp
-open MonoDevelop.FSharp.MailBox
-
-open Microsoft.FSharp.Compiler.SourceCodeServices
-
-module FsParser = Microsoft.FSharp.Compiler.Parser
-
-// --------------------------------------------------------------------------------------
-
-/// Contains settings of the F# language service
-module ServiceSettings = 
-
-  /// When making blocking calls from the GUI, we specify this
-  /// value as the timeout, so that the GUI is not blocked forever
-  let blockingTimeout = 500
-  
-  /// How often should we trigger the 'OnIdle' event and run
-  /// background compilation of the current project?
-  let idleTimeout = 30000
-
-  /// When errors are reported, we don't show them immediately (because appearing
-  /// bubbles while typing are annoying). We show them when the user doesn't
-  /// type anything new into the editor for the time specified here
-  let errorTimeout = 1000
-
-// --------------------------------------------------------------------------------------
-    
-/// Formatting of tool-tip information displayed in F# IntelliSense
-module internal TipFormatter = 
-
-  let private buildFormatComment cmt (sb:StringBuilder) = 
-    match cmt with
-    | XmlCommentText(s) -> sb.AppendLine("<i>" + GLib.Markup.EscapeText(s) + "</i>")
-    // For 'XmlCommentSignature' we could get documentation from 'xml' 
-    // files, but I'm not sure whether these are available on Mono
-    | _ -> sb
-
-  // If 'isSingle' is true (meaning that this is the only tip displayed)
-  // then we add first line "Multiple overloads" because MD prints first
-  // int in bold (so that no overload is highlighted)
-  let private buildFormatElement isSingle el (sb:StringBuilder) =
-    match el with 
-    | DataTipElementNone -> sb
-    | DataTipElement(it, comment) -> 
-        sb.AppendLine(GLib.Markup.EscapeText(it)) |> buildFormatComment comment
-    | DataTipElementGroup(items) -> 
-        let items, msg = 
-          if items.Length > 10 then 
-            (items |> Seq.take 10 |> List.ofSeq), 
-             sprintf "   <i>(+%d other overloads)</i>" (items.Length - 10) 
-          else items, null
-        if (isSingle && items.Length > 1) then
-          sb.AppendLine("Multiple overloads") |> ignore
-        for (it, comment) in items do
-          sb.AppendLine(GLib.Markup.EscapeText(it)) |> buildFormatComment comment |> ignore
-        if msg <> null then sb.AppendFormat(msg) else sb
-    | DataTipElementCompositionError(err) -> 
-        sb.Append("Composition error: " + GLib.Markup.EscapeText(err))
-      
-  let private buildFormatTip tip (sb:StringBuilder) = 
-    match tip with
-    | DataTipText([single]) -> sb |> buildFormatElement true single
-    | DataTipText(its) -> 
-        sb.AppendLine("Multiple items") |> ignore
-        its |> Seq.mapi (fun i it -> i = 0, it) |> Seq.fold (fun sb (first, item) ->
-          if not first then sb.AppendLine("\n--------------------\n") |> ignore
-          sb |> buildFormatElement false item) sb
-
-  /// Format tool-tip that we get from the language service as string        
-  let formatTip tip = 
-    (buildFormatTip tip (new StringBuilder())).ToString().Trim('\n', '\r')
-
-  /// Formats tool-tip and turns the first line into heading
-  /// MonoDevelop does this automatically for completion data, 
-  /// so we do the same thing explicitly for hover tool-tips
-  let formatTipWithHeader tip = 
-    let str = formatTip tip
-    let parts = str.Split([| '\n' |], 2)
-    "<b>" + parts.[0] + "</b>" +
-      (if parts.Length > 1 then "<small>\n" + parts.[1] + "</small>" else "")
-    
-
-// --------------------------------------------------------------------------------------
-
-/// Parsing utilities for IntelliSense (e.g. parse identifier on the left-hand side
-/// of the current cursor location etc.)
-module Parsing = 
-  open FSharp.Parser
-  
-  /// Parses F# short-identifier (i.e. not including '.'); also ignores active patterns
-  let parseIdent =  
-    many (sat PrettyNaming.IsIdentifierPartCharacter) |> map String.ofSeq
-
-  /// Parse F# short-identifier and reverse the resulting string
-  let parseBackIdent =  
-    many (sat PrettyNaming.IsIdentifierPartCharacter) |> map String.ofReversedSeq
-
-  /// Parse remainder of a logn identifier before '.' (e.g. "Name.space.")
-  /// (designed to look backwards - reverses the results after parsing)
-  let rec parseBackLongIdentRest = parser {
-    return! parser {
-      let! _ = char '.'
-      let! ident = parseBackIdent
-      let! rest = parseBackLongIdentRest
-      return ident::rest }
-    return [] } 
-    
-  /// Parse long identifier with residue (backwards) (e.g. "Console.Wri")
-  /// and returns it as a tuple (reverses the results after parsing)
-  let parseBackIdentWithResidue = parser {
-    let! residue = many alphanum |> map String.ofReversedSeq
-    return! parser {
-      let! long = parseBackLongIdentRest
-      return residue, long |> List.rev }
-    return residue, [] }   
-
-  /// Parse long identifier and return it as a list (backwards, reversed)
-  let parseBackLongIdent = parser {
-    return! parser {
-      let! ident = parseBackIdent
-      let! rest = parseBackLongIdentRest
-      return ident::rest |> List.rev }
-    return [] }
-
-  /// Create sequence that reads the string backwards
-  let createBackStringReader (str:string) from = seq { 
-    for i in (min from (str.Length - 1)) .. -1 .. 0 do yield str.[i] }
-
-  /// Create sequence that reads the string forwards
-  let createForwardStringReader (str:string) from = seq { 
-    for i in (max 0 from) .. (str.Length - 1) do yield str.[i] }
-
-  /// Returns first result returned by the parser
-  let getFirst p s = apply p s |> List.head
-  
-    
-// --------------------------------------------------------------------------------------
-
-/// Wraps the result of type-checking and provides methods for implementing
-/// various IntelliSense functions (such as completion & tool tips)
-type internal TypedParseResult(info:TypeCheckInfo) =
-
-  /// Get declarations at the current location in the specified document
-  /// (used to implement dot-completion in 'FSharpTextEditorCompletion.fs')
-  member x.GetDeclarations(doc:Document) = 
-    let lineStr = doc.Editor.GetLineText(doc.Editor.Caret.Line)
-    
-    // Get the long identifier before the current location
-    // 'residue' is the part after the last dot and 'longName' is before
-    // e.g.  System.Console.Wri  --> "Wri", [ "System"; "Console"; ]
-    let lookBack = Parsing.createBackStringReader lineStr (doc.Editor.Caret.Column - 2)
-    let residue, longName = 
-      lookBack 
-      |> Parsing.getFirst Parsing.parseBackIdentWithResidue
-    
-    Debug.tracef "Result" "GetDeclarations: column: %d, ident: %A\n    Line: %s" 
-      (doc.Editor.Caret.Line - 1) (longName, residue) lineStr
-    let res = 
-      info.GetDeclarations
-        ( (doc.Editor.Caret.Line - 1, doc.Editor.Caret.Column - 1), 
-          lineStr, (longName, residue), 0) // 0 is tokenTag, which is ignored in this case
-
-    Debug.tracef "Result" "GetDeclarations: returning %d items" res.Items.Length
-    res
-
-  /// Get the tool-tip to be displayed at the specified offset (relatively
-  /// from the beginning of the current document)
-  member x.GetToolTip(offset:int, doc:Mono.TextEditor.TextDocument) =
-    let txt = doc.Text
-    let sel = txt.[offset]
-    
-    let loc  = doc.OffsetToLocation(offset)
-    let line, col = loc.Line, loc.Column
-    let currentLine = doc.Lines |> Seq.nth loc.Line    
-    let lineStr = txt.Substring(currentLine.Offset, currentLine.EndOffset - currentLine.Offset)
-    
-    // Parsing - find the identifier around the current location
-    // (we look for full identifier in the backward direction, but only
-    // for a short identifier forward - this means that when you hover
-    // 'B' in 'A.B.C', you will get intellisense for 'A.B' module)
-    let lookBack = Parsing.createBackStringReader lineStr col
-    let lookForw = Parsing.createForwardStringReader lineStr (col + 1)
-    
-    let backIdent = Parsing.getFirst Parsing.parseBackLongIdent lookBack
-    let nextIdent = Parsing.getFirst Parsing.parseIdent lookForw
-    
-    let currentIdent, identIsland =
-      match List.rev backIdent with
-      | last::prev -> 
-         let current = last + nextIdent
-         current, current::prev |> List.rev
-      | [] -> "", []
-
-    Debug.tracef 
-      "Result" "Get tool tip at %d:%d (offset %d - %d)\nIdentifier: %A (Current: %s) \nLine string: %s"  
-      line col currentLine.Offset currentLine.EndOffset identIsland currentIdent lineStr
-
-    match identIsland with
-    | [ "" ] -> 
-        // There is no identifier at the current location
-        DataTipText.Empty 
-    | _ -> 
-        // Assume that we are inside identifier (F# services can also handle
-        // case when we're in a string in '#r "Foo.dll"' but we don't do that)
-        let token = FsParser.tagOfToken(FsParser.token.IDENT("")) 
-        let res = info.GetDataTipText((line, col), lineStr, identIsland, token)
-        match res with
-        | DataTipText(elems) 
-            when elems |> List.forall (function 
-              DataTipElementNone -> true | _ -> false) -> 
-          // This works if we're inside "member x.Foo" and want to get 
-          // tool tip for "Foo" (but I'm not sure why)
-          Debug.tracef "Result" "First attempt returned nothing"   
-          let res = info.GetDataTipText((line, col + 2), lineStr, [ currentIdent ], token)
-          Debug.tracef "Result" "Returning the result of second try"   
-          res
-        | _ -> 
-          Debug.tracef "Result" "Got something, returning"  
-          res 
-                               
-// --------------------------------------------------------------------------------------
-
-/// Represents request send to the background worker
-/// We need information about the current file and project (options)
-type internal ParseRequest
-    (file:FilePath, source:string, options:CheckOptions, fullCompile:bool) =
-  member x.File  = file
-  member x.Source = source
-  member x.Options = options
-  member x.StartFullCompile = fullCompile
-
-// --------------------------------------------------------------------------------------
-// Parse worker - we have a single instance of this running in the background and it
-// calls the F# compiler service to do parsing of files; The worker can take some time
-// to process messages, so if it receives a request while processing, it ignores it
-//  (callers can call it as frequently as they want)
-
-/// RequestParse runs ordinary parse, RequestQuickParse tries to get
-/// information from the cache maintained by the F# service and reply quickly
-type internal ParseWorkerMessage = 
-  | RequestParse of ParseRequest
-  | RequestQuickParse of ParseRequest
-    
-/// Runs in background and calls the F# compiler services
-/// - reportUntyped - called when new untyped information is available
-/// - reportTyped   - called when new typed information is available
-/// - reportFailure - called when parsing failed (and 'reportTyped' could not be called)
-type internal ParseWorker(checker:InteractiveChecker, reportUntyped, reportTyped, reportFailure) =
-  // 
-  let maximalQueueLength = 2
-  
-  let mbox = SimpleMailboxProcessor.Start(fun mbox ->
-    async { 
-      while true do 
-        Debug.tracef "Worker" "Waiting for message"
-        let! msg = mbox.Receive()
-        Debug.tracef "Worker" "Got message %A" msg 
-        
-        let ((RequestParse info)|(RequestQuickParse info)) = msg
-        let fileName = info.File.FullPath.ToString()        
-        try
-          match msg with
-          | RequestParse(info) ->
-              Debug.tracef "Worker" "Request parse received"
-              // Run the untyped parsing of the file and report result...
-              let untypedInfo = checker.UntypedParse(fileName, info.Source, info.Options)
-              reportUntyped(info.File, untypedInfo)
-              
-              // Now run the type-chekcing
-              let fileName = Common.fixFileName(fileName)
-              let res = checker.TypeCheckSource( untypedInfo, fileName, 0, info.Source,
-                                                 info.Options, IsResultObsolete(fun () -> false) )
-              reportTyped(info.File, res)               
-              
-              // If this is 'full' request, then start background compilations too
-              if info.StartFullCompile then
-                Debug.tracef "Worker" "Starting background compilations"
-                checker.StartBackgroundCompile(info.Options)
-              Debug.tracef "Worker" "Parse completed"
-              
-          | RequestQuickParse(info) ->
-              Debug.tracef "Worker" "Request quick parse received"
-              // Try to get recent results from the F# service
-              match checker.TryGetRecentTypeCheckResultsForFile(fileName, info.Options) with
-              | Some(untyped, typed, _) ->
-                  Debug.tracef "Worker" "Quick parse completed - success"
-                  reportUntyped(info.File, untyped)
-                  reportTyped(info.File, TypeCheckSucceeded typed)
-              | None ->
-                  reportFailure(info)
-                  Debug.tracef "Worker" "Quick parse completed - failed"
-    
-        with e -> 
-          Debug.tracef "Worker" "Worker failed!"
-          Debug.tracee "Worker" e
-          // Exception from the F# service - report to the caller and continue looping
-          reportFailure(info) })
-
-  //do mbox.Error.Add(fun e -> 
-  //     Debug.tracef "Worker" "ParserWorker agent error"
-  //     Debug.tracee "Worker" e )
-       
-  member x.RequestParse(req) = 
-    Debug.tracef "Worker" "RequestParse (#items = %d)" mbox.CurrentQueueLength
-    if mbox.CurrentQueueLength <= maximalQueueLength then
-      mbox.Post(RequestParse(req))
-    else Debug.tracef "Worker" "Ignoring RequestParse"
-      
-  member x.RequestQuickParse(req) = 
-    Debug.tracef "Worker" "RequestParse (#items = %d)" mbox.CurrentQueueLength
-    if mbox.CurrentQueueLength <= maximalQueueLength then
-      mbox.Post(RequestQuickParse(req))
-    else Debug.tracef "Worker" "Ignoring RequestParse"
-  
-// --------------------------------------------------------------------------------------
-// Language service - is a mailbox processor that deals with requests from the user
-// interface - mainly to trigger background parsing or get current parsing results
-// All processing in the mailbox is quick - however, if we don't have required info
-// we post ourselves a message that will be handled when the info becomes available
-
-type internal LanguageServiceMessage = 
-  // Trigger parse request in ParserWorker
-  | TriggerRequest of ParseRequest
-  
-  // Messages with new results sent from ParserWorker
-  | UpdateUntypedInfo of FilePath * UntypedParseInfo
-  | UpdateTypedInfo of FilePath * TypeCheckAnswer
-  | UpdateInfoFailed of ParseRequest
-  
-  // Request for information - when we receive this, we try to send request to
-  // ParserWorker (it may be busy) and then send ourselves the 'Done' message
-  // which is processed when information become available
-  | GetUntypedInfo of ParseRequest * AsyncReplyChannel<UntypedParseInfo>
-  | GetTypedInfo of ParseRequest * AsyncReplyChannel<TypedParseResult>
-  
-  | GetUntypedInfoDone of AsyncReplyChannel<UntypedParseInfo>
-  | GetTypedInfoDone of AsyncReplyChannel<TypedParseResult>
-  
-
-open System.Reflection
-open Microsoft.FSharp.Compiler.Reflection
-open ICSharpCode.NRefactory.TypeSystem
-open MonoDevelop.Ide.TypeSystem
-
-/// Provides functionality for working with the F# interactive checker running in background
-type internal LanguageService private () =
-
-  // Single instance of the language service
-  static let instance = Lazy.Create(fun () -> LanguageService())
-
-  // Collection of errors reported by last background check
-  let mutable errors : seq<Error> = Seq.empty
-
-  /// Format errors for the given line (if there are multiple, we collapse them into a single one)
-  let formatErrorGroup errors = 
-    match errors |> List.ofSeq with
-    | [error:ErrorInfo] -> 
-        // Single error for this line
-        let typ = if error.Severity = Severity.Error then ErrorType.Error else ErrorType.Warning
-        new Error(typ, error.Message, error.StartLine + 1, error.StartColumn + 1)
-    | errors & (first::_) ->        
-        // Multiple errors - fold them
-        let msg =
-          [ for error in errors do
-              // Remove line-breaks from messages such as type mismatch (they would look ugly)
-              let msg = error.Message.Split([| '\n'; '\r' |], StringSplitOptions.RemoveEmptyEntries)
-              let msg = msg |> Array.map (fun s -> s.Trim()) |> String.concat " "
-              yield sprintf "(%d-%d) %s" (error.StartColumn+1) (error.EndColumn+1) msg ]
-          |> String.concat "\n"
-          
-        // Report as error if there is at least one error              
-        let typ = if errors |> Seq.forall (fun e -> e.Severity = Severity.Warning) then ErrorType.Warning else ErrorType.Error
-        new Error(typ, "Multiple errors\n" + msg, first.StartLine + 1, 1)
-    | _ -> failwith "Unexpected" 
-
-
-  // Are we currently updating the errors list?
-  let mutable updatingErrors = false
-  
-  /// To be called from the language service mailbox processor (on a 
-  /// GUI thread!) when new errors are reported for the specified file
-  let updateErrors(file:FilePath, currentErrors:array<ErrorInfo>) = 
-    Debug.tracef "Errors" "Got update for: %s" (IO.Path.GetFileName(file.FullPath.ToString()))
-    
-    // MonoDevelop reports only a single error per line, so we group them to report everything
-    let grouped = currentErrors |> Seq.groupBy (fun e -> e.StartLine)
-    errors <- 
-      [ for _, error in grouped do
-          yield formatErrorGroup error ]
-
-    // Trigger parse for the file (if it is still the current one)
-    updatingErrors <- true
-    Debug.tracef "Errors" "Trigger update after completion"
-    let doc = IdeApp.Workbench.ActiveDocument
-    if doc.FileName.FullPath = file.FullPath then
-<<<<<<< HEAD
-      TypeSystemService.ParseFile (doc.FileName.FileName, doc.Editor.MimeType, doc.Editor.Text) |> ignore
-=======
-      TypeSystemService.ParseFile(file.ToString(), doc.Editor.MimeType, doc.Editor.Text) |> ignore
->>>>>>> d0065aa8
-    updatingErrors <- false
-
-  // ------------------------------------------------------------------------------------
-
-  // Create an instance of interactive checker
-  let checker = InteractiveChecker.Create(ignore)
-  
-  // Post message to the 'LanguageService' mailbox
-  let rec post m = (mbox:SimpleMailboxProcessor<_>).Post(m)
-  // Create a 'ParseWorker' that processes parse requests one-by-one
-  and worker = 
-    ParseWorker( checker, (UpdateUntypedInfo >> post), 
-                 (UpdateTypedInfo >> post), (UpdateInfoFailed >> post) )
-  
-  // Mailbox of this 'LanguageService'
-  and mbox = SimpleMailboxProcessor.Start(fun mbox ->
-  
-    // Tail-recursive loop that remembers the current state
-    // (untyped and typed parse results)
-    let rec loop ((untyped, typed) as state) =
-      mbox.Scan(fun msg ->
-        Debug.tracef "LanguageService" "Checking message %s" (msg.GetType().Name)
-        match msg, (untyped, typed) with 
-        
-        // Try forwarding request to the parser worker
-        | TriggerRequest(req), _ -> Some <| async {
-            Debug.tracef "LanguageService" "TriggerRequest"
-            worker.RequestParse(req)
-            return! loop state }
-
-        // If we receive new untyped info, we store it as the current state
-        | UpdateUntypedInfo(_, updatedUntyped), _ -> Some <| async { 
-            Debug.tracef "LanguageService" "Update untyped info - succeeded"
-            return! loop (Some updatedUntyped, typed) }
-            
-        // If we receive new typed info, we store it as the current state
-        | UpdateTypedInfo(file, updatedTyped), _ -> Some <| async { 
-            // Construct new typed parse result if the task succeeded
-            let newRes =
-              match updatedTyped with
-              | TypeCheckSucceeded(results) ->
-                  // Handle errors on the GUI thread
-                  Debug.tracef "LanguageService" "Update typed info - is some? %A" results.TypeCheckInfo.IsSome
-                  DispatchService.GuiDispatch(fun () -> updateErrors(file, results.Errors))
-                  match results.TypeCheckInfo with
-                  | Some(info) -> Some(TypedParseResult(info))
-                  | _ -> typed
-              | _ -> 
-                  Debug.tracef "LanguageService" "Update typed info - failed"
-                  typed
-            return! loop (untyped, newRes) }
-
-        // If the parser worker failed, we ignore it (we could retry?)
-        | UpdateInfoFailed(retryReq), _ -> Some <| async { 
-            Debug.tracef "LanguageService" "Update info failed"
-            return! loop state }
-        
-        
-        // When we receive request for information and we don't have it we trigger a 
-        // parse request and then send ourselves a message, so that we can reply later
-        | GetUntypedInfo(quickReq, reply), (unty, _) -> Some <| async {
-            Debug.tracef "LanguageService" "GetUntypedInfo"
-            if unty = None then worker.RequestQuickParse(quickReq)
-            post(GetUntypedInfoDone(reply)) 
-            return! loop state }
-        
-        | GetTypedInfo(quickReq, reply), (_, ty) -> Some <| async { 
-            Debug.tracef "LanguageService" "GetTypedInfo"
-            if ty = None then worker.RequestQuickParse(quickReq)
-            post(GetTypedInfoDone(reply)) 
-            return! loop state }
-
-        
-        // If we have the information, we reply to the sender (hopefuly, he is still there)
-        | GetUntypedInfoDone(reply), (Some untypedRes, _) -> Some <| async {
-            Debug.tracef "LanguageService" "GetUntypedInfoDonw"
-            reply.Reply(untypedRes)
-            return! loop state }
-            
-        | GetTypedInfoDone(reply), (_, Some typedRes) -> Some <| async {
-            Debug.tracef "LanguageService" "GetTypedInfoDone"
-            reply.Reply(typedRes)
-            return! loop state }
-
-        // We didn't have information to reply to a request - keep waiting for results!
-        | _ -> 
-            Debug.tracef "Worker" "No match found for the message"
-            None )
-        
-    // Start looping with no initial information        
-    loop (None, None) )
-
-  // do mbox.Error.Add(fun e -> 
-  //      Debug.tracef "Worker" "LanguageService agent error"
-  //      Debug.tracee "Worker" e )
-  
-  /// Constructs options for the interactive checker
-  member x.GetCheckerOptions(fileName, source, dom:Document, config:ConfigurationSelector) =
-    let ext = IO.Path.GetExtension(fileName)
-    let opts = 
-      if (dom = null || dom.Project = null || ext = ".fsx" || ext = ".fsscript") then
-      
-        // We are in a stand-alone file (assuming it is a script file) or we
-        // are in a project, but currently editing a script file
-        try
-#if CUSTOM_SCRIPT_RESOLUTION
-          // In some versions of F# InteractiveChecker doesn't implement assembly resolution
-          // correct on Mono (it throws), so this is a workaround that we can use
-          if Environment.runningOnMono then
-            // The workaround works pretty well, but we use it only on Mono, because
-            // it doesn't implement full MS BUILD resolution (e.g. Reference Assemblies),
-            // which is fine on Mono, but could be trouble on Windows
-            ScriptOptions.getScriptOptionsForFile(fileName, source)
-          else
-            checker.GetCheckOptionsFromScriptRoot(fileName, source)
-#else
-          // TODO: In an early version, the InteractiveChecker resolution doesn't sometimes
-          // include FSharp.Core and other essential assemblies, so we need to include them by hand
-          let fileName = Common.fixFileName(fileName)
-          Debug.tracef "Checkoptions" "Creating for file: '%s'" fileName 
-          let opts = checker.GetCheckOptionsFromScriptRoot(fileName, source)
-          if opts.ProjectOptions |> Seq.exists (fun s -> s.Contains("FSharp.Core.dll")) then opts
-          else 
-            // Add assemblies that may be missing in the standard assembly resolution
-            Debug.tracef "Checkoptions" "Adding missing core assemblies."
-            let dirs = ScriptOptions.getDefaultDirectories None []
-            opts.WithOptions 
-              [| yield! opts.ProjectOptions; 
-                 match ScriptOptions.resolveAssembly dirs "FSharp.Core" with
-                 | Some fn -> yield sprintf "-r:%s" fn
-                 | None -> Debug.tracef "Resolution" "FSharp.Core assembly resolution failed!"
-                 match ScriptOptions.resolveAssembly dirs "FSharp.Compiler.Interactive.Settings" with
-                 | Some fn -> yield sprintf "-r:%s" fn
-                 | None -> Debug.tracef "Resolution" "FSharp.Compiler.Interactive.Settings assembly resolution failed!" |]
-#endif        
-        with e ->
-          failwithf "Exception when getting check options for '%s'\n.Details: %A" fileName e
-          
-      // We are in a project - construct options using current properties
-      else
-        let projFile = dom.Project.FileName.ToString()
-        let files = Common.getSourceFiles(dom.Project.Items) |> Array.ofSeq
-        
-        // Read project configuration (compiler & build)
-        let projConfig = dom.Project.GetConfiguration(config) :?> DotNetProjectConfiguration
-        let fsbuild = projConfig.ProjectParameters :?> FSharpProjectParameters
-        let fsconfig = projConfig.CompilationParameters :?> FSharpCompilerParameters
-        
-        // Order files using the configuration settings & get options
-        let shouldWrap = false //It is unknown if the IntelliSense fails to load assemblies with wrapped paths.
-        let args = Common.generateCompilerOptions fsconfig dom.Project.Items config shouldWrap
-        let root = System.IO.Path.GetDirectoryName(dom.Project.FileName.FullPath.ToString())
-        let files = Common.getItemsInOrder root files fsbuild.BuildOrder false |> Array.ofSeq
-        CheckOptions.Create(projFile, files, args, false, false) 
-
-    // Print contents of check option for debugging purposes
-    Debug.tracef "Checkoptions" "ProjectFileName: %s, ProjectFileNames: %A, ProjectOptions: %A, IsIncompleteTypeCheckEnvironment: %A, UseScriptResolutionRules: %A" 
-                 opts.ProjectFileName opts.ProjectFileNames opts.ProjectOptions 
-                 opts.IsIncompleteTypeCheckEnvironment opts.UseScriptResolutionRules
-    opts
-  
-  member x.TriggerParse(file:FilePath, src, dom:Document, config, ?full) = 
-    let fileName = file.FullPath.ToString()
-    let opts = x.GetCheckerOptions(fileName, src, dom, config)
-    Debug.tracef "Parsing" "Trigger parse (fileName=%s)" fileName
-    mbox.Post(TriggerRequest(ParseRequest(file, src, opts, defaultArg full false)))
-
-  member x.GetTypedParseResult((file:FilePath, src, dom:Document, config), ?timeout) = 
-    let fileName = file.FullPath.ToString()
-    let opts = x.GetCheckerOptions(fileName, src, dom, config)
-    Debug.tracef "Parsing" "Get typed parse result (fileName=%s)" fileName
-    let req = ParseRequest(file, src, opts, false)
-    mbox.PostAndReply((fun repl -> GetTypedInfo(req, repl)), ?timeout = timeout)
-  
-  /// Returns a sequence of errors generated by the last background type-check  
-  member x.Errors = errors
-  /// Are we currently in the process of updating errors?
-  member x.UpdatingErrors = updatingErrors
-  
-  /// Single instance of the language service
-  static member Service = instance.Value
-    
-// --------------------------------------------------------------------------------------
-
-/// Various utilities for working with F# language service
-module internal ServiceUtils =
-  let map =           
-    [ 0x0000, "md-class"; 0x0003, "md-enum"; 0x00012, "md-struct";
-      0x00018, "md-struct" (* value type *); 0x0002, "md-delegate"; 0x0008, "md-interface";
-      0x000e, "md-class" (* module *); 0x000f, "md-name-space"; 0x000c, "md-method";
-      0x000d, "md-extensionmethod" (* method2 ? *); 0x00011, "md-property";
-      0x0005, "md-event"; 0x0007, "md-field" (* fieldblue ? *);
-      0x0020, "md-field" (* fieldyellow ? *); 0x0001, "md-field" (* const *);
-      0x0004, "md-property" (* enummember *); 0x0006, "md-class" (* exception *);
-      0x0009, "md-text-file-icon" (* TextLine *); 0x000a, "md-regular-file" (* Script *);
-      0x000b, "Script" (* Script2 *); 0x0010, "md-tip-of-the-day" (* Formula *);
-      0x00013, "md-class" (* Template *); 0x00014, "md-class" (* Typedef *);
-      0x00015, "md-class" (* Type *); 0x00016, "md-struct" (* Union *);
-      0x00017, "md-field" (* Variable *); 0x00019, "md-class" (* Intrinsic *);
-      0x0001f, "md-breakpint" (* error *); 0x00021, "md-misc-files" (* Misc1 *);
-      0x0022, "md-misc-files" (* Misc2 *); 0x00023, "md-misc-files" (* Misc3 *); ] |> Map.ofSeq 
-
-  /// Translates icon code that we get from F# language service into a MonoDevelop icon
-  let getIcon glyph =
-    match map.TryFind (glyph / 6), map.TryFind (glyph % 6) with  
-    | Some(s), _ -> s // Is the second number good for anything?
-    | _, _ -> "md-breakpoint" 
-  
-  
+// --------------------------------------------------------------------------------------
+// Main file - contains types that call F# compiler service in the background, display
+// error messages and expose various methods for to be used from MonoDevelop integration
+// --------------------------------------------------------------------------------------
+
+namespace MonoDevelop.FSharp
+#nowarn "40"
+
+open System
+open System.Xml
+open System.Text
+open System.Threading
+open System.Diagnostics
+
+open MonoDevelop.Ide
+open MonoDevelop.Core
+open MonoDevelop.Projects
+open MonoDevelop.Ide.Tasks
+open MonoDevelop.Ide.Gui
+
+open ICSharpCode.NRefactory.TypeSystem
+open ICSharpCode.NRefactory.Completion
+
+open MonoDevelop.FSharp
+open MonoDevelop.FSharp.MailBox
+
+open Microsoft.FSharp.Compiler.SourceCodeServices
+
+module FsParser = Microsoft.FSharp.Compiler.Parser
+
+// --------------------------------------------------------------------------------------
+
+/// Contains settings of the F# language service
+module ServiceSettings = 
+
+  /// When making blocking calls from the GUI, we specify this
+  /// value as the timeout, so that the GUI is not blocked forever
+  let blockingTimeout = 500
+  
+  /// How often should we trigger the 'OnIdle' event and run
+  /// background compilation of the current project?
+  let idleTimeout = 30000
+
+  /// When errors are reported, we don't show them immediately (because appearing
+  /// bubbles while typing are annoying). We show them when the user doesn't
+  /// type anything new into the editor for the time specified here
+  let errorTimeout = 1000
+
+// --------------------------------------------------------------------------------------
+    
+/// Formatting of tool-tip information displayed in F# IntelliSense
+module internal TipFormatter = 
+
+  let private buildFormatComment cmt (sb:StringBuilder) = 
+    match cmt with
+    | XmlCommentText(s) -> sb.AppendLine("<i>" + GLib.Markup.EscapeText(s) + "</i>")
+    // For 'XmlCommentSignature' we could get documentation from 'xml' 
+    // files, but I'm not sure whether these are available on Mono
+    | _ -> sb
+
+  // If 'isSingle' is true (meaning that this is the only tip displayed)
+  // then we add first line "Multiple overloads" because MD prints first
+  // int in bold (so that no overload is highlighted)
+  let private buildFormatElement isSingle el (sb:StringBuilder) =
+    match el with 
+    | DataTipElementNone -> sb
+    | DataTipElement(it, comment) -> 
+        sb.AppendLine(GLib.Markup.EscapeText(it)) |> buildFormatComment comment
+    | DataTipElementGroup(items) -> 
+        let items, msg = 
+          if items.Length > 10 then 
+            (items |> Seq.take 10 |> List.ofSeq), 
+             sprintf "   <i>(+%d other overloads)</i>" (items.Length - 10) 
+          else items, null
+        if (isSingle && items.Length > 1) then
+          sb.AppendLine("Multiple overloads") |> ignore
+        for (it, comment) in items do
+          sb.AppendLine(GLib.Markup.EscapeText(it)) |> buildFormatComment comment |> ignore
+        if msg <> null then sb.AppendFormat(msg) else sb
+    | DataTipElementCompositionError(err) -> 
+        sb.Append("Composition error: " + GLib.Markup.EscapeText(err))
+      
+  let private buildFormatTip tip (sb:StringBuilder) = 
+    match tip with
+    | DataTipText([single]) -> sb |> buildFormatElement true single
+    | DataTipText(its) -> 
+        sb.AppendLine("Multiple items") |> ignore
+        its |> Seq.mapi (fun i it -> i = 0, it) |> Seq.fold (fun sb (first, item) ->
+          if not first then sb.AppendLine("\n--------------------\n") |> ignore
+          sb |> buildFormatElement false item) sb
+
+  /// Format tool-tip that we get from the language service as string        
+  let formatTip tip = 
+    (buildFormatTip tip (new StringBuilder())).ToString().Trim('\n', '\r')
+
+  /// Formats tool-tip and turns the first line into heading
+  /// MonoDevelop does this automatically for completion data, 
+  /// so we do the same thing explicitly for hover tool-tips
+  let formatTipWithHeader tip = 
+    let str = formatTip tip
+    let parts = str.Split([| '\n' |], 2)
+    "<b>" + parts.[0] + "</b>" +
+      (if parts.Length > 1 then "<small>\n" + parts.[1] + "</small>" else "")
+    
+
+// --------------------------------------------------------------------------------------
+
+/// Parsing utilities for IntelliSense (e.g. parse identifier on the left-hand side
+/// of the current cursor location etc.)
+module Parsing = 
+  open FSharp.Parser
+  
+  /// Parses F# short-identifier (i.e. not including '.'); also ignores active patterns
+  let parseIdent =  
+    many (sat PrettyNaming.IsIdentifierPartCharacter) |> map String.ofSeq
+
+  /// Parse F# short-identifier and reverse the resulting string
+  let parseBackIdent =  
+    many (sat PrettyNaming.IsIdentifierPartCharacter) |> map String.ofReversedSeq
+
+  /// Parse remainder of a logn identifier before '.' (e.g. "Name.space.")
+  /// (designed to look backwards - reverses the results after parsing)
+  let rec parseBackLongIdentRest = parser {
+    return! parser {
+      let! _ = char '.'
+      let! ident = parseBackIdent
+      let! rest = parseBackLongIdentRest
+      return ident::rest }
+    return [] } 
+    
+  /// Parse long identifier with residue (backwards) (e.g. "Console.Wri")
+  /// and returns it as a tuple (reverses the results after parsing)
+  let parseBackIdentWithResidue = parser {
+    let! residue = many alphanum |> map String.ofReversedSeq
+    return! parser {
+      let! long = parseBackLongIdentRest
+      return residue, long |> List.rev }
+    return residue, [] }   
+
+  /// Parse long identifier and return it as a list (backwards, reversed)
+  let parseBackLongIdent = parser {
+    return! parser {
+      let! ident = parseBackIdent
+      let! rest = parseBackLongIdentRest
+      return ident::rest |> List.rev }
+    return [] }
+
+  /// Create sequence that reads the string backwards
+  let createBackStringReader (str:string) from = seq { 
+    for i in (min from (str.Length - 1)) .. -1 .. 0 do yield str.[i] }
+
+  /// Create sequence that reads the string forwards
+  let createForwardStringReader (str:string) from = seq { 
+    for i in (max 0 from) .. (str.Length - 1) do yield str.[i] }
+
+  /// Returns first result returned by the parser
+  let getFirst p s = apply p s |> List.head
+  
+    
+// --------------------------------------------------------------------------------------
+
+/// Wraps the result of type-checking and provides methods for implementing
+/// various IntelliSense functions (such as completion & tool tips)
+type internal TypedParseResult(info:TypeCheckInfo) =
+
+  /// Get declarations at the current location in the specified document
+  /// (used to implement dot-completion in 'FSharpTextEditorCompletion.fs')
+  member x.GetDeclarations(doc:Document) = 
+    let lineStr = doc.Editor.GetLineText(doc.Editor.Caret.Line)
+    
+    // Get the long identifier before the current location
+    // 'residue' is the part after the last dot and 'longName' is before
+    // e.g.  System.Console.Wri  --> "Wri", [ "System"; "Console"; ]
+    let lookBack = Parsing.createBackStringReader lineStr (doc.Editor.Caret.Column - 2)
+    let residue, longName = 
+      lookBack 
+      |> Parsing.getFirst Parsing.parseBackIdentWithResidue
+    
+    Debug.tracef "Result" "GetDeclarations: column: %d, ident: %A\n    Line: %s" 
+      (doc.Editor.Caret.Line - 1) (longName, residue) lineStr
+    let res = 
+      info.GetDeclarations
+        ( (doc.Editor.Caret.Line - 1, doc.Editor.Caret.Column - 1), 
+          lineStr, (longName, residue), 0) // 0 is tokenTag, which is ignored in this case
+
+    Debug.tracef "Result" "GetDeclarations: returning %d items" res.Items.Length
+    res
+
+  /// Get the tool-tip to be displayed at the specified offset (relatively
+  /// from the beginning of the current document)
+  member x.GetToolTip(offset:int, doc:Mono.TextEditor.TextDocument) =
+    let txt = doc.Text
+    let sel = txt.[offset]
+    
+    let loc  = doc.OffsetToLocation(offset)
+    let line, col = loc.Line, loc.Column
+    let currentLine = doc.Lines |> Seq.nth loc.Line    
+    let lineStr = txt.Substring(currentLine.Offset, currentLine.EndOffset - currentLine.Offset)
+    
+    // Parsing - find the identifier around the current location
+    // (we look for full identifier in the backward direction, but only
+    // for a short identifier forward - this means that when you hover
+    // 'B' in 'A.B.C', you will get intellisense for 'A.B' module)
+    let lookBack = Parsing.createBackStringReader lineStr col
+    let lookForw = Parsing.createForwardStringReader lineStr (col + 1)
+    
+    let backIdent = Parsing.getFirst Parsing.parseBackLongIdent lookBack
+    let nextIdent = Parsing.getFirst Parsing.parseIdent lookForw
+    
+    let currentIdent, identIsland =
+      match List.rev backIdent with
+      | last::prev -> 
+         let current = last + nextIdent
+         current, current::prev |> List.rev
+      | [] -> "", []
+
+    Debug.tracef 
+      "Result" "Get tool tip at %d:%d (offset %d - %d)\nIdentifier: %A (Current: %s) \nLine string: %s"  
+      line col currentLine.Offset currentLine.EndOffset identIsland currentIdent lineStr
+
+    match identIsland with
+    | [ "" ] -> 
+        // There is no identifier at the current location
+        DataTipText.Empty 
+    | _ -> 
+        // Assume that we are inside identifier (F# services can also handle
+        // case when we're in a string in '#r "Foo.dll"' but we don't do that)
+        let token = FsParser.tagOfToken(FsParser.token.IDENT("")) 
+        let res = info.GetDataTipText((line, col), lineStr, identIsland, token)
+        match res with
+        | DataTipText(elems) 
+            when elems |> List.forall (function 
+              DataTipElementNone -> true | _ -> false) -> 
+          // This works if we're inside "member x.Foo" and want to get 
+          // tool tip for "Foo" (but I'm not sure why)
+          Debug.tracef "Result" "First attempt returned nothing"   
+          let res = info.GetDataTipText((line, col + 2), lineStr, [ currentIdent ], token)
+          Debug.tracef "Result" "Returning the result of second try"   
+          res
+        | _ -> 
+          Debug.tracef "Result" "Got something, returning"  
+          res 
+                               
+// --------------------------------------------------------------------------------------
+
+/// Represents request send to the background worker
+/// We need information about the current file and project (options)
+type internal ParseRequest
+    (file:FilePath, source:string, options:CheckOptions, fullCompile:bool) =
+  member x.File  = file
+  member x.Source = source
+  member x.Options = options
+  member x.StartFullCompile = fullCompile
+
+// --------------------------------------------------------------------------------------
+// Parse worker - we have a single instance of this running in the background and it
+// calls the F# compiler service to do parsing of files; The worker can take some time
+// to process messages, so if it receives a request while processing, it ignores it
+//  (callers can call it as frequently as they want)
+
+/// RequestParse runs ordinary parse, RequestQuickParse tries to get
+/// information from the cache maintained by the F# service and reply quickly
+type internal ParseWorkerMessage = 
+  | RequestParse of ParseRequest
+  | RequestQuickParse of ParseRequest
+    
+/// Runs in background and calls the F# compiler services
+/// - reportUntyped - called when new untyped information is available
+/// - reportTyped   - called when new typed information is available
+/// - reportFailure - called when parsing failed (and 'reportTyped' could not be called)
+type internal ParseWorker(checker:InteractiveChecker, reportUntyped, reportTyped, reportFailure) =
+  // 
+  let maximalQueueLength = 2
+  
+  let mbox = SimpleMailboxProcessor.Start(fun mbox ->
+    async { 
+      while true do 
+        Debug.tracef "Worker" "Waiting for message"
+        let! msg = mbox.Receive()
+        Debug.tracef "Worker" "Got message %A" msg 
+        
+        let ((RequestParse info)|(RequestQuickParse info)) = msg
+        let fileName = info.File.FullPath.ToString()        
+        try
+          match msg with
+          | RequestParse(info) ->
+              Debug.tracef "Worker" "Request parse received"
+              // Run the untyped parsing of the file and report result...
+              let untypedInfo = checker.UntypedParse(fileName, info.Source, info.Options)
+              reportUntyped(info.File, untypedInfo)
+              
+              // Now run the type-chekcing
+              let fileName = Common.fixFileName(fileName)
+              let res = checker.TypeCheckSource( untypedInfo, fileName, 0, info.Source,
+                                                 info.Options, IsResultObsolete(fun () -> false) )
+              reportTyped(info.File, res)               
+              
+              // If this is 'full' request, then start background compilations too
+              if info.StartFullCompile then
+                Debug.tracef "Worker" "Starting background compilations"
+                checker.StartBackgroundCompile(info.Options)
+              Debug.tracef "Worker" "Parse completed"
+              
+          | RequestQuickParse(info) ->
+              Debug.tracef "Worker" "Request quick parse received"
+              // Try to get recent results from the F# service
+              match checker.TryGetRecentTypeCheckResultsForFile(fileName, info.Options) with
+              | Some(untyped, typed, _) ->
+                  Debug.tracef "Worker" "Quick parse completed - success"
+                  reportUntyped(info.File, untyped)
+                  reportTyped(info.File, TypeCheckSucceeded typed)
+              | None ->
+                  reportFailure(info)
+                  Debug.tracef "Worker" "Quick parse completed - failed"
+    
+        with e -> 
+          Debug.tracef "Worker" "Worker failed!"
+          Debug.tracee "Worker" e
+          // Exception from the F# service - report to the caller and continue looping
+          reportFailure(info) })
+
+  //do mbox.Error.Add(fun e -> 
+  //     Debug.tracef "Worker" "ParserWorker agent error"
+  //     Debug.tracee "Worker" e )
+       
+  member x.RequestParse(req) = 
+    Debug.tracef "Worker" "RequestParse (#items = %d)" mbox.CurrentQueueLength
+    if mbox.CurrentQueueLength <= maximalQueueLength then
+      mbox.Post(RequestParse(req))
+    else Debug.tracef "Worker" "Ignoring RequestParse"
+      
+  member x.RequestQuickParse(req) = 
+    Debug.tracef "Worker" "RequestParse (#items = %d)" mbox.CurrentQueueLength
+    if mbox.CurrentQueueLength <= maximalQueueLength then
+      mbox.Post(RequestQuickParse(req))
+    else Debug.tracef "Worker" "Ignoring RequestParse"
+  
+// --------------------------------------------------------------------------------------
+// Language service - is a mailbox processor that deals with requests from the user
+// interface - mainly to trigger background parsing or get current parsing results
+// All processing in the mailbox is quick - however, if we don't have required info
+// we post ourselves a message that will be handled when the info becomes available
+
+type internal LanguageServiceMessage = 
+  // Trigger parse request in ParserWorker
+  | TriggerRequest of ParseRequest
+  
+  // Messages with new results sent from ParserWorker
+  | UpdateUntypedInfo of FilePath * UntypedParseInfo
+  | UpdateTypedInfo of FilePath * TypeCheckAnswer
+  | UpdateInfoFailed of ParseRequest
+  
+  // Request for information - when we receive this, we try to send request to
+  // ParserWorker (it may be busy) and then send ourselves the 'Done' message
+  // which is processed when information become available
+  | GetUntypedInfo of ParseRequest * AsyncReplyChannel<UntypedParseInfo>
+  | GetTypedInfo of ParseRequest * AsyncReplyChannel<TypedParseResult>
+  
+  | GetUntypedInfoDone of AsyncReplyChannel<UntypedParseInfo>
+  | GetTypedInfoDone of AsyncReplyChannel<TypedParseResult>
+  
+
+open System.Reflection
+open Microsoft.FSharp.Compiler.Reflection
+open ICSharpCode.NRefactory.TypeSystem
+open MonoDevelop.Ide.TypeSystem
+
+/// Provides functionality for working with the F# interactive checker running in background
+type internal LanguageService private () =
+
+  // Single instance of the language service
+  static let instance = Lazy.Create(fun () -> LanguageService())
+
+  // Collection of errors reported by last background check
+  let mutable errors : seq<Error> = Seq.empty
+
+  /// Format errors for the given line (if there are multiple, we collapse them into a single one)
+  let formatErrorGroup errors = 
+    match errors |> List.ofSeq with
+    | [error:ErrorInfo] -> 
+        // Single error for this line
+        let typ = if error.Severity = Severity.Error then ErrorType.Error else ErrorType.Warning
+        new Error(typ, error.Message, error.StartLine + 1, error.StartColumn + 1)
+    | errors & (first::_) ->        
+        // Multiple errors - fold them
+        let msg =
+          [ for error in errors do
+              // Remove line-breaks from messages such as type mismatch (they would look ugly)
+              let msg = error.Message.Split([| '\n'; '\r' |], StringSplitOptions.RemoveEmptyEntries)
+              let msg = msg |> Array.map (fun s -> s.Trim()) |> String.concat " "
+              yield sprintf "(%d-%d) %s" (error.StartColumn+1) (error.EndColumn+1) msg ]
+          |> String.concat "\n"
+          
+        // Report as error if there is at least one error              
+        let typ = if errors |> Seq.forall (fun e -> e.Severity = Severity.Warning) then ErrorType.Warning else ErrorType.Error
+        new Error(typ, "Multiple errors\n" + msg, first.StartLine + 1, 1)
+    | _ -> failwith "Unexpected" 
+
+
+  // Are we currently updating the errors list?
+  let mutable updatingErrors = false
+  
+  /// To be called from the language service mailbox processor (on a 
+  /// GUI thread!) when new errors are reported for the specified file
+  let updateErrors(file:FilePath, currentErrors:array<ErrorInfo>) = 
+    Debug.tracef "Errors" "Got update for: %s" (IO.Path.GetFileName(file.FullPath.ToString()))
+    
+    // MonoDevelop reports only a single error per line, so we group them to report everything
+    let grouped = currentErrors |> Seq.groupBy (fun e -> e.StartLine)
+    errors <- 
+      [ for _, error in grouped do
+          yield formatErrorGroup error ]
+
+    // Trigger parse for the file (if it is still the current one)
+    updatingErrors <- true
+    Debug.tracef "Errors" "Trigger update after completion"
+    let doc = IdeApp.Workbench.ActiveDocument
+    if doc.FileName.FullPath = file.FullPath then
+      TypeSystemService.ParseFile(file.ToString(), doc.Editor.MimeType, doc.Editor.Text) |> ignore
+    updatingErrors <- false
+
+  // ------------------------------------------------------------------------------------
+
+  // Create an instance of interactive checker
+  let checker = InteractiveChecker.Create(ignore)
+  
+  // Post message to the 'LanguageService' mailbox
+  let rec post m = (mbox:SimpleMailboxProcessor<_>).Post(m)
+  // Create a 'ParseWorker' that processes parse requests one-by-one
+  and worker = 
+    ParseWorker( checker, (UpdateUntypedInfo >> post), 
+                 (UpdateTypedInfo >> post), (UpdateInfoFailed >> post) )
+  
+  // Mailbox of this 'LanguageService'
+  and mbox = SimpleMailboxProcessor.Start(fun mbox ->
+  
+    // Tail-recursive loop that remembers the current state
+    // (untyped and typed parse results)
+    let rec loop ((untyped, typed) as state) =
+      mbox.Scan(fun msg ->
+        Debug.tracef "LanguageService" "Checking message %s" (msg.GetType().Name)
+        match msg, (untyped, typed) with 
+        
+        // Try forwarding request to the parser worker
+        | TriggerRequest(req), _ -> Some <| async {
+            Debug.tracef "LanguageService" "TriggerRequest"
+            worker.RequestParse(req)
+            return! loop state }
+
+        // If we receive new untyped info, we store it as the current state
+        | UpdateUntypedInfo(_, updatedUntyped), _ -> Some <| async { 
+            Debug.tracef "LanguageService" "Update untyped info - succeeded"
+            return! loop (Some updatedUntyped, typed) }
+            
+        // If we receive new typed info, we store it as the current state
+        | UpdateTypedInfo(file, updatedTyped), _ -> Some <| async { 
+            // Construct new typed parse result if the task succeeded
+            let newRes =
+              match updatedTyped with
+              | TypeCheckSucceeded(results) ->
+                  // Handle errors on the GUI thread
+                  Debug.tracef "LanguageService" "Update typed info - is some? %A" results.TypeCheckInfo.IsSome
+                  DispatchService.GuiDispatch(fun () -> updateErrors(file, results.Errors))
+                  match results.TypeCheckInfo with
+                  | Some(info) -> Some(TypedParseResult(info))
+                  | _ -> typed
+              | _ -> 
+                  Debug.tracef "LanguageService" "Update typed info - failed"
+                  typed
+            return! loop (untyped, newRes) }
+
+        // If the parser worker failed, we ignore it (we could retry?)
+        | UpdateInfoFailed(retryReq), _ -> Some <| async { 
+            Debug.tracef "LanguageService" "Update info failed"
+            return! loop state }
+        
+        
+        // When we receive request for information and we don't have it we trigger a 
+        // parse request and then send ourselves a message, so that we can reply later
+        | GetUntypedInfo(quickReq, reply), (unty, _) -> Some <| async {
+            Debug.tracef "LanguageService" "GetUntypedInfo"
+            if unty = None then worker.RequestQuickParse(quickReq)
+            post(GetUntypedInfoDone(reply)) 
+            return! loop state }
+        
+        | GetTypedInfo(quickReq, reply), (_, ty) -> Some <| async { 
+            Debug.tracef "LanguageService" "GetTypedInfo"
+            if ty = None then worker.RequestQuickParse(quickReq)
+            post(GetTypedInfoDone(reply)) 
+            return! loop state }
+
+        
+        // If we have the information, we reply to the sender (hopefuly, he is still there)
+        | GetUntypedInfoDone(reply), (Some untypedRes, _) -> Some <| async {
+            Debug.tracef "LanguageService" "GetUntypedInfoDonw"
+            reply.Reply(untypedRes)
+            return! loop state }
+            
+        | GetTypedInfoDone(reply), (_, Some typedRes) -> Some <| async {
+            Debug.tracef "LanguageService" "GetTypedInfoDone"
+            reply.Reply(typedRes)
+            return! loop state }
+
+        // We didn't have information to reply to a request - keep waiting for results!
+        | _ -> 
+            Debug.tracef "Worker" "No match found for the message"
+            None )
+        
+    // Start looping with no initial information        
+    loop (None, None) )
+
+  // do mbox.Error.Add(fun e -> 
+  //      Debug.tracef "Worker" "LanguageService agent error"
+  //      Debug.tracee "Worker" e )
+  
+  /// Constructs options for the interactive checker
+  member x.GetCheckerOptions(fileName, source, dom:Document, config:ConfigurationSelector) =
+    let ext = IO.Path.GetExtension(fileName)
+    let opts = 
+      if (dom = null || dom.Project = null || ext = ".fsx" || ext = ".fsscript") then
+      
+        // We are in a stand-alone file (assuming it is a script file) or we
+        // are in a project, but currently editing a script file
+        try
+#if CUSTOM_SCRIPT_RESOLUTION
+          // In some versions of F# InteractiveChecker doesn't implement assembly resolution
+          // correct on Mono (it throws), so this is a workaround that we can use
+          if Environment.runningOnMono then
+            // The workaround works pretty well, but we use it only on Mono, because
+            // it doesn't implement full MS BUILD resolution (e.g. Reference Assemblies),
+            // which is fine on Mono, but could be trouble on Windows
+            ScriptOptions.getScriptOptionsForFile(fileName, source)
+          else
+            checker.GetCheckOptionsFromScriptRoot(fileName, source)
+#else
+          // TODO: In an early version, the InteractiveChecker resolution doesn't sometimes
+          // include FSharp.Core and other essential assemblies, so we need to include them by hand
+          let fileName = Common.fixFileName(fileName)
+          Debug.tracef "Checkoptions" "Creating for file: '%s'" fileName 
+          let opts = checker.GetCheckOptionsFromScriptRoot(fileName, source)
+          if opts.ProjectOptions |> Seq.exists (fun s -> s.Contains("FSharp.Core.dll")) then opts
+          else 
+            // Add assemblies that may be missing in the standard assembly resolution
+            Debug.tracef "Checkoptions" "Adding missing core assemblies."
+            let dirs = ScriptOptions.getDefaultDirectories None []
+            opts.WithOptions 
+              [| yield! opts.ProjectOptions; 
+                 match ScriptOptions.resolveAssembly dirs "FSharp.Core" with
+                 | Some fn -> yield sprintf "-r:%s" fn
+                 | None -> Debug.tracef "Resolution" "FSharp.Core assembly resolution failed!"
+                 match ScriptOptions.resolveAssembly dirs "FSharp.Compiler.Interactive.Settings" with
+                 | Some fn -> yield sprintf "-r:%s" fn
+                 | None -> Debug.tracef "Resolution" "FSharp.Compiler.Interactive.Settings assembly resolution failed!" |]
+#endif        
+        with e ->
+          failwithf "Exception when getting check options for '%s'\n.Details: %A" fileName e
+          
+      // We are in a project - construct options using current properties
+      else
+        let projFile = dom.Project.FileName.ToString()
+        let files = Common.getSourceFiles(dom.Project.Items) |> Array.ofSeq
+        
+        // Read project configuration (compiler & build)
+        let projConfig = dom.Project.GetConfiguration(config) :?> DotNetProjectConfiguration
+        let fsbuild = projConfig.ProjectParameters :?> FSharpProjectParameters
+        let fsconfig = projConfig.CompilationParameters :?> FSharpCompilerParameters
+        
+        // Order files using the configuration settings & get options
+        let shouldWrap = false //It is unknown if the IntelliSense fails to load assemblies with wrapped paths.
+        let args = Common.generateCompilerOptions fsconfig dom.Project.Items config shouldWrap
+        let root = System.IO.Path.GetDirectoryName(dom.Project.FileName.FullPath.ToString())
+        let files = Common.getItemsInOrder root files fsbuild.BuildOrder false |> Array.ofSeq
+        CheckOptions.Create(projFile, files, args, false, false) 
+
+    // Print contents of check option for debugging purposes
+    Debug.tracef "Checkoptions" "ProjectFileName: %s, ProjectFileNames: %A, ProjectOptions: %A, IsIncompleteTypeCheckEnvironment: %A, UseScriptResolutionRules: %A" 
+                 opts.ProjectFileName opts.ProjectFileNames opts.ProjectOptions 
+                 opts.IsIncompleteTypeCheckEnvironment opts.UseScriptResolutionRules
+    opts
+  
+  member x.TriggerParse(file:FilePath, src, dom:Document, config, ?full) = 
+    let fileName = file.FullPath.ToString()
+    let opts = x.GetCheckerOptions(fileName, src, dom, config)
+    Debug.tracef "Parsing" "Trigger parse (fileName=%s)" fileName
+    mbox.Post(TriggerRequest(ParseRequest(file, src, opts, defaultArg full false)))
+
+  member x.GetTypedParseResult((file:FilePath, src, dom:Document, config), ?timeout) = 
+    let fileName = file.FullPath.ToString()
+    let opts = x.GetCheckerOptions(fileName, src, dom, config)
+    Debug.tracef "Parsing" "Get typed parse result (fileName=%s)" fileName
+    let req = ParseRequest(file, src, opts, false)
+    mbox.PostAndReply((fun repl -> GetTypedInfo(req, repl)), ?timeout = timeout)
+  
+  /// Returns a sequence of errors generated by the last background type-check  
+  member x.Errors = errors
+  /// Are we currently in the process of updating errors?
+  member x.UpdatingErrors = updatingErrors
+  
+  /// Single instance of the language service
+  static member Service = instance.Value
+    
+// --------------------------------------------------------------------------------------
+
+/// Various utilities for working with F# language service
+module internal ServiceUtils =
+  let map =           
+    [ 0x0000, "md-class"; 0x0003, "md-enum"; 0x00012, "md-struct";
+      0x00018, "md-struct" (* value type *); 0x0002, "md-delegate"; 0x0008, "md-interface";
+      0x000e, "md-class" (* module *); 0x000f, "md-name-space"; 0x000c, "md-method";
+      0x000d, "md-extensionmethod" (* method2 ? *); 0x00011, "md-property";
+      0x0005, "md-event"; 0x0007, "md-field" (* fieldblue ? *);
+      0x0020, "md-field" (* fieldyellow ? *); 0x0001, "md-field" (* const *);
+      0x0004, "md-property" (* enummember *); 0x0006, "md-class" (* exception *);
+      0x0009, "md-text-file-icon" (* TextLine *); 0x000a, "md-regular-file" (* Script *);
+      0x000b, "Script" (* Script2 *); 0x0010, "md-tip-of-the-day" (* Formula *);
+      0x00013, "md-class" (* Template *); 0x00014, "md-class" (* Typedef *);
+      0x00015, "md-class" (* Type *); 0x00016, "md-struct" (* Union *);
+      0x00017, "md-field" (* Variable *); 0x00019, "md-class" (* Intrinsic *);
+      0x0001f, "md-breakpint" (* error *); 0x00021, "md-misc-files" (* Misc1 *);
+      0x0022, "md-misc-files" (* Misc2 *); 0x00023, "md-misc-files" (* Misc3 *); ] |> Map.ofSeq 
+
+  /// Translates icon code that we get from F# language service into a MonoDevelop icon
+  let getIcon glyph =
+    match map.TryFind (glyph / 6), map.TryFind (glyph % 6) with  
+    | Some(s), _ -> s // Is the second number good for anything?
+    | _, _ -> "md-breakpoint" 
+  
+  