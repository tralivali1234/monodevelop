--- conflicted
+++ resolved
@@ -11,11 +11,8 @@
     <AssemblyName>FSharpBinding</AssemblyName>
     <Name>MonoDevelop.FSharp</Name>
     <UsePartialTypes>false</UsePartialTypes>
-<<<<<<< HEAD
   </PropertyGroup>
-=======
 </PropertyGroup>
->>>>>>> 92b66279
   <PropertyGroup Condition=" '$(Configuration)|$(Platform)' == 'Debug|AnyCPU' ">
     <DebugSymbols>true</DebugSymbols>
     <DebugType>full</DebugType>
@@ -105,8 +102,6 @@
   <ItemGroup>
     <Reference Include="atk-sharp, Version=2.12.0.0, Culture=neutral, PublicKeyToken=35e10195dab3c99f" />
     <Reference Include="gtk-sharp, Version=2.12.0.0, Culture=neutral, PublicKeyToken=35e10195dab3c99f" />
-<<<<<<< HEAD
-=======
     <Reference Include="ICSharpCode.NRefactory" />
     <Reference Include="ICSharpCode.NRefactory.CSharp" />
     <Reference Include="Mono.Addins" />
@@ -144,7 +139,6 @@
 
     <!-- Use these for Windows -->
 <!-- 
->>>>>>> 92b66279
     <Reference Include="ICSharpCode.NRefactory">
       <HintPath>C:\Program Files\MonoDevelop\bin\ICSharpCode.NRefactory.dll</HintPath>
     </Reference>
