--- conflicted
+++ resolved
@@ -6,11 +6,7 @@
 	url		= "http://www.monodevelop.com"
 	description	= "Database Module"
 	category    = "Database"
-<<<<<<< HEAD
 	version		= "2.9.2">
-=======
-	version		= "2.8.8.1">
->>>>>>> 7d04f9e6
     
 	<Runtime>
 		<Import assembly="MonoDevelop.Database.Sql.Firebird.dll"/>
@@ -19,11 +15,7 @@
   	<Localizer type="Gettext" catalog="monodevelop-database"/>
 	
 	<Dependencies>
-<<<<<<< HEAD
 		<Addin id="MonoDevelop.Database.Sql" version="2.9.2"/>
-=======
-		<Addin id="MonoDevelop.Database.Sql" version="2.8.8.1"/>
->>>>>>> 7d04f9e6
 	</Dependencies>
 
 	<Extension path = "/Mono/Data/Sql">
