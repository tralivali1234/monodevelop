--- conflicted
+++ resolved
@@ -1,4 +1,24 @@
-<<<<<<< HEAD
+2010-04-27  Geoff Norton  <gnorton@novell.com>
+
+	* MonoDevelop.IPhone.addin.xml:
+	* Templates/IPhoneApplicationPList.xft.xml:
+	* Templates/IPhoneNavBasedProject.xpt.xml:
+	* Templates/IPhoneOpenGLProject.xpt.xml:
+	* Templates/UniversalWindowBasedProject.xpt.xml:
+	* Templates/IPhoneProjectEmpty.xpt.xml:
+	* Templates/IPhoneEmptyXib.xft.xml:
+	* Templates/IPadApplicationXib.xft.xml:
+	* Templates/IPadWindowBasedProject.xpt.xml:
+	* Templates/IPhoneUtilityProject.xpt.xml:
+	* Templates/IPhoneLibraryProject.xpt.xml:
+	* Templates/IPhoneApplicationXib.xft.xml:
+	* Templates/IPhoneWindowBasedProject.xpt.xml:
+	* Templates/IPadViewXib.xft.xml:
+	* Templates/IPadViewController.xft.xml:
+	* Templates/IPhoneEntitlements.xft.xml:
+	* MonoDevelop.IPhone.csproj:
+	Updated templates for Universal applications
+
 2010-04-27  Michael Hutchinson  <mhutchinson@novell.com>
 
 	* IPhoneBuildExtension.cs: Don't allow files as content that
@@ -9,8 +29,6 @@
 	* IPhoneProject.cs:
 	* IPhoneCommands.cs: Track Console API.
 
-=======
->>>>>>> 93d49ba2
 2010-04-01  Michael Hutchinson  <mhutchinson@novell.com>
 
 	* IPhoneCommands.cs: Fix command ID / enum mismatch.
@@ -118,6 +136,35 @@
 	* gtk-gui/MonoDevelop.IPhone.Gui.IPhoneOptionsPanelWidget.cs:
 	  Add options for supported devices and iPad main nib.
 
+2010-03-25  Michael Hutchinson  <mhutchinson@novell.com>
+
+	* MonoDevelop.IPhone.csproj: Remove unwanted/unknown
+	  AddinReference items.
+
+2010-03-22  Lluis Sanchez Gual  <lluis@novell.com>
+
+	* AssemblyInfo.cs:
+	* MonoDevelop.IPhone.addin.xml: Bumped MD version.
+
+2010-03-17  Lluis Sanchez Gual  <lluis@novell.com>
+
+	* IPhoneProject.cs:
+	* IPhoneCommands.cs:
+	* gtk-gui/gui.stetic:
+	* IPhoneBuildExtension.cs:
+	* IPhoneFrameworkBackend.cs:
+	* MonoDevelop.IPhone.csproj:
+	* Gui/IPhoneOptionsPanel.cs:
+	* IPhoneExecutionHandler.cs:
+	* Gui/IPhoneSigningKeyPanel.cs:
+	* MonoDevelop.IPhone.addin.xml:
+	* Gui/IPhoneBuildOptionsPanel.cs:
+	* gtk-gui/MonoDevelop.IPhone.Gui.IPhoneOptionsPanelWidget.cs:
+	* gtk-gui/MonoDevelop.IPhone.Gui.IPhoneSigningKeyPanelWidget.cs:
+	* gtk-gui/MonoDevelop.IPhone.Gui.IPhoneBuildOptionsPanelWidget.cs:
+	  Merged MD.Projects into MD.Core, and MD.Projects.Gui,
+	  MD.Core.Gui and MD.Components into MD.Ide.
+
 2010-03-08  Michael Hutchinson  <mhutchinson@novell.com>
 
 	* InterfaceBuilder/IBObject.cs: Handle new property.
@@ -126,6 +173,11 @@
 
 	* Gui/IPhoneBuildOptionsPanel.cs: Fix typo that broke storing
 	  i18n options.
+
+2010-03-03  Michael Hutchinson  <mhutchinson@novell.com>
+
+	* IPhoneCommands.cs:
+	* IPhoneBuildExtension.cs: Track ProjectFile Link API.
 
 2010-03-01  Michael Hutchinson  <mhutchinson@novell.com>
 
@@ -211,6 +263,14 @@
 
 	* CodeBehindGenerator.cs: In generated code, keep track of
 	  native wrappers in fields.
+
+2010-02-16  Lluis Sanchez Gual  <lluis@novell.com>
+
+	* gtk-gui/generated.cs:
+	* gtk-gui/MonoDevelop.IPhone.Gui.IPhoneOptionsPanelWidget.cs:
+	* gtk-gui/MonoDevelop.IPhone.Gui.IPhoneSigningKeyPanelWidget.cs:
+	* gtk-gui/MonoDevelop.IPhone.Gui.IPhoneBuildOptionsPanelWidget.cs:
+	  Flush.
 
 2010-02-10  Michael Hutchinson  <mhutchinson@novell.com>
 
